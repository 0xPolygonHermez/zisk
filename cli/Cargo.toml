[package]
name = "cargo-zisk"
version = { workspace = true }
edition = { workspace = true }
license = { workspace = true }
keywords = { workspace = true }
repository = { workspace = true }
categories = { workspace = true }

[[bin]]
name = "cargo-zisk"
path = "src/bin/cargo-zisk.rs"

[build-dependencies]
vergen = { version = "8", default-features = false, features = [
    "build",
    "git",
    "git2",
] }

[dependencies]
rom-merkle = { path = "../rom-merkle" }

colored = { workspace = true }
p3-field = { workspace = true }
p3-goldilocks = { workspace = true }
proofman = { workspace = true }
proofman-common = { workspace = true }
witness = { workspace = true }
sysinfo = { workspace = true }
<<<<<<< HEAD
log = { workspace = true }

executor = { path = "../executor" }
=======
>>>>>>> 30b88651

anyhow = { version = "1.0.86", features = ["backtrace"] }
clap = { version = "4.5.7", features = ["derive", "env"] }
dirs = "6"
rand = "0.9"
target-lexicon = "0.13"
reqwest = { version = "0.12.4", features = [
  "stream",
  "json",
  "rustls-tls",
], default-features = false }
tokio = { version = "1", features = ["full"] }
serde_json = "1.0.120"
indicatif = "0.17.8"
futures = "0.3.30"
yansi = "1.0.1"
libloading = "0.8.4"

[features]
default = ["distributed"]
distributed = ["proofman/distributed", "proofman-common/distributed"]<|MERGE_RESOLUTION|>--- conflicted
+++ resolved
@@ -28,12 +28,8 @@
 proofman-common = { workspace = true }
 witness = { workspace = true }
 sysinfo = { workspace = true }
-<<<<<<< HEAD
 log = { workspace = true }
-
 executor = { path = "../executor" }
-=======
->>>>>>> 30b88651
 
 anyhow = { version = "1.0.86", features = ["backtrace"] }
 clap = { version = "4.5.7", features = ["derive", "env"] }
