[package]
name = "cargo-zisk"
version = "0.2.0"
edition = "2021"

[[bin]]
name = "cargo-zisk"
path = "src/bin/cargo-zisk.rs"

[build-dependencies]
vergen = { version = "8", default-features = false, features = [
    "build",
    "git",
    "git2",
] }

[dependencies]
proofman = { workspace = true }
proofman-common = { workspace = true }
proofman-starks-lib-c = { workspace = true }

rom-merkle = { path = "../rom-merkle" }
p3-goldilocks = { workspace = true }
p3-field = { workspace = true }
colored = { workspace = true }

anyhow = { version = "1.0.86", features = ["backtrace"] }
clap = { version = "4.5.7", features = ["derive", "env"] }
dirs = "6"
rand = "0.9"
target-lexicon = "0.13"
reqwest = { version = "0.12.4", features = [
  "stream",
  "json",
  "rustls-tls",
], default-features = false }
tokio = { version = "1", features = ["full"] }
serde_json = "1.0.120"
indicatif = "0.17.8"
futures = "0.3.30"
yansi = "1.0.1"

<<<<<<< HEAD

=======
[features]
default = []
distributed = ["proofman/distributed", "proofman-common/distributed"]
>>>>>>> e80a74e2
<|MERGE_RESOLUTION|>--- conflicted
+++ resolved
@@ -40,10 +40,6 @@
 futures = "0.3.30"
 yansi = "1.0.1"
 
-<<<<<<< HEAD
-
-=======
 [features]
 default = []
-distributed = ["proofman/distributed", "proofman-common/distributed"]
->>>>>>> e80a74e2
+distributed = ["proofman/distributed", "proofman-common/distributed"]