use anyhow::{anyhow, Context, Result};
use cargo_zisk::{
    commands::{
<<<<<<< HEAD
        ZiskBuild, ZiskCheckSetup, ZiskClean, ZiskProve, ZiskProveClient, ZiskRomSetup, ZiskRun,
        ZiskSdk, ZiskServer, ZiskVerify, ZiskVerifyConstraints,
=======
        ZiskBuild, ZiskCheckSetup, ZiskClean, ZiskProve, ZiskRomSetup, ZiskRun, ZiskSdk, ZiskStats,
        ZiskVerify, ZiskVerifyConstraints,
>>>>>>> 09151bf2
    },
    ZISK_VERSION_MESSAGE,
};
use clap::Parser;

// Main enum defining cargo subcommands.
#[derive(Parser)]
#[command(
    name = "cargo-zisk",
    bin_name = "cargo-zisk",
    version = ZISK_VERSION_MESSAGE,
    about = "CLI tool for Zisk",
    long_about = "Cargo Zisk is a command-line tool to manage Zisk projects."
)]
pub enum Cargo {
    Build(ZiskBuild),
    CheckSetup(ZiskCheckSetup),
    Clean(ZiskClean),
    ProveClient(ZiskProveClient),
    Prove(ZiskProve),
    RomSetup(ZiskRomSetup),
    Run(ZiskRun),
    Sdk(ZiskSdk),
<<<<<<< HEAD
    Server(ZiskServer),
=======
    Stats(ZiskStats),
>>>>>>> 09151bf2
    Verify(ZiskVerify),
    VerifyConstraints(ZiskVerifyConstraints),
}

fn main() -> Result<()> {
    // Parse command-line arguments and handle errors if they occur.
    let cargo_args = Cargo::parse();

    match cargo_args {
        Cargo::Build(cmd) => {
            cmd.run().context("Error executing Build command")?;
        }
        Cargo::CheckSetup(cmd) => {
            cmd.run().context("Error executing CheckSetup command")?;
        }
        Cargo::Clean(cmd) => {
            cmd.run().context("Error executing Clean command")?;
        }
        Cargo::ProveClient(cmd) => {
            cmd.run().context("Error executing ProveClient command")?;
        }
        Cargo::Prove(mut cmd) => {
            cmd.run().context("Error executing Prove command")?;
        }
        Cargo::RomSetup(cmd) => {
            cmd.run().context("Error executing RomSetup command")?;
        }
        Cargo::Run(cmd) => {
            cmd.run().context("Error executing Run command")?;
        }
        Cargo::Stats(mut cmd) => {
            cmd.run().context("Error executing SDK command")?;
        }
        Cargo::Sdk(cmd) => {
            cmd.command.run().context("Error executing SDK command")?;
        }
        Cargo::Server(mut cmd) => {
            cmd.run().context("Error executing Server command")?;
        }
        Cargo::Verify(cmd) => {
            cmd.run().map_err(|e| anyhow!("Error executing Verify command: {}", e))?;
        }
        Cargo::VerifyConstraints(mut cmd) => {
            cmd.run().context("Error executing VerifyConstraints command")?;
        }
    }

    Ok(())
}<|MERGE_RESOLUTION|>--- conflicted
+++ resolved
@@ -1,13 +1,8 @@
 use anyhow::{anyhow, Context, Result};
 use cargo_zisk::{
     commands::{
-<<<<<<< HEAD
         ZiskBuild, ZiskCheckSetup, ZiskClean, ZiskProve, ZiskProveClient, ZiskRomSetup, ZiskRun,
-        ZiskSdk, ZiskServer, ZiskVerify, ZiskVerifyConstraints,
-=======
-        ZiskBuild, ZiskCheckSetup, ZiskClean, ZiskProve, ZiskRomSetup, ZiskRun, ZiskSdk, ZiskStats,
-        ZiskVerify, ZiskVerifyConstraints,
->>>>>>> 09151bf2
+        ZiskSdk, ZiskServer, ZiskStats, ZiskVerify, ZiskVerifyConstraints,
     },
     ZISK_VERSION_MESSAGE,
 };
@@ -31,11 +26,8 @@
     RomSetup(ZiskRomSetup),
     Run(ZiskRun),
     Sdk(ZiskSdk),
-<<<<<<< HEAD
     Server(ZiskServer),
-=======
     Stats(ZiskStats),
->>>>>>> 09151bf2
     Verify(ZiskVerify),
     VerifyConstraints(ZiskVerifyConstraints),
 }
