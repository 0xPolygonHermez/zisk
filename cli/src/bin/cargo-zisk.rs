use anyhow::{anyhow, Context, Result};
use cargo_zisk::{
    commands::{
<<<<<<< HEAD
        ZiskBuild, ZiskCheckSetup, ZiskClean, ZiskProve, ZiskProveClient, ZiskRomSetup, ZiskRun,
        ZiskSdk, ZiskServer, ZiskStats, ZiskVerify, ZiskVerifyConstraints,
=======
        ZiskBuild, ZiskCheckSetup, ZiskClean, ZiskExecute, ZiskProve, ZiskRomSetup, ZiskRun,
        ZiskSdk, ZiskStats, ZiskVerify, ZiskVerifyConstraints,
>>>>>>> 721e85b8
    },
    ZISK_VERSION_MESSAGE,
};
use clap::Parser;

// Main enum defining cargo subcommands.
#[derive(Parser)]
#[command(
    name = "cargo-zisk",
    bin_name = "cargo-zisk",
    version = ZISK_VERSION_MESSAGE,
    about = "CLI tool for Zisk",
    long_about = "Cargo Zisk is a command-line tool to manage Zisk projects."
)]
pub enum Cargo {
    Build(ZiskBuild),
    CheckSetup(ZiskCheckSetup),
    Clean(ZiskClean),
    ProveClient(ZiskProveClient),
    Prove(ZiskProve),
    RomSetup(ZiskRomSetup),
    Run(ZiskRun),
    Sdk(ZiskSdk),
    Server(ZiskServer),
    Stats(ZiskStats),
    Execute(ZiskExecute),
    Verify(ZiskVerify),
    VerifyConstraints(ZiskVerifyConstraints),
}

fn main() -> Result<()> {
    // Parse command-line arguments and handle errors if they occur.
    let cargo_args = Cargo::parse();

    match cargo_args {
        Cargo::Build(cmd) => {
            cmd.run().context("Error executing Build command")?;
        }
        Cargo::CheckSetup(cmd) => {
            cmd.run().context("Error executing CheckSetup command")?;
        }
        Cargo::Clean(cmd) => {
            cmd.run().context("Error executing Clean command")?;
        }
        Cargo::ProveClient(cmd) => {
            cmd.run().context("Error executing ProveClient command")?;
        }
        Cargo::Prove(mut cmd) => {
            cmd.run().context("Error executing Prove command")?;
        }
        Cargo::RomSetup(cmd) => {
            cmd.run().context("Error executing RomSetup command")?;
        }
        Cargo::Run(cmd) => {
            cmd.run().context("Error executing Run command")?;
        }
        Cargo::Stats(mut cmd) => {
            cmd.run().context("Error executing SDK command")?;
        }
        Cargo::Execute(mut cmd) => {
            cmd.run().context("Error executing Execute command")?;
        }
        Cargo::Sdk(cmd) => {
            cmd.command.run().context("Error executing SDK command")?;
        }
        Cargo::Server(mut cmd) => {
            cmd.run().context("Error executing Server command")?;
        }
        Cargo::Verify(cmd) => {
            cmd.run().map_err(|e| anyhow!("Error executing Verify command: {}", e))?;
        }
        Cargo::VerifyConstraints(mut cmd) => {
            cmd.run().context("Error executing VerifyConstraints command")?;
        }
    }

    Ok(())
}<|MERGE_RESOLUTION|>--- conflicted
+++ resolved
@@ -1,13 +1,8 @@
 use anyhow::{anyhow, Context, Result};
 use cargo_zisk::{
     commands::{
-<<<<<<< HEAD
-        ZiskBuild, ZiskCheckSetup, ZiskClean, ZiskProve, ZiskProveClient, ZiskRomSetup, ZiskRun,
-        ZiskSdk, ZiskServer, ZiskStats, ZiskVerify, ZiskVerifyConstraints,
-=======
-        ZiskBuild, ZiskCheckSetup, ZiskClean, ZiskExecute, ZiskProve, ZiskRomSetup, ZiskRun,
-        ZiskSdk, ZiskStats, ZiskVerify, ZiskVerifyConstraints,
->>>>>>> 721e85b8
+        ZiskBuild, ZiskCheckSetup, ZiskClean, ZiskExecute, ZiskProve, ZiskProveClient,
+        ZiskRomSetup, ZiskRun, ZiskSdk, ZiskServer, ZiskStats, ZiskVerify, ZiskVerifyConstraints,
     },
     ZISK_VERSION_MESSAGE,
 };
@@ -26,6 +21,7 @@
     Build(ZiskBuild),
     CheckSetup(ZiskCheckSetup),
     Clean(ZiskClean),
+    Execute(ZiskExecute),
     ProveClient(ZiskProveClient),
     Prove(ZiskProve),
     RomSetup(ZiskRomSetup),
@@ -33,7 +29,6 @@
     Sdk(ZiskSdk),
     Server(ZiskServer),
     Stats(ZiskStats),
-    Execute(ZiskExecute),
     Verify(ZiskVerify),
     VerifyConstraints(ZiskVerifyConstraints),
 }
