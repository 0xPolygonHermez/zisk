use crate::{commands::Field, ZISK_VERSION_MESSAGE};
use anyhow::Result;
use colored::Colorize;
use p3_goldilocks::Goldilocks;
use proofman::ProofMan;
use proofman_common::{initialize_logger, json_to_debug_instances_map, DebugInfo, ModeName, ProofOptions};
use rom_merkle::{gen_elf_hash, get_elf_bin_file_path, get_rom_blowup_factor, DEFAULT_CACHE_PATH};
use std::{collections::HashMap, fs, path::PathBuf};

use super::{get_default_proving_key, get_default_witness_computation_lib};

// Structure representing the 'prove' subcommand of cargo.
#[derive(clap::Args)]
#[command(author, about, long_about = None, version = ZISK_VERSION_MESSAGE)]
pub struct ZiskProve {
    /// Witness computation dynamic library path
    #[clap(short = 'w', long)]
    pub witness_lib: Option<PathBuf>,

    /// ELF file path
    /// This is the path to the ROM file that the witness computation dynamic library will use
    /// to generate the witness.
    #[clap(short = 'e', long)]
    pub elf: PathBuf,

    /// Input path
    #[clap(short = 'i', long)]
    pub input: Option<PathBuf>,

    /// Public inputs path
    #[clap(short = 'u', long)]
    pub public_inputs: Option<PathBuf>,

    /// Setup folder path
    #[clap(short = 'k', long)]
    pub proving_key: Option<PathBuf>,

    /// Output dir path
    #[clap(short = 'o', long, default_value = "tmp")]
    pub output_dir: PathBuf,

    #[clap(long, default_value_t = Field::Goldilocks)]
    pub field: Field,

    #[clap(short = 'a', long, default_value_t = false)]
    pub aggregation: bool,

    #[clap(short = 'f', long, default_value_t = false)]
    pub final_snark: bool,

    #[clap(short = 'y', long, default_value_t = false)]
    pub verify_proofs: bool,

    /// Verbosity (-v, -vv)
    #[arg(short ='v', long, action = clap::ArgAction::Count, help = "Increase verbosity level")]
    pub verbose: u8, // Using u8 to hold the number of `-v`

    #[clap(short = 'd', long)]
    pub debug: Option<Option<String>>,

    #[clap(short = 'c', long)]
    pub default_cache: Option<PathBuf>,
}

impl ZiskProve {
    pub fn run(&self) -> Result<()> {
        println!("{} Prove", format!("{: >12}", "Command").bright_green().bold());
        println!();

        initialize_logger(self.verbose.into());

        if self.output_dir.join("proofs").exists() {
            // In distributed mode two different processes may enter here at the same time and try to remove the same directory
            if let Err(e) = fs::remove_dir_all(self.output_dir.join("proofs")) {
                if e.kind() != std::io::ErrorKind::NotFound {
                    panic!("Failed to remove the proofs directory: {:?}", e);
                }
            }
        }

        if let Err(e) = fs::create_dir_all(self.output_dir.join("proofs")) {
            if e.kind() != std::io::ErrorKind::AlreadyExists {
                // prevent collision in distributed mode
                panic!("Failed to create the proofs directory: {:?}", e);
            }
        }

        let debug_info = match &self.debug {
            None => DebugInfo::default(),
            Some(None) => DebugInfo::new_debug(),
            Some(Some(debug_value)) => {
                let proving_key: PathBuf = PathBuf::from(&self.get_proving_key());
                json_to_debug_instances_map(proving_key, debug_value.clone())
            }
        };

        let default_cache_path =
            self.default_cache.clone().unwrap_or_else(|| PathBuf::from(DEFAULT_CACHE_PATH));

        if !default_cache_path.exists() {
            if let Err(e) = fs::create_dir_all(default_cache_path.clone()) {
                if e.kind() != std::io::ErrorKind::AlreadyExists {
                    // prevent collision in distributed mode
                    panic!("Failed to create the proofs directory: {:?}", e);
                }
            }
        }

        let blowup_factor = get_rom_blowup_factor(&self.get_proving_key());

        let rom_bin_path =
            get_elf_bin_file_path(&self.elf.to_path_buf(), &default_cache_path, blowup_factor)?;

        if !rom_bin_path.exists() {
            let _ = gen_elf_hash(
                &self.elf.clone(),
                rom_bin_path.clone().to_str().unwrap(),
                blowup_factor,
                false,
            )
            .map_err(|e| anyhow::anyhow!("Error generating elf hash: {}", e));
        }

        let mut custom_commits_map: HashMap<String, PathBuf> = HashMap::new();
        custom_commits_map.insert("rom".to_string(), rom_bin_path);

<<<<<<< HEAD
        if debug_info.std_mode.name == ModeName::Debug {
            match self.field {
                Field::Goldilocks => ProofMan::<Goldilocks>::verify_proof_constraints(
                    self.witness_lib.clone(),
=======
        match self.field {
            Field::Goldilocks => {
                ProofMan::<Goldilocks>::generate_proof(
                    self.get_witness_computation_lib(),
>>>>>>> 4f047003
                    Some(self.elf.clone()),
                    self.public_inputs.clone(),
                    self.input.clone(),
                    self.get_proving_key(),
                    self.output_dir.clone(),
                    custom_commits_map,
                    ProofOptions::new(
                        false,
                        self.verbose.into(),
                        self.aggregation,
                        self.final_snark,
                        self.verify_proofs,
                        debug_info,
                    ),
                )
                .map_err(|e| anyhow::anyhow!("Error generating proof: {}", e))?,
            };
        } else {
            match self.field {
                Field::Goldilocks => ProofMan::<Goldilocks>::generate_proof(
                    self.witness_lib.clone(),
                    Some(self.elf.clone()),
                    self.public_inputs.clone(),
                    self.input.clone(),
                    self.proving_key.clone(),
                    self.output_dir.clone(),
                    custom_commits_map,
                    ProofOptions::new(
                        false,
                        self.verbose.into(),
                        self.aggregation,
                        self.final_snark,
                        self.verify_proofs,
                        debug_info,
                    ),
                )
                .map_err(|e| anyhow::anyhow!("Error generating proof: {}", e))?,
            };
        }

        Ok(())
    }

    /// Gets the witness computation library file location.
    /// Uses the default one if not specified by user.
    pub fn get_witness_computation_lib(&self) -> PathBuf {
        if self.witness_lib.is_none() {
            get_default_witness_computation_lib()
        } else {
            self.witness_lib.clone().unwrap()
        }
    }

    /// Gets the proving key file location.
    /// Uses the default one if not specified by user.
    pub fn get_proving_key(&self) -> PathBuf {
        if self.proving_key.is_none() {
            get_default_proving_key()
        } else {
            self.proving_key.clone().unwrap()
        }
    }
}<|MERGE_RESOLUTION|>--- conflicted
+++ resolved
@@ -124,17 +124,10 @@
         let mut custom_commits_map: HashMap<String, PathBuf> = HashMap::new();
         custom_commits_map.insert("rom".to_string(), rom_bin_path);
 
-<<<<<<< HEAD
         if debug_info.std_mode.name == ModeName::Debug {
             match self.field {
                 Field::Goldilocks => ProofMan::<Goldilocks>::verify_proof_constraints(
-                    self.witness_lib.clone(),
-=======
-        match self.field {
-            Field::Goldilocks => {
-                ProofMan::<Goldilocks>::generate_proof(
                     self.get_witness_computation_lib(),
->>>>>>> 4f047003
                     Some(self.elf.clone()),
                     self.public_inputs.clone(),
                     self.input.clone(),
@@ -155,11 +148,11 @@
         } else {
             match self.field {
                 Field::Goldilocks => ProofMan::<Goldilocks>::generate_proof(
-                    self.witness_lib.clone(),
+                    self.get_witness_computation_lib(),
                     Some(self.elf.clone()),
                     self.public_inputs.clone(),
                     self.input.clone(),
-                    self.proving_key.clone(),
+                    self.get_proving_key(),
                     self.output_dir.clone(),
                     custom_commits_map,
                     ProofOptions::new(
