--- conflicted
+++ resolved
@@ -237,9 +237,6 @@
             gpu_params.with_max_witness_stored(self.max_witness_stored.unwrap());
         }
 
-<<<<<<< HEAD
-        gpu_params.with_single_instance((0, VIRTUAL_TABLE_0_AIR_IDS[0]));
-
         let proofman = ProofMan::<Goldilocks>::new(
             proving_key,
             custom_commits_map,
@@ -255,38 +252,6 @@
         initialize_logger(self.verbose.into(), Some(mpi_ctx.rank));
 
         let asm_services = AsmServices::new(mpi_ctx.rank, mpi_ctx.node_rank, self.port);
-=======
-        let proofman;
-        #[cfg(distributed)]
-        {
-            proofman = ProofMan::<Goldilocks>::new(
-                proving_key,
-                custom_commits_map,
-                verify_constraints,
-                self.aggregation,
-                self.final_snark,
-                gpu_params,
-                self.verbose.into(),
-                Some(mpi_context.universe),
-            )
-            .expect("Failed to initialize proofman");
-        }
-        #[cfg(not(distributed))]
-        {
-            proofman = ProofMan::<Goldilocks>::new(
-                proving_key,
-                custom_commits_map,
-                verify_constraints,
-                self.aggregation,
-                self.final_snark,
-                gpu_params,
-                self.verbose.into(),
-            )
-            .expect("Failed to initialize proofman");
-        }
-        let asm_services =
-            AsmServices::new(mpi_context.world_rank, mpi_context.local_rank, self.port);
->>>>>>> b135535d
         let asm_runner_options = AsmRunnerOptions::new()
             .with_verbose(self.verbose > 0)
             .with_base_port(self.port)
