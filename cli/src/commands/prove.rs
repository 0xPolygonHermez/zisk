--- conflicted
+++ resolved
@@ -1,13 +1,10 @@
-<<<<<<< HEAD
-use crate::{commands::Field, proof_log, ux::print_banner, ZISK_VERSION_MESSAGE};
-=======
+use super::{get_default_proving_key, get_default_witness_computation_lib};
 use crate::{
-    commands::{cli_fail_if_macos, Field, ZiskLibInitFn},
+    commands::{cli_fail_if_macos, Field},
     proof_log,
     ux::print_banner,
     ZISK_VERSION_MESSAGE,
 };
->>>>>>> 09151bf2
 use anyhow::Result;
 use colored::Colorize;
 use executor::Stats;
@@ -27,10 +24,7 @@
     env, fs,
     path::{Path, PathBuf},
 };
-use tracing::info;
 use zisk_common::ZiskLibInitFn;
-
-use super::{get_default_proving_key, get_default_witness_computation_lib};
 
 // Structure representing the 'prove' subcommand of cargo.
 #[derive(clap::Args)]
@@ -118,14 +112,11 @@
 
 impl ZiskProve {
     pub fn run(&mut self) -> Result<()> {
-<<<<<<< HEAD
-=======
         cli_fail_if_macos()?;
 
         println!("{} Prove", format!("{: >12}", "Command").bright_green().bold());
         println!();
 
->>>>>>> 09151bf2
         initialize_logger(self.verbose.into());
 
         let debug_info = match &self.debug {
