use crate::{
    commands::{Field, ZiskLibInitFn},
    ux::print_banner,
    ZISK_VERSION_MESSAGE,
};
use anyhow::Result;
use colored::Colorize;
use libloading::{Library, Symbol};
use p3_goldilocks::Goldilocks;
use proofman::ProofMan;
use proofman_common::{
    initialize_logger, json_to_debug_instances_map, DebugInfo, ModeName, ProofOptions,
};
use rom_merkle::{gen_elf_hash, get_elf_bin_file_path, get_rom_blowup_factor, DEFAULT_CACHE_PATH};
use std::{collections::HashMap, env, fs, path::PathBuf};

use super::{get_default_proving_key, get_default_witness_computation_lib};

// Structure representing the 'prove' subcommand of cargo.
#[derive(clap::Args)]
#[command(author, about, long_about = None, version = ZISK_VERSION_MESSAGE)]
pub struct ZiskProve {
    /// Witness computation dynamic library path
    #[clap(short = 'w', long)]
    pub witness_lib: Option<PathBuf>,

    /// ELF file path
    /// This is the path to the ROM file that the witness computation dynamic library will use
    /// to generate the witness.
    #[clap(short = 'e', long)]
    pub elf: PathBuf,

    #[clap(short = 's', long)]
    pub asm: Option<std::path::PathBuf>,

    /// Input path
    #[clap(short = 'i', long)]
    pub input: Option<PathBuf>,

    /// Setup folder path
    #[clap(short = 'k', long)]
    pub proving_key: Option<PathBuf>,

    /// Output dir path
    #[clap(short = 'o', long, default_value = "tmp")]
    pub output_dir: PathBuf,

    #[clap(long, default_value_t = Field::Goldilocks)]
    pub field: Field,

    #[clap(short = 'a', long, default_value_t = false)]
    pub aggregation: bool,

    #[clap(short = 'f', long, default_value_t = false)]
    pub final_snark: bool,

    #[clap(short = 'y', long, default_value_t = false)]
    pub verify_proofs: bool,

    /// Verbosity (-v, -vv)
    #[arg(short ='v', long, action = clap::ArgAction::Count, help = "Increase verbosity level")]
    pub verbose: u8, // Using u8 to hold the number of `-v`

    #[clap(short = 'd', long)]
    pub debug: Option<Option<String>>,

    // PRECOMPILES OPTIONS
    /// Keccak script path
    pub keccak_script: Option<PathBuf>,
}

impl ZiskProve {
    pub fn run(&self) -> Result<()> {
        println!("{} Prove", format!("{: >12}", "Command").bright_green().bold());
        println!();

        initialize_logger(self.verbose.into());

        let debug_info = match &self.debug {
            None => DebugInfo::default(),
            Some(None) => DebugInfo::new_debug(),
            Some(Some(debug_value)) => {
                let proving_key: PathBuf = PathBuf::from(&self.get_proving_key());
                json_to_debug_instances_map(proving_key, debug_value.clone())
            }
        };

        let keccak_script = if let Some(keccak_path) = &self.keccak_script {
            keccak_path.clone()
        } else {
            let home_dir = env::var("HOME").expect("Failed to get HOME environment variable");
            let script_path = PathBuf::from(format!("{}/.zisk/bin/keccakf_script.json", home_dir));
            if !script_path.exists() {
                panic!("Keccakf script file not found at {:?}", script_path);
            }
            script_path
        };

        print_banner();

        println!("{} Prove", format!("{: >12}", "Command").bright_green().bold());
        println!(
            "{: >12} {}",
            "Witness Lib".bright_green().bold(),
            self.get_witness_computation_lib().display()
        );
        println!("{: >12} {}", "Elf".bright_green().bold(), self.elf.display());
        if self.asm.is_some() {
            let asm_path = self.asm.as_ref().unwrap().display();
            println!("{: >12} {}", "ASM runner".bright_green().bold(), asm_path);
        }
        if self.input.is_some() {
            let inputs_path = self.input.as_ref().unwrap().display();
            println!("{: >12} {}", "Inputs".bright_green().bold(), inputs_path);
        }
        println!(
            "{: >12} {}",
            "Proving key".bright_green().bold(),
            self.get_proving_key().display()
        );
        let std_mode = if self.debug.is_some() { "Debug mode" } else { "Standard mode" };
        println!("{: >12} {}", "STD".bright_green().bold(), std_mode);
        println!("{: >12} {}", "Keccak".bright_green().bold(), keccak_script.display());
        // println!("{}", format!("{: >12} {}", "Distributed".bright_green().bold(), "ON (nodes: 4, threads: 32)"));

        println!();

        if self.output_dir.join("proofs").exists() {
            // In distributed mode two different processes may enter here at the same time and try to remove the same directory
            if let Err(e) = fs::remove_dir_all(self.output_dir.join("proofs")) {
                if e.kind() != std::io::ErrorKind::NotFound {
                    panic!("Failed to remove the proofs directory: {:?}", e);
                }
            }
        }

        if let Err(e) = fs::create_dir_all(self.output_dir.join("proofs")) {
            if e.kind() != std::io::ErrorKind::AlreadyExists {
                // prevent collision in distributed mode
                panic!("Failed to create the proofs directory: {:?}", e);
            }
        }

        let default_cache_path =
            std::env::var("HOME").ok().map(PathBuf::from).unwrap().join(DEFAULT_CACHE_PATH);

        if !default_cache_path.exists() {
            if let Err(e) = fs::create_dir_all(default_cache_path.clone()) {
                if e.kind() != std::io::ErrorKind::AlreadyExists {
                    // prevent collision in distributed mode
                    panic!("Failed to create the proofs directory: {:?}", e);
                }
            }
        }

        let blowup_factor = get_rom_blowup_factor(&self.get_proving_key());

        let rom_bin_path =
            get_elf_bin_file_path(&self.elf.to_path_buf(), &default_cache_path, blowup_factor)?;

        if !rom_bin_path.exists() {
            let _ = gen_elf_hash(
                &self.elf.clone(),
                rom_bin_path.clone().to_str().unwrap(),
                blowup_factor,
                false,
            )
            .map_err(|e| anyhow::anyhow!("Error generating elf hash: {}", e));
        }

        let mut custom_commits_map: HashMap<String, PathBuf> = HashMap::new();
        custom_commits_map.insert("rom".to_string(), rom_bin_path);

        if debug_info.std_mode.name == ModeName::Debug {
            match self.field {
<<<<<<< HEAD
                Field::Goldilocks => ProofMan::<Goldilocks>::verify_proof_constraints(
                    self.get_witness_computation_lib(),
                    Some(self.elf.clone()),
                    self.public_inputs.clone(),
                    self.input.clone(),
                    self.get_proving_key(),
                    self.output_dir.clone(),
                    custom_commits_map,
                    ProofOptions::new(
                        false,
                        self.verbose.into(),
                        self.aggregation,
                        self.final_snark,
                        self.verify_proofs,
                        debug_info,
                    ),
                )
                .map_err(|e| anyhow::anyhow!("Error generating proof: {}", e))?,
            };
        } else {
            match self.field {
                Field::Goldilocks => ProofMan::<Goldilocks>::generate_proof(
                    self.get_witness_computation_lib(),
                    Some(self.elf.clone()),
                    self.public_inputs.clone(),
                    self.input.clone(),
                    self.get_proving_key(),
                    self.output_dir.clone(),
                    custom_commits_map,
                    ProofOptions::new(
                        false,
                        self.verbose.into(),
                        self.aggregation,
                        self.final_snark,
                        self.verify_proofs,
                        debug_info,
                    ),
                )
                .map_err(|e| anyhow::anyhow!("Error generating proof: {}", e))?,
=======
                Field::Goldilocks => {
                    let library = unsafe { Library::new(self.get_witness_computation_lib())? };
                    let witness_lib_constructor: Symbol<ZiskLibInitFn<Goldilocks>> =
                        unsafe { library.get(b"init_library")? };
                    let witness_lib = witness_lib_constructor(
                        self.verbose.into(),
                        self.elf.clone(),
                        self.asm.clone(),
                        self.input.clone(),
                        keccak_script,
                    )
                    .expect("Failed to initialize witness library");

                    return ProofMan::<Goldilocks>::verify_proof_constraints_from_lib(
                        witness_lib,
                        self.get_proving_key(),
                        self.output_dir.clone(),
                        custom_commits_map,
                        ProofOptions::new(
                            false,
                            self.verbose.into(),
                            self.aggregation,
                            self.final_snark,
                            self.verify_proofs,
                            debug_info,
                        ),
                    )
                    .map_err(|e| anyhow::anyhow!("Error generating proof: {}", e));
                }
            };
        } else {
            match self.field {
                Field::Goldilocks => {
                    println!("Generating proof...");
                    let library = unsafe { Library::new(self.get_witness_computation_lib())? };
                    let witness_lib_constructor: Symbol<ZiskLibInitFn<Goldilocks>> =
                        unsafe { library.get(b"init_library")? };
                    let witness_lib = witness_lib_constructor(
                        self.verbose.into(),
                        self.elf.clone(),
                        self.asm.clone(),
                        self.input.clone(),
                        keccak_script,
                    )
                    .expect("Failed to initialize witness library");

                    ProofMan::<Goldilocks>::generate_proof_from_lib(
                        witness_lib,
                        self.get_proving_key(),
                        self.output_dir.clone(),
                        custom_commits_map,
                        ProofOptions::new(
                            false,
                            self.verbose.into(),
                            self.aggregation,
                            self.final_snark,
                            self.verify_proofs,
                            debug_info,
                        ),
                    )
                    .map_err(|e| anyhow::anyhow!("Error generating proof: {}", e))?;
                }
>>>>>>> 30b88651
            };
        }

        Ok(())
    }

    /// Gets the witness computation library file location.
    /// Uses the default one if not specified by user.
    pub fn get_witness_computation_lib(&self) -> PathBuf {
        if self.witness_lib.is_none() {
            get_default_witness_computation_lib()
        } else {
            self.witness_lib.clone().unwrap()
        }
    }

    /// Gets the proving key file location.
    /// Uses the default one if not specified by user.
    pub fn get_proving_key(&self) -> PathBuf {
        if self.proving_key.is_none() {
            get_default_proving_key()
        } else {
            self.proving_key.clone().unwrap()
        }
    }
}<|MERGE_RESOLUTION|>--- conflicted
+++ resolved
@@ -173,47 +173,6 @@
 
         if debug_info.std_mode.name == ModeName::Debug {
             match self.field {
-<<<<<<< HEAD
-                Field::Goldilocks => ProofMan::<Goldilocks>::verify_proof_constraints(
-                    self.get_witness_computation_lib(),
-                    Some(self.elf.clone()),
-                    self.public_inputs.clone(),
-                    self.input.clone(),
-                    self.get_proving_key(),
-                    self.output_dir.clone(),
-                    custom_commits_map,
-                    ProofOptions::new(
-                        false,
-                        self.verbose.into(),
-                        self.aggregation,
-                        self.final_snark,
-                        self.verify_proofs,
-                        debug_info,
-                    ),
-                )
-                .map_err(|e| anyhow::anyhow!("Error generating proof: {}", e))?,
-            };
-        } else {
-            match self.field {
-                Field::Goldilocks => ProofMan::<Goldilocks>::generate_proof(
-                    self.get_witness_computation_lib(),
-                    Some(self.elf.clone()),
-                    self.public_inputs.clone(),
-                    self.input.clone(),
-                    self.get_proving_key(),
-                    self.output_dir.clone(),
-                    custom_commits_map,
-                    ProofOptions::new(
-                        false,
-                        self.verbose.into(),
-                        self.aggregation,
-                        self.final_snark,
-                        self.verify_proofs,
-                        debug_info,
-                    ),
-                )
-                .map_err(|e| anyhow::anyhow!("Error generating proof: {}", e))?,
-=======
                 Field::Goldilocks => {
                     let library = unsafe { Library::new(self.get_witness_computation_lib())? };
                     let witness_lib_constructor: Symbol<ZiskLibInitFn<Goldilocks>> =
@@ -276,7 +235,6 @@
                     )
                     .map_err(|e| anyhow::anyhow!("Error generating proof: {}", e))?;
                 }
->>>>>>> 30b88651
             };
         }
 
