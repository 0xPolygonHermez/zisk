--- conflicted
+++ resolved
@@ -192,11 +192,7 @@
             false,
             gpu_params,
             self.verbose.into(),
-<<<<<<< HEAD
-            None,
-=======
             Some(universe),
->>>>>>> 10bb4f4e
         )
         .expect("Failed to initialize proofman");
 
