--- conflicted
+++ resolved
@@ -1,9 +1,6 @@
 use anyhow::Result;
 use clap::{Parser, ValueEnum};
-<<<<<<< HEAD
-=======
 use mpi::environment::Universe;
->>>>>>> ed192329
 use std::env;
 use std::fmt::Display;
 use std::path::PathBuf;
@@ -103,8 +100,6 @@
     } else {
         Ok(())
     }
-<<<<<<< HEAD
-=======
 }
 
 pub fn initialize_mpi() -> Result<(Universe, i32, i32)> {
@@ -138,5 +133,4 @@
 /// Uses the default one if not specified by user.
 pub fn get_zisk_path(zisk_path: Option<&PathBuf>) -> PathBuf {
     zisk_path.cloned().unwrap_or_else(get_default_zisk_path)
->>>>>>> ed192329
 }