--- conflicted
+++ resolved
@@ -109,20 +109,7 @@
             }
         };
 
-<<<<<<< HEAD
         print_banner();
-=======
-        let sha256f_script = if let Some(sha256f_path) = &self.sha256f_script {
-            sha256f_path.clone()
-        } else {
-            let home_dir = env::var("HOME").expect("Failed to get HOME environment variable");
-            let script_path = PathBuf::from(format!("{}/.zisk/bin/sha256f_script.json", home_dir));
-            if !script_path.exists() {
-                panic!("Sha256f script file not found at {:?}", script_path);
-            }
-            script_path
-        };
->>>>>>> a05ba5b6
 
         let default_cache_path =
             std::env::var("HOME").ok().map(PathBuf::from).unwrap().join(DEFAULT_CACHE_PATH);
@@ -195,11 +182,7 @@
             proving_key,
             self.verbose,
             debug_info,
-<<<<<<< HEAD
-=======
-            sha256f_script,
             asm_runner_options,
->>>>>>> a05ba5b6
         );
 
         if let Err(e) = ZiskService::new(config, mpi_context)?.run() {
