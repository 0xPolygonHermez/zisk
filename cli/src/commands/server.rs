--- conflicted
+++ resolved
@@ -54,18 +54,6 @@
     #[clap(short = 'c', long)]
     pub chunk_size_bits: Option<u64>,
 
-    #[clap(short = 'r', long, default_value_t = false)]
-    pub preallocate: bool,
-
-    #[clap(short = 't', long)]
-    pub max_streams: Option<usize>,
-
-    #[clap(short = 'n', long)]
-    pub number_threads_witness: Option<usize>,
-
-    #[clap(short = 'x', long)]
-    pub max_witness_stored: Option<usize>,
-
     /// Use prebuilt emulator (mutually exclusive with `--asm`)
     #[clap(short = 'l', long, action = clap::ArgAction::SetTrue)]
     pub emulator: bool,
@@ -249,12 +237,9 @@
             sha256f_script,
             self.chunk_size_bits,
             asm_runner_options,
-<<<<<<< HEAD
             self.verify_constraints,
             self.aggregation,
             self.final_snark,
-=======
->>>>>>> 80305698
             gpu_params,
         );
 
