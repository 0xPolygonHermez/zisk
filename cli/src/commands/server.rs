use anyhow::Result;
use asm_runner::AsmRunnerOptions;
use clap::Parser;
use colored::Colorize;
use proofman_common::{json_to_debug_instances_map, DebugInfo, ParamsGPU};
use rom_setup::{
    gen_elf_hash, get_elf_bin_file_path, get_elf_data_hash, get_rom_blowup_factor,
    DEFAULT_CACHE_PATH,
};
use server::{ServerConfig, ZiskService};
use std::collections::HashMap;
use std::fs;
use std::{path::PathBuf, process};
use zisk_common::init_tracing;
<<<<<<< HEAD
use zisk_pil::VIRTUAL_TABLE_0_AIR_IDS;
=======
>>>>>>> e84617b3

use crate::commands::{get_proving_key, get_witness_computation_lib, initialize_mpi, Field};
use crate::ux::print_banner;
use crate::ZISK_VERSION_MESSAGE;

pub const DEFAULT_PORT: u16 = 7878;
const LOG_PATH: &str = "zisk_prover_server.log";

// Structure representing the 'prove' subcommand of cargo.
#[derive(Parser, Debug)]
#[command(name = "Prover Server", version, about = "A TCP-based prover control server", long_about = None, version = ZISK_VERSION_MESSAGE)]
#[command(propagate_version = true)]
#[command(group(
    clap::ArgGroup::new("input_mode")
        .args(["asm", "emulator"])
        .multiple(false)
        .required(false)
))]
pub struct ZiskServer {
    /// Optional port number (default 7878)
    #[arg(short, long, default_value_t = DEFAULT_PORT)]
    port: u16,

    /// Witness computation dynamic library path
    #[clap(short = 'w', long)]
    pub witness_lib: Option<PathBuf>,

    /// ELF file path
    /// This is the path to the ROM file that the witness computation dynamic library will use
    /// to generate the witness.
    #[clap(short = 'e', long)]
    pub elf: PathBuf,

    /// ASM file path
    /// Optional, mutually exclusive with `--emulator`
    #[clap(short = 's', long)]
    pub asm: Option<PathBuf>,

    #[clap(short = 'c', long)]
    pub chunk_size_bits: Option<u64>,

    /// Use prebuilt emulator (mutually exclusive with `--asm`)
    #[clap(short = 'l', long, action = clap::ArgAction::SetTrue)]
    pub emulator: bool,

    /// Setup folder path
    #[clap(short = 'k', long)]
    pub proving_key: Option<PathBuf>,

    #[clap(long, default_value_t = Field::Goldilocks)]
    pub field: Field,

    /// Base port for Assembly microservices (default: 23115).
    /// A single execution will use 3 consecutive ports, from this port to port + 2.
    /// If you are running multiple instances of ZisK using mpi on the same machine,
    /// it will use from this base port to base port + 2 * number_of_instances.
    /// For example, if you run 2 mpi instances of ZisK, it will use ports from 23115 to 23117
    /// for the first instance, and from 23118 to 23120 for the second instance.
    #[clap(long, conflicts_with = "emulator")]
    pub asm_port: Option<u16>,

    /// Map unlocked flag
    /// This is used to unlock the memory map for the ROM file.
    /// If you are running ZisK on a machine with limited memory, you may want to enable this option.
    /// This option is mutually exclusive with `--emulator`.
    #[clap(short = 'u', long, conflicts_with = "emulator")]
    pub unlock_mapped_memory: bool,

    /// Verbosity (-v, -vv)
    #[arg(short ='v', long, action = clap::ArgAction::Count, help = "Increase verbosity level")]
    pub verbose: u8, // Using u8 to hold the number of `-v`

    #[clap(short = 'd', long)]
    pub debug: Option<Option<String>>,

    #[clap(short = 'c', long, default_value_t = false)]
    pub verify_constraints: bool,

    #[clap(short = 'a', long, default_value_t = false)]
    pub aggregation: bool,

    #[clap(short = 'f', long, default_value_t = false)]
    pub final_snark: bool,

    /// GPU PARAMS
    #[clap(short = 'r', long, default_value_t = false)]
    pub preallocate: bool,

    #[clap(short = 't', long)]
    pub max_streams: Option<usize>,

    #[clap(short = 'n', long)]
    pub number_threads_witness: Option<usize>,

    #[clap(short = 'x', long)]
    pub max_witness_stored: Option<usize>,

    #[clap(short = 'j', long, default_value_t = false)]
    pub shared_tables: bool,
}

impl ZiskServer {
    pub fn run(&mut self) -> Result<()> {
        init_tracing(LOG_PATH);

        print_banner();

        let mpi_context = initialize_mpi()?;

        proofman_common::initialize_logger(
            proofman_common::VerboseMode::Info,
            Some(mpi_context.world_rank),
        );

        self.port += mpi_context.local_rank as u16;

        if !self.elf.exists() {
            eprintln!("Error: ELF file '{}' not found.", self.elf.display());
            process::exit(1);
        }

        let proving_key = get_proving_key(self.proving_key.as_ref());

        let debug_info = match &self.debug {
            None => DebugInfo::default(),
            Some(None) => DebugInfo::new_debug(),
            Some(Some(debug_value)) => {
                json_to_debug_instances_map(proving_key.clone(), debug_value.clone())
            }
        };

        let default_cache_path =
            std::env::var("HOME").ok().map(PathBuf::from).unwrap().join(DEFAULT_CACHE_PATH);

        if !default_cache_path.exists() {
            if let Err(e) = fs::create_dir_all(default_cache_path.clone()) {
                if e.kind() != std::io::ErrorKind::AlreadyExists {
                    // prevent collision in distributed mode
                    panic!("Failed to create the cache directory: {e:?}");
                }
            }
        }

        let emulator = if cfg!(target_os = "macos") { true } else { self.emulator };

        let mut asm_rom = None;
        if emulator {
            self.asm = None;
        } else if self.asm.is_none() {
            let stem = self.elf.file_stem().unwrap().to_str().unwrap();
            let hash = get_elf_data_hash(&self.elf)
                .map_err(|e| anyhow::anyhow!("Error computing ELF hash: {}", e))?;
            let new_filename = format!("{stem}-{hash}-mt.bin");
            let asm_rom_filename = format!("{stem}-{hash}-rh.bin");
            asm_rom = Some(default_cache_path.join(asm_rom_filename));
            self.asm = Some(default_cache_path.join(new_filename));
        }

        if let Some(asm_path) = &self.asm {
            if !asm_path.exists() {
                return Err(anyhow::anyhow!("ASM file not found at {:?}", asm_path.display()));
            }
        }

        if let Some(asm_rom) = &asm_rom {
            if !asm_rom.exists() {
                return Err(anyhow::anyhow!("ASM file not found at {:?}", asm_rom.display()));
            }
        }

        let blowup_factor = get_rom_blowup_factor(&proving_key);

        let rom_bin_path =
            get_elf_bin_file_path(&self.elf.to_path_buf(), &default_cache_path, blowup_factor)?;

        if !rom_bin_path.exists() {
            let _ = gen_elf_hash(&self.elf.clone(), rom_bin_path.as_path(), blowup_factor, false)
                .map_err(|e| anyhow::anyhow!("Error generating elf hash: {}", e));
        }

        self.print_command_info();
        let mut custom_commits_map: HashMap<String, PathBuf> = HashMap::new();
        custom_commits_map.insert("rom".to_string(), rom_bin_path);

        let asm_runner_options = AsmRunnerOptions::new()
            .with_verbose(self.verbose > 0)
            .with_base_port(self.asm_port)
            .with_world_rank(mpi_context.world_rank)
            .with_local_rank(mpi_context.local_rank)
            .with_unlock_mapped_memory(self.unlock_mapped_memory);

        let mut gpu_params = ParamsGPU::new(self.preallocate);

        if self.max_streams.is_some() {
            gpu_params.with_max_number_streams(self.max_streams.unwrap());
        }
        if self.number_threads_witness.is_some() {
            gpu_params.with_number_threads_pools_witness(self.number_threads_witness.unwrap());
        }
        if self.max_witness_stored.is_some() {
            gpu_params.with_max_witness_stored(self.max_witness_stored.unwrap());
        }

<<<<<<< HEAD
        gpu_params.with_single_instance((0, VIRTUAL_TABLE_0_AIR_IDS[0]));

=======
>>>>>>> e84617b3
        let config = ServerConfig::new(
            self.port,
            self.elf.clone(),
            get_witness_computation_lib(self.witness_lib.as_ref()),
            self.asm.clone(),
            asm_rom,
            custom_commits_map,
            emulator,
            proving_key,
            self.verbose,
            debug_info,
            self.chunk_size_bits,
            asm_runner_options,
            self.verify_constraints,
            self.aggregation,
            self.final_snark,
            gpu_params,
            self.shared_tables,
        );

        if let Err(e) = ZiskService::new(config, mpi_context)?.run() {
            eprintln!("Error starting server: {e}");
            process::exit(1);
        }

        Ok(())
    }

    fn print_command_info(&self) {
        println!("{} Prove Server", format!("{: >12}", "Command").bright_green().bold());
        println!(
            "{} TCP server listening on 127.0.0.1:{}",
            format!("{: >12}", "Socket").bright_green().bold(),
            self.port
        );
        println!("{} {}", format!("{: >12}", "Logfile").bright_green().bold(), LOG_PATH);
        println!(
            "{: >12} {}",
            "Witness Lib".bright_green().bold(),
            get_witness_computation_lib(self.witness_lib.as_ref()).display()
        );

        println!("{: >12} {}", "Elf".bright_green().bold(), self.elf.display());

        if self.asm.is_some() {
            let asm_path = self.asm.as_ref().unwrap().display();
            println!("{: >12} {}", "ASM runner".bright_green().bold(), asm_path);
        } else {
            println!(
                "{: >12} {}",
                "Emulator".bright_green().bold(),
                "Running in emulator mode".bright_yellow()
            );
        }

        println!(
            "{: >12} {}",
            "Proving key".bright_green().bold(),
            get_proving_key(self.proving_key.as_ref()).display()
        );

        let std_mode = if self.debug.is_some() { "Debug mode" } else { "Standard mode" };
        println!("{: >12} {}", "STD".bright_green().bold(), std_mode);
        // println!("{}", format!("{: >12} {}", "Distributed".bright_green().bold(), "ON (nodes: 4, threads: 32)"));

        println!();
    }
}<|MERGE_RESOLUTION|>--- conflicted
+++ resolved
@@ -12,10 +12,6 @@
 use std::fs;
 use std::{path::PathBuf, process};
 use zisk_common::init_tracing;
-<<<<<<< HEAD
-use zisk_pil::VIRTUAL_TABLE_0_AIR_IDS;
-=======
->>>>>>> e84617b3
 
 use crate::commands::{get_proving_key, get_witness_computation_lib, initialize_mpi, Field};
 use crate::ux::print_banner;
@@ -219,11 +215,6 @@
             gpu_params.with_max_witness_stored(self.max_witness_stored.unwrap());
         }
 
-<<<<<<< HEAD
-        gpu_params.with_single_instance((0, VIRTUAL_TABLE_0_AIR_IDS[0]));
-
-=======
->>>>>>> e84617b3
         let config = ServerConfig::new(
             self.port,
             self.elf.clone(),
