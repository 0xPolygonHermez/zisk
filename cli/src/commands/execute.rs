--- conflicted
+++ resolved
@@ -216,14 +216,9 @@
                     self.asm.clone(),
                     asm_rom,
                     sha256f_script,
-<<<<<<< HEAD
                     None,
-                    Some(world_rank),
-                    Some(local_rank),
-=======
                     Some(mpi_context.world_rank),
                     Some(mpi_context.local_rank),
->>>>>>> 723ab83f
                     self.port,
                 )
                 .expect("Failed to initialize witness library");
