--- conflicted
+++ resolved
@@ -1,12 +1,8 @@
 use crate::{
-<<<<<<< HEAD
-    commands::{cli_fail_if_gpu_mode, cli_fail_if_macos, Field},
-=======
     commands::{
         cli_fail_if_gpu_mode, cli_fail_if_macos, get_proving_key, get_witness_computation_lib,
         initialize_mpi, Field,
     },
->>>>>>> ed192329
     ux::print_banner,
     ZISK_VERSION_MESSAGE,
 };
@@ -29,11 +25,6 @@
     path::{Path, PathBuf},
 };
 use zisk_common::ZiskLibInitFn;
-<<<<<<< HEAD
-
-use super::{get_default_proving_key, get_default_witness_computation_lib};
-=======
->>>>>>> ed192329
 
 use mpi::traits::*;
 
@@ -103,20 +94,11 @@
         cli_fail_if_macos()?;
         cli_fail_if_gpu_mode()?;
 
-<<<<<<< HEAD
-        let (universe, _threading) = mpi::initialize_with_threading(mpi::Threading::Multiple)
-            .ok_or_else(|| anyhow::anyhow!("Failed to initialize MPI with threading"))?;
-
-        let world = universe.world();
-        let world_rank = world.rank();
-        let local_rank = world_rank; // TODO!!!! Change this!
-=======
         print_banner();
 
         let (universe, world_rank, local_rank) = initialize_mpi()?;
 
         let proving_key = get_proving_key(self.proving_key.as_ref());
->>>>>>> ed192329
 
         let debug_info = match &self.debug {
             None => DebugInfo::default(),
@@ -137,11 +119,6 @@
             script_path
         };
 
-<<<<<<< HEAD
-        print_banner();
-
-=======
->>>>>>> ed192329
         let default_cache_path =
             std::env::var("HOME").ok().map(PathBuf::from).unwrap().join(DEFAULT_CACHE_PATH);
 
@@ -187,11 +164,7 @@
             }
         }
 
-<<<<<<< HEAD
-        let blowup_factor = get_rom_blowup_factor(&self.get_proving_key());
-=======
         let blowup_factor = get_rom_blowup_factor(&proving_key);
->>>>>>> ed192329
 
         let rom_bin_path =
             get_elf_bin_file_path(&self.elf.to_path_buf(), &default_cache_path, blowup_factor)?;
@@ -219,15 +192,11 @@
         .expect("Failed to initialize proofman");
 
         let mut witness_lib;
-<<<<<<< HEAD
+
+        let asm_services = AsmServices::new(world_rank, local_rank, self.port);
+
         let start = std::time::Instant::now();
-=======
-
-        let asm_services = AsmServices::new(world_rank, local_rank, self.port);
-
-        let start = std::time::Instant::now();
-
->>>>>>> ed192329
+
         match self.field {
             Field::Goldilocks => {
                 let library = unsafe {
@@ -243,29 +212,12 @@
                     sha256f_script,
                     Some(world_rank),
                     Some(local_rank),
-<<<<<<< HEAD
-=======
                     self.port,
->>>>>>> ed192329
                 )
                 .expect("Failed to initialize witness library");
 
                 proofman.register_witness(&mut *witness_lib, library);
 
-<<<<<<< HEAD
-                // Start ASM microservices
-                tracing::info!(
-                    ">>> [{}] Starting ASM microservices. {}",
-                    world_rank,
-                    "Note: This wait can be avoided by running ZisK in server mode.".dimmed()
-                );
-                AsmServices::start_asm_services(
-                    self.asm.as_ref().unwrap(),
-                    AsmRunnerOptions::default(),
-                    world_rank,
-                    local_rank,
-                )?;
-=======
                 if self.asm.is_some() {
                     // Start ASM microservices
                     tracing::info!(
@@ -279,7 +231,6 @@
                         AsmRunnerOptions::default(),
                     )?;
                 }
->>>>>>> ed192329
 
                 proofman
                     .verify_proof_constraints_from_lib(self.input.clone(), &debug_info)
@@ -307,17 +258,11 @@
             result.executed_steps
         );
 
-<<<<<<< HEAD
-        // Shut down ASM microservices
-        tracing::info!("<<< [{}] Shutting down ASM microservices.", world_rank);
-        AsmServices::stop_asm_services(local_rank)?;
-=======
         if self.asm.is_some() {
             // Shut down ASM microservices
             tracing::info!("<<< [{}] Shutting down ASM microservices.", world_rank);
             asm_services.stop_asm_services()?;
         }
->>>>>>> ed192329
 
         Ok(())
     }
