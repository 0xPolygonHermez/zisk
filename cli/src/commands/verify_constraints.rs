--- conflicted
+++ resolved
@@ -1,3 +1,8 @@
+use crate::{
+    commands::{cli_fail_if_gpu_mode, cli_fail_if_macos, Field},
+    ux::print_banner,
+    ZISK_VERSION_MESSAGE,
+};
 use anyhow::Result;
 use clap::Parser;
 use colored::Colorize;
@@ -15,18 +20,7 @@
     env, fs,
     path::{Path, PathBuf},
 };
-use tracing::info;
 use zisk_common::ZiskLibInitFn;
-
-<<<<<<< HEAD
-use crate::{commands::Field, ux::print_banner, ZISK_VERSION_MESSAGE};
-=======
-use crate::{
-    commands::{cli_fail_if_gpu_mode, cli_fail_if_macos, Field, ZiskLibInitFn},
-    ux::print_banner,
-    ZISK_VERSION_MESSAGE,
-};
->>>>>>> 09151bf2
 
 use super::{get_default_proving_key, get_default_witness_computation_lib};
 
