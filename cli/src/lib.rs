--- conflicted
+++ resolved
@@ -68,14 +68,7 @@
 pub async fn get_toolchain_download_url(client: &Client, target: String) -> String {
     // Get latest tag from https://api.github.com/repos/0xPolygonHermez/rust/releases/latest
     // and use it to construct the download URL.
-<<<<<<< HEAD
-    let url = format!(
-        "https://{}@api.github.com/repos/0xPolygonHermez/rust/releases/latest",
-        std::env::var("ZISK_TOKEN").expect("ZISK_TOKEN environment variable not set")
-    );
-=======
     let url = "https://api.github.com/repos/0xPolygonHermez/rust/releases/latest";
->>>>>>> c1f72c9a
     let json = client.get(url).send().await.unwrap().json::<serde_json::Value>().await.unwrap();
 
     let name: String = format!("rust-toolchain-{}.tar.gz", target);
