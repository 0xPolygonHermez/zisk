--- conflicted
+++ resolved
@@ -124,17 +124,7 @@
             trace,
         );
     }
-<<<<<<< HEAD
     fn process_secp256k1_add(&self, input: &Secp256k1AddInput, trace: &mut [ArithEqTraceRow<F>]) {
-=======
-
-    fn process_secp256k1_add(
-        &self,
-        input: &Secp256k1AddInput,
-        trace: &mut ArithEqTrace<F>,
-        row_offset: usize,
-    ) {
->>>>>>> 6eb35fb1
         let data = executors::Secp256k1::execute_add(&input.p1, &input.p2);
         self.expand_data_on_trace(&data, trace, SEL_OP_SECP256K1_ADD);
         Self::expand_addr_step_on_trace(
@@ -152,17 +142,7 @@
             trace,
         );
     }
-<<<<<<< HEAD
     fn process_secp256k1_dbl(&self, input: &Secp256k1DblInput, trace: &mut [ArithEqTraceRow<F>]) {
-=======
-
-    fn process_secp256k1_dbl(
-        &self,
-        input: &Secp256k1DblInput,
-        trace: &mut ArithEqTrace<F>,
-        row_offset: usize,
-    ) {
->>>>>>> 6eb35fb1
         let data = executors::Secp256k1::execute_dbl(&input.p1);
         self.expand_data_on_trace(&data, trace, SEL_OP_SECP256K1_DBL);
         Self::expand_addr_step_on_trace(
@@ -184,11 +164,10 @@
     fn process_bn254_curve_add(
         &self,
         input: &Bn254CurveAddInput,
-        trace: &mut ArithEqTrace<F>,
-        row_offset: usize,
+        trace: &mut [ArithEqTraceRow<F>],
     ) {
         let data = executors::Bn254Curve::execute_add(&input.p1, &input.p2);
-        self.expand_data_on_trace(&data, row_offset, trace, SEL_OP_BN254_CURVE_ADD);
+        self.expand_data_on_trace(&data, trace, SEL_OP_BN254_CURVE_ADD);
         Self::expand_addr_step_on_trace(
             &ArithEqStepAddr {
                 main_step: input.step,
@@ -202,18 +181,16 @@
                 addr_ind: [input.p1_addr, input.p2_addr, 0, 0, 0],
             },
             trace,
-            row_offset,
         );
     }
 
     fn process_bn254_curve_dbl(
         &self,
         input: &Bn254CurveDblInput,
-        trace: &mut ArithEqTrace<F>,
-        row_offset: usize,
+        trace: &mut [ArithEqTraceRow<F>],
     ) {
         let data = executors::Bn254Curve::execute_dbl(&input.p1);
-        self.expand_data_on_trace(&data, row_offset, trace, SEL_OP_BN254_CURVE_DBL);
+        self.expand_data_on_trace(&data, trace, SEL_OP_BN254_CURVE_DBL);
         Self::expand_addr_step_on_trace(
             &ArithEqStepAddr {
                 main_step: input.step,
@@ -227,18 +204,16 @@
                 addr_ind: [0, 0, 0, 0, 0],
             },
             trace,
-            row_offset,
         );
     }
 
     fn process_bn254_complex_add(
         &self,
         input: &Bn254ComplexAddInput,
-        trace: &mut ArithEqTrace<F>,
-        row_offset: usize,
+        trace: &mut [ArithEqTraceRow<F>],
     ) {
         let data = executors::Bn254Complex::execute_add(&input.f1, &input.f2);
-        self.expand_data_on_trace(&data, row_offset, trace, SEL_OP_BN254_COMPLEX_ADD);
+        self.expand_data_on_trace(&data, trace, SEL_OP_BN254_COMPLEX_ADD);
         Self::expand_addr_step_on_trace(
             &ArithEqStepAddr {
                 main_step: input.step,
@@ -252,18 +227,16 @@
                 addr_ind: [input.f1_addr, input.f2_addr, 0, 0, 0],
             },
             trace,
-            row_offset,
         );
     }
 
     fn process_bn254_complex_sub(
         &self,
         input: &Bn254ComplexSubInput,
-        trace: &mut ArithEqTrace<F>,
-        row_offset: usize,
+        trace: &mut [ArithEqTraceRow<F>],
     ) {
         let data = executors::Bn254Complex::execute_sub(&input.f1, &input.f2);
-        self.expand_data_on_trace(&data, row_offset, trace, SEL_OP_BN254_COMPLEX_SUB);
+        self.expand_data_on_trace(&data, trace, SEL_OP_BN254_COMPLEX_SUB);
         Self::expand_addr_step_on_trace(
             &ArithEqStepAddr {
                 main_step: input.step,
@@ -277,18 +250,16 @@
                 addr_ind: [input.f1_addr, input.f2_addr, 0, 0, 0],
             },
             trace,
-            row_offset,
         );
     }
 
     fn process_bn254_complex_mul(
         &self,
         input: &Bn254ComplexMulInput,
-        trace: &mut ArithEqTrace<F>,
-        row_offset: usize,
+        trace: &mut [ArithEqTraceRow<F>],
     ) {
         let data = executors::Bn254Complex::execute_mul(&input.f1, &input.f2);
-        self.expand_data_on_trace(&data, row_offset, trace, SEL_OP_BN254_COMPLEX_MUL);
+        self.expand_data_on_trace(&data, trace, SEL_OP_BN254_COMPLEX_MUL);
         Self::expand_addr_step_on_trace(
             &ArithEqStepAddr {
                 main_step: input.step,
@@ -302,7 +273,6 @@
                 addr_ind: [input.f1_addr, input.f2_addr, 0, 0, 0],
             },
             trace,
-            row_offset,
         );
     }
 
@@ -398,7 +368,7 @@
                 | SEL_OP_BN254_COMPLEX_MUL => {
                     let x3_lt = data.x3[i] < BN254_PRIME_CHUNKS[i]
                         || (data.x3[i] == BN254_PRIME_CHUNKS[i] && prev_x3_lt);
-                    trace[irow].x3_lt = F::from_bool(x3_lt);
+                    trace[i].x3_lt = F::from_bool(x3_lt);
                     self.arith_eq_lt_table_sm.update_input(
                         prev_x3_lt,
                         x3_lt,
@@ -408,7 +378,7 @@
 
                     let y3_lt = data.y3[i] < BN254_PRIME_CHUNKS[i]
                         || (data.y3[i] == BN254_PRIME_CHUNKS[i] && prev_y3_lt);
-                    trace[irow].y3_lt = F::from_bool(y3_lt);
+                    trace[i].y3_lt = F::from_bool(y3_lt);
                     self.arith_eq_lt_table_sm.update_input(
                         prev_y3_lt,
                         y3_lt,
@@ -453,15 +423,11 @@
         inputs: &[Vec<ArithEqInput>],
         trace_buffer: Vec<F>,
     ) -> AirInstance<F> {
-<<<<<<< HEAD
         // Get the fixed cols
         let _airgroup_id = ArithEqTrace::<usize>::AIRGROUP_ID;
         let _air_id = ArithEqTrace::<usize>::AIR_ID;
 
         let mut trace = ArithEqTrace::<F>::new_from_vec(trace_buffer);
-=======
-        let mut trace = ArithEqTrace::<F>::new();
->>>>>>> 6eb35fb1
         let num_rows = trace.num_rows();
         let total_inputs: usize = inputs.iter().map(|x| x.len()).sum();
         let num_rows_needed = total_inputs * ARITH_EQ_ROWS_BY_OP;
@@ -475,7 +441,6 @@
 
         timer_start_trace!(ARITH_EQ_TRACE);
 
-<<<<<<< HEAD
         let mut trace_rows = trace.row_slice_mut();
         let mut par_traces = Vec::new();
         let mut inputs_indexes = Vec::new();
@@ -497,46 +462,19 @@
                 ArithEqInput::Arith256Mod(idata) => self.process_arith256_mod(idata, trace),
                 ArithEqInput::Secp256k1Add(idata) => self.process_secp256k1_add(idata, trace),
                 ArithEqInput::Secp256k1Dbl(idata) => self.process_secp256k1_dbl(idata, trace),
+                ArithEqInput::Bn254CurveAdd(idata) => self.process_bn254_curve_add(idata, trace),
+                ArithEqInput::Bn254CurveDbl(idata) => self.process_bn254_curve_dbl(idata, trace),
+                ArithEqInput::Bn254ComplexAdd(idata) => {
+                    self.process_bn254_complex_add(idata, trace);
+                }
+                ArithEqInput::Bn254ComplexSub(idata) => {
+                    self.process_bn254_complex_sub(idata, trace);
+                }
+                ArithEqInput::Bn254ComplexMul(idata) => {
+                    self.process_bn254_complex_mul(idata, trace);
+                }
             }
         });
-=======
-        let mut index = 0;
-        for inputs in inputs.iter() {
-            for input in inputs.iter() {
-                let row_offset = index * ARITH_EQ_ROWS_BY_OP;
-                match input {
-                    ArithEqInput::Arith256(idata) => {
-                        self.process_arith256(idata, &mut trace, row_offset)
-                    }
-                    ArithEqInput::Arith256Mod(idata) => {
-                        self.process_arith256_mod(idata, &mut trace, row_offset)
-                    }
-                    ArithEqInput::Secp256k1Add(idata) => {
-                        self.process_secp256k1_add(idata, &mut trace, row_offset)
-                    }
-                    ArithEqInput::Secp256k1Dbl(idata) => {
-                        self.process_secp256k1_dbl(idata, &mut trace, row_offset)
-                    }
-                    ArithEqInput::Bn254CurveAdd(idata) => {
-                        self.process_bn254_curve_add(idata, &mut trace, row_offset)
-                    }
-                    ArithEqInput::Bn254CurveDbl(idata) => {
-                        self.process_bn254_curve_dbl(idata, &mut trace, row_offset)
-                    }
-                    ArithEqInput::Bn254ComplexAdd(idata) => {
-                        self.process_bn254_complex_add(idata, &mut trace, row_offset)
-                    }
-                    ArithEqInput::Bn254ComplexSub(idata) => {
-                        self.process_bn254_complex_sub(idata, &mut trace, row_offset)
-                    }
-                    ArithEqInput::Bn254ComplexMul(idata) => {
-                        self.process_bn254_complex_mul(idata, &mut trace, row_offset)
-                    }
-                }
-                index += 1;
-            }
-        }
->>>>>>> 6eb35fb1
 
         let padding_ops = (self.num_available_ops - index) as u64;
         self.std.range_check(0, 3 * padding_ops, self.q_hsc_range_id);
