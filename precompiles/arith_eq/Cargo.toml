[package]
name = "precomp-arith-eq"
version = "0.1.0"
edition = "2021"

[[bin]]
name = "arith_eq_generator"
path = "src/arith_eq_generator.rs"

[[bin]]
name = "arith_eq_test_bigint"
path = "src/arith_eq_test_bigint.rs"
required-features = ["test_data"]

[[bin]]
<<<<<<< HEAD
name = "arith_eq_test_generator"
path = "src/arith_eq_test_generator.rs"
=======
name = "arith_eq_test_c"
path = "src/arith_eq_test_c.rs"
>>>>>>> 4550c9b9
required-features = ["test_data"]

[dependencies]
nom = "7"
sm-common = { path = "../../state-machines/common" }
zisk-core = { path = "../../core" }
data-bus = { path = "../../data-bus" }
zisk-pil = { path = "../../pil" }
precompiles-common = { path = "../common" }
precompiles-helpers = { path = "../helpers" }
lib-c = { path = "../../lib-c" }

proofman-common = { workspace = true }
proofman-macros = { workspace = true }
proofman-util = { workspace = true }
witness = { workspace = true }
pil-std-lib = { workspace = true }

p3-field = { workspace=true }
p3-goldilocks = { workspace=true }
log = { workspace = true }
rayon = { workspace = true }
ark-ff = { workspace = true }
ark-std = { workspace = true }
ark-secp256k1 = { workspace = true }
num-bigint = { workspace = true }
num-traits = { workspace = true }

serde = { version = "1.0", features = ["derive"] }
serde_json = "1.0"
regex = "1.11.1"
rustfmt-wrapper = "0.2.1"
k256 = {version = "0.13", features = ["arithmetic"] }
generic-array = "0.14"
typenum = "1.16"
lazy_static = "1.4"
path-clean = "1.0"

[features]
default = []
no_lib_link = ["proofman-common/no_lib_link"]
test_data = []
test_data_secp256k1 = []<|MERGE_RESOLUTION|>--- conflicted
+++ resolved
@@ -13,14 +13,19 @@
 required-features = ["test_data"]
 
 [[bin]]
-<<<<<<< HEAD
 name = "arith_eq_test_generator"
 path = "src/arith_eq_test_generator.rs"
-=======
+
+[[bin]]
 name = "arith_eq_test_c"
 path = "src/arith_eq_test_c.rs"
->>>>>>> 4550c9b9
 required-features = ["test_data"]
+
+[[bin]]
+name = "arith_eq_test_secp256k1"
+path = "src/arith_eq_test_secp256k1.rs"
+required-features = ["test_data"]
+
 
 [dependencies]
 nom = "7"
