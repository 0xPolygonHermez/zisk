--- conflicted
+++ resolved
@@ -4,13 +4,8 @@
 //! It manages collected inputs and interacts with the `Sha256fSM` to compute witnesses for
 //! execution plans.
 
-<<<<<<< HEAD
 use crate::{Sha256fInput, Sha256fSM};
-use p3_field::PrimeField64;
-=======
-use crate::Sha256fSM;
 use fields::PrimeField64;
->>>>>>> c30b97b6
 use proofman_common::{AirInstance, ProofCtx, SetupCtx};
 use std::{any::Any, collections::HashMap, sync::Arc};
 use zisk_common::ChunkId;
