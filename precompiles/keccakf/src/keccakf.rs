--- conflicted
+++ resolved
@@ -52,21 +52,9 @@
     /// A new `KeccakfSM` instance.
     pub fn new(std: Arc<Std<F>>) -> Arc<Self> {
         // Compute some useful values
-<<<<<<< HEAD
         let num_non_usable_rows = KeccakfTrace::<F>::NUM_ROWS % ROWS_BY_KECCAKF;
         let num_available_keccakfs =
             (KeccakfTrace::<F>::NUM_ROWS - num_non_usable_rows) / ROWS_BY_KECCAKF;
-=======
-        let num_available_circuits = (KeccakfTraceType::<F>::NUM_ROWS - 1) / circuit_size;
-        let num_available_keccakfs = NUM_KECCAKF_PER_CIRCUIT * num_available_circuits;
-
-        // Get the fixed columns
-        let airgroup_id = KeccakfTraceType::<F>::AIRGROUP_ID;
-        let air_id = KeccakfTraceType::<F>::AIR_ID;
-        let fixed_pols =
-            sctx.get_fixed(airgroup_id, air_id).expect("Failed to get fixed polynomials");
-        let keccakf_fixed = KeccakfFixed::new_from_vec(fixed_pols);
->>>>>>> c475653e
 
         // Get the table ID
         let table_id = std
