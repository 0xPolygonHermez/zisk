use core::panic;
use std::sync::Arc;

use fields::PrimeField64;
use tiny_keccak::keccakf;

use circuit::{Gate, GateOperation, PinId};
use precompiles_helpers::keccakf_topology;
use proofman_common::{AirInstance, FromTrace, SetupCtx};
use proofman_util::{timer_start_trace, timer_stop_and_log_trace};
use zisk_pil::{KeccakfFixed, KeccakfTableTrace, KeccakfTrace, KeccakfTraceRow};

use crate::KeccakfInput;

use super::{keccakf_constants::*, KeccakfTableGateOp, KeccakfTableSM};

use rayon::prelude::*;

/// The `KeccakfSM` struct encapsulates the logic of the Keccakf State Machine.
pub struct KeccakfSM<F: PrimeField64> {
    /// Reference to the Keccakf Table State Machine.
    keccakf_table_sm: Arc<KeccakfTableSM>,

    /// The circuit description of the Keccakf
    program: Vec<u64>,
    gates: Vec<Gate>,

    /// Size of a circuit in the trace. It corresponds to the number of gates in the circuit.
    circuit_size: usize,

    /// Number of available circuits in the trace.
    num_available_circuits: usize,

    /// Number of available keccakfs in the trace.
    pub num_available_keccakfs: usize,

    keccakf_fixed: KeccakfFixed<F>,
}

impl<F: PrimeField64> KeccakfSM<F> {
    /// Creates a new Keccakf State Machine instance.
    ///
    /// # Arguments
    /// * `keccakf_table_sm` - An `Arc`-wrapped reference to the Keccakf Table State Machine.
    ///
    /// # Returns
    /// A new `KeccakfSM` instance.
    pub fn new(sctx: Arc<SetupCtx<F>>, keccakf_table_sm: Arc<KeccakfTableSM>) -> Arc<Self> {
        // Get the slot size
        let keccakf_top = keccakf_topology();
        let keccakf_program = keccakf_top.program;
        let keccakf_gates = keccakf_top.gates;
        let circuit_size = keccakf_program.len();

        // Compute some useful values
        let num_available_circuits = (KeccakfTrace::<usize>::NUM_ROWS - 1) / circuit_size;
        let num_available_keccakfs = NUM_KECCAKF_PER_CIRCUIT * num_available_circuits;

        let airgroup_id = KeccakfTrace::<usize>::AIRGROUP_ID;
        let air_id = KeccakfTrace::<usize>::AIR_ID;
        let fixed_pols = sctx.get_fixed(airgroup_id, air_id);
        let keccakf_fixed = KeccakfFixed::from_vec(fixed_pols);

        Arc::new(Self {
            keccakf_table_sm,
            program: keccakf_program,
            gates: keccakf_gates,
            circuit_size,
            num_available_circuits,
            num_available_keccakfs,
            keccakf_fixed,
        })
    }

    /// Processes a slice of operation data, updating the trace and multiplicities.
    ///
    /// # Arguments
    /// * `trace` - A mutable reference to the Keccakf trace.
    /// * `num_circuits` - The number of circuits to process.
    /// * `input` - The operation data to process.
    /// * `multiplicity` - A mutable slice to update with multiplicities for the operation.
    #[inline(always)]
    pub fn process_trace<'a, I>(
        &self,
        trace: &mut KeccakfTrace<F>,
        num_rows_constants: usize,
        inputs: I,
        num_inputs: usize,
    ) where
        I: IntoIterator<Item = &'a KeccakfInput>,
    {
        let mut inputs_bits: Vec<[u64; INPUT_DATA_SIZE_BITS]> =
            vec![[0u64; INPUT_DATA_SIZE_BITS]; self.num_available_circuits];

        let initial_offset = num_rows_constants;
        let input_offset = INPUT_SIZE;

        // Process the inputs
        let mut circuit = 0;
        for (i, input) in inputs.into_iter().enumerate() {
            // Get the basic data from the input
            let step_main = input.step_main;
            let addr_main = input.addr_main;
            let state = &input.state;

            circuit = i / NUM_KECCAKF_PER_CIRCUIT;
            let circuit_pos = i % NUM_KECCAKF_PER_CIRCUIT;
            let circuit_offset = circuit * self.circuit_size;

            // Update the multiplicity for the input
            let initial_pos = initial_offset + circuit_offset + circuit_pos;

            // Fill the step_addr
            trace[initial_pos].step_addr = F::from_u64(step_main); // STEP_MAIN
            trace[initial_pos + NUM_KECCAKF_PER_CIRCUIT].step_addr = F::from_u32(addr_main); // ADDR_MAIN

            // Activate the clk_0 selector
            trace[initial_pos].in_use_clk_0 = F::ONE;

            // Activate the in_use selector
            for j in 0..IN_OUT_BLOCKS {
                trace[initial_pos + j * NUM_KECCAKF_PER_CIRCUIT].in_use = F::ONE;
            }

            // Process the keccakf input
            let mut offset = initial_pos;
            state.iter().enumerate().for_each(|(j, &value)| {
                let state_offset = j * STATE_SIZE;
                let pos = offset + state_offset;

                // Process the STATE_BITS-bit chunk
                for k in 0..STATE_BITS {
                    let bit = (value >> k) & 1;

                    // Divide the value in bits:
                    //    (circuit i) [0b1011,  0b0011,  0b1000,  0b0010]
                    //    (circuit i) [1,1,0,1, 1,1,0,0, 0,0,0,1, 0,0,1,0]
                    let bit_num = k + STATE_BITS * j;
                    let old_value = inputs_bits[circuit][bit_num];
                    inputs_bits[circuit][bit_num] = (bit << circuit_pos) | old_value;

                    // We update bit[i] and val[i]
                    let bit_pos = k % MEM_BITS_IN_PARALLEL;
                    let bit_offset = (k - bit_pos) * NUM_KECCAKF_PER_CIRCUIT / MEM_BITS_IN_PARALLEL;
                    update_bit_val(
                        trace,
                        pos + bit_offset,
                        bit,
                        circuit_pos,
                        bit_pos,
                        circuit_pos == 0 && (pos + bit_offset > 1),
                    );
                }
            });

            // Apply the keccakf function and get the output
            let mut keccakf_output = *state;
            keccakf(&mut keccakf_output);

            // Process the output
            offset += input_offset;
            keccakf_output.iter().enumerate().for_each(|(j, &value)| {
                let state_offset = j * STATE_SIZE;
                let pos = offset + state_offset;

                // Process the STATE_BITS-bit chunk
                for k in 0..STATE_BITS {
                    let bit = (value >> k) & 1;

                    // We update bit[i] and val[i]
                    let bit_pos = k % MEM_BITS_IN_PARALLEL;
                    let bit_offset = (k - bit_pos) * NUM_KECCAKF_PER_CIRCUIT / MEM_BITS_IN_PARALLEL;
                    update_bit_val(
                        trace,
                        pos + bit_offset,
                        bit,
                        circuit_pos,
                        bit_pos,
                        circuit_pos == 0,
                    );
                }
            });
        }

        // It the number of inputs is less than the available keccakfs, we need to fill the remaining inputs
        if num_inputs < self.num_available_keccakfs {
            // Compute the hash of zero
            let mut zero_state: [u64; 25] = [0u64; 25];
            keccakf(&mut zero_state);
            // hash_of_0: [0xf1258f7940e1dde7, 0x84d5ccf933c0478a, 0xd598261ea65aa9ee, 0xbd1547306f80494d, 0x8b284e056253d057,
            //             0xff97a42d7f8e6fd4, 0x90fee5a0a44647c4, 0x8c5bda0cd6192e76, 0xad30a6f71b19059c, 0x30935ab7d08ffc64,
            //             0xeb5aa93f2317d635, 0xa9a6e6260d712103, 0x81a57c16dbcf555f, 0x43b831cd0347c826, 0x1f22f1a11a5569f,
            //             0x5e5635a21d9ae61,  0x64befef28cc970f2, 0x613670957bc46611, 0xb87c5a554fd00ecb, 0x8c3ee88a1ccf32c8,
            //             0x940c7922ae3a2614, 0x1841f924a2c509e4, 0x16f53526e70465c2, 0x75f644e97f30a13b, 0xeaf1ff7b5ceca249]

            // If the number of inputs is not a multiple of NUM_KECCAKF_PER_CIRCUIT,
            // we fill the last processed circuit
            let rem_inputs = num_inputs % NUM_KECCAKF_PER_CIRCUIT;
            if rem_inputs != 0 {
                let circuit_offset = circuit * self.circuit_size;

                // Since no more bits are being introduced as input, we let 0 be the
                // new bits and therefore we repeat the last values
                let mut offset = initial_offset + circuit_offset;
                for j in 0..INPUT_DATA_SIZE_BITS / MEM_BITS_IN_PARALLEL {
                    let num_keccakf_offset = j * NUM_KECCAKF_PER_CIRCUIT;
                    let block = offset + num_keccakf_offset;
                    for k in rem_inputs..NUM_KECCAKF_PER_CIRCUIT {
                        let pos = block + k;
                        for l in 0..MEM_BITS_IN_PARALLEL {
                            trace[pos + 1].val[l] = trace[pos].val[l];
                        }
                    }
                }

                offset += input_offset;
                // Since the new bits are all zero, we have to set the hash of 0 as the respective output
                zero_state.iter().enumerate().for_each(|(j, &value)| {
                    let state_offset = j * STATE_SIZE;
                    let state_pos = offset + state_offset;
                    for k in 0..STATE_BITS {
                        let bit = (value >> k) & 1;
                        let bit_pos = k % MEM_BITS_IN_PARALLEL;
                        let bit_offset =
                            (k - bit_pos) * NUM_KECCAKF_PER_CIRCUIT / MEM_BITS_IN_PARALLEL;
                        let pos = state_pos + bit_offset;
                        for w in rem_inputs..NUM_KECCAKF_PER_CIRCUIT {
                            update_bit_val(trace, pos + w, bit, w, bit_pos, w == 0);
                        }
                    }
                });
            }

            // Fill the remaining circuits with the hash of 0
            let next_circuit = num_inputs.div_ceil(NUM_KECCAKF_PER_CIRCUIT);
            zero_state.iter().enumerate().for_each(|(j, &value)| {
                for s in next_circuit..self.num_available_circuits {
                    let circuit_offset = s * self.circuit_size;
                    let state_offset = j * STATE_SIZE;
                    for k in 0..STATE_BITS {
                        let bit = (value >> k) & 1;
                        let bit_pos = k % MEM_BITS_IN_PARALLEL;
                        let bit_offset =
                            (k - bit_pos) * NUM_KECCAKF_PER_CIRCUIT / MEM_BITS_IN_PARALLEL;
                        let pos = initial_offset
                            + circuit_offset
                            + input_offset
                            + state_offset
                            + bit_offset;
                        for w in 0..NUM_KECCAKF_PER_CIRCUIT {
                            update_bit_val(trace, pos + w, bit, w, bit_pos, w == 0);
                        }
                    }
                }
            });
        }

        // Set the values of free_in_a, free_in_b, free_in_c
        let program = &self.program;
        let gates = &self.gates;

        let trace_rows = trace.row_slice_mut();

        let row0 = trace_rows[0];

        let mut trace_slice = &mut trace_rows[1..];
        let mut par_traces = Vec::new();

        for _ in 0..inputs_bits.len() {
            let take = self.circuit_size.min(trace_slice.len());
            let (head, tail) = trace_slice.split_at_mut(take);
            par_traces.push(head);
            trace_slice = tail;
        }

        par_traces.into_par_iter().enumerate().for_each(|(i, par_trace)| {
            for &line in program.iter() {
                let line = line as usize;
                let row = line - 1;
                let gate = &gates[line];

                // Set the value of free_in_a
                let a = &gate.pins[0];
                let ref_a = a.wired_ref as usize;
                let wired_a = a.wired_pin_id;
                let value_a;
                // If the reference is in the range of the inputs
                // and the wired pin is A (inputs are located at pin A),
                // we can get the value directly from the inputs
                if (STATE_IN_FIRST_REF
                    ..=STATE_IN_FIRST_REF
                        + (STATE_IN_NUMBER - STATE_IN_GROUP_BY) * STATE_IN_REF_DISTANCE
                            / STATE_IN_GROUP_BY
                        + (STATE_IN_GROUP_BY - 1))
                    .contains(&ref_a)
                    && ((ref_a - STATE_IN_FIRST_REF) % STATE_IN_REF_DISTANCE < STATE_IN_GROUP_BY)
                    && matches!(wired_a, PinId::A)
                {
                    let s = ref_a - STATE_IN_FIRST_REF;
                    let bit_a = (0..STATE_IN_GROUP_BY)
                        .find(|&r| (s - r) % STATE_IN_REF_DISTANCE == 0)
                        .map(|r| ((s - r) / STATE_IN_REF_DISTANCE) * STATE_IN_GROUP_BY + r)
                        .expect("Invalid bit index");
<<<<<<< HEAD

=======
>>>>>>> a2f9572d
                    value_a = inputs_bits[i][bit_a];
                } else
                // Otherwise, we get one of the already computed values
                {
                    match wired_a {
                        PinId::A => {
                            value_a = if ref_a > 0 {
                                get_col(par_trace, |row| &row.free_in_a, ref_a - 1)
                            } else {
                                get_col_row(&row0, |row| &row.free_in_a)
                            };
                        }
                        PinId::B => {
                            value_a = if ref_a > 0 {
                                get_col(par_trace, |row| &row.free_in_b, ref_a - 1)
                            } else {
                                get_col_row(&row0, |row| &row.free_in_b)
                            };
                        }
                        PinId::C => {
                            value_a = if ref_a > 0 {
                                get_col(par_trace, |row| &row.free_in_c, ref_a - 1)
                            } else {
                                get_col_row(&row0, |row| &row.free_in_c)
                            };
                        }
                        PinId::D => {
                            value_a = if ref_a > 0 {
                                get_col(par_trace, |row| &row.free_in_d, ref_a - 1)
                            } else {
                                get_col_row(&row0, |row| &row.free_in_d)
                            };
                        }
                        PinId::E => panic!("Output pin E is not used by the Keccakf circuit"),
                    }
                }
                set_col(par_trace, |row| &mut row.free_in_a, row, value_a);

                // Set the value of free_in_b
                let b = &gate.pins[1];
                let ref_b = b.wired_ref as usize;
                let wired_b = b.wired_pin_id;
                let value_b;
                // If the reference is in the range of the inputs
                // and the wired pin is A (inputs are located at pin A),
                // we can get the value directly from the inputs
                if (STATE_IN_FIRST_REF
                    ..=STATE_IN_FIRST_REF
                        + (STATE_IN_NUMBER - STATE_IN_GROUP_BY) * STATE_IN_REF_DISTANCE
                            / STATE_IN_GROUP_BY
                        + (STATE_IN_GROUP_BY - 1))
                    .contains(&ref_b)
                    && ((ref_b - STATE_IN_FIRST_REF) % STATE_IN_REF_DISTANCE < STATE_IN_GROUP_BY)
                    && matches!(wired_b, PinId::A)
                {
                    let s = ref_b - STATE_IN_FIRST_REF;
                    let bit_b = (0..STATE_IN_GROUP_BY)
                        .find(|&r| (s - r) % STATE_IN_REF_DISTANCE == 0)
                        .map(|r| ((s - r) / STATE_IN_REF_DISTANCE) * STATE_IN_GROUP_BY + r)
                        .expect("Invalid bit index");
                    value_b = inputs_bits[i][bit_b];
                } else
                // Otherwise, we get one of the already computed values
                {
                    match wired_b {
                        PinId::A => {
                            value_b = if ref_b > 0 {
                                get_col(par_trace, |row| &row.free_in_a, ref_b - 1)
                            } else {
                                get_col_row(&row0, |row| &row.free_in_a)
                            };
                        }
                        PinId::B => {
                            value_b = if ref_b > 0 {
                                get_col(par_trace, |row| &row.free_in_b, ref_b - 1)
                            } else {
                                get_col_row(&row0, |row| &row.free_in_b)
                            };
                        }
                        PinId::C => {
                            value_b = if ref_b > 0 {
                                get_col(par_trace, |row| &row.free_in_c, ref_b - 1)
                            } else {
                                get_col_row(&row0, |row| &row.free_in_c)
                            };
                        }
                        PinId::D => {
                            value_b = if ref_b > 0 {
                                get_col(par_trace, |row| &row.free_in_d, ref_b - 1)
                            } else {
                                get_col_row(&row0, |row| &row.free_in_d)
                            };
                        }
                        PinId::E => panic!("Output pin E is not used by the Keccakf circuit"),
                    }
                }
                set_col(par_trace, |row| &mut row.free_in_b, row, value_b);

                // Set the value of free_in_c
                let c = &gate.pins[2];
                let ref_c = c.wired_ref as usize;
                let wired_c = c.wired_pin_id;
                let value_c;
                // If the reference is in the range of the inputs
                // and the wired pin is A (inputs are located at pin A),
                // we can get the value directly from the inputs
                if (STATE_IN_FIRST_REF
                    ..=STATE_IN_FIRST_REF
                        + (STATE_IN_NUMBER - STATE_IN_GROUP_BY) * STATE_IN_REF_DISTANCE
                            / STATE_IN_GROUP_BY
                        + (STATE_IN_GROUP_BY - 1))
                    .contains(&ref_c)
                    && ((ref_c - STATE_IN_FIRST_REF) % STATE_IN_REF_DISTANCE < STATE_IN_GROUP_BY)
                    && matches!(wired_c, PinId::A)
                {
                    let s = ref_c - STATE_IN_FIRST_REF;
                    let bit_c = (0..STATE_IN_GROUP_BY)
                        .find(|&r| (s - r) % STATE_IN_REF_DISTANCE == 0)
                        .map(|r| ((s - r) / STATE_IN_REF_DISTANCE) * STATE_IN_GROUP_BY + r)
                        .expect("Invalid bit index");
                    value_c = inputs_bits[i][bit_c];
                } else
                // Otherwise, we get one of the already computed values
                {
                    match wired_c {
                        PinId::A => {
                            value_c = if ref_c > 0 {
                                get_col(par_trace, |row| &row.free_in_a, ref_c - 1)
                            } else {
                                get_col_row(&row0, |row| &row.free_in_a)
                            };
                        }
                        PinId::B => {
                            value_c = if ref_c > 0 {
                                get_col(par_trace, |row| &row.free_in_b, ref_c - 1)
                            } else {
                                get_col_row(&row0, |row| &row.free_in_b)
                            };
                        }
                        PinId::C => {
                            value_c = if ref_c > 0 {
                                get_col(par_trace, |row| &row.free_in_c, ref_c - 1)
                            } else {
                                get_col_row(&row0, |row| &row.free_in_c)
                            };
                        }
                        PinId::D => {
                            value_c = if ref_c > 0 {
                                get_col(par_trace, |row| &row.free_in_d, ref_c - 1)
                            } else {
                                get_col_row(&row0, |row| &row.free_in_d)
                            };
                        }
                        PinId::E => panic!("Output pin E is not used by the Keccakf circuit"),
                    }
                }
                set_col(par_trace, |row| &mut row.free_in_c, row, value_c);

                // Set the value of free_in_d
                let op = gate.op;
                let d_val = match op {
                    GateOperation::Xor => value_a ^ value_b ^ value_c,
                    GateOperation::XorAndp => {
                        value_a ^ ((value_b ^ MASK_CHUNK_BITS_KECCAKF) & value_c)
                    }
                    _ => panic!("Invalid operation"),
                };
                set_col(par_trace, |row| &mut row.free_in_d, row, d_val);
            }

            // Update the multiplicity table for the circuit
<<<<<<< HEAD
            for k in 0..self.circuit_size {
                let a = par_trace[k].free_in_a;
                let b = par_trace[k].free_in_b;
                let c = par_trace[k].free_in_c;
                let gate_op = fixed[k + 1 + i * self.circuit_size].GATE_OP;
                let gate_op_val = match F::as_canonical_u64(&gate_op) {
                    0u64 => KeccakfTableGateOp::Xor,
                    1u64 => KeccakfTableGateOp::XorAndp,
=======
            let mut multiplicity = vec![0; KeccakfTableTrace::<usize>::NUM_ROWS];
            for (k, trace) in par_trace.iter().enumerate().take(self.circuit_size) {
                let a = &trace.free_in_a;
                let b = &trace.free_in_b;
                let gate_op = self.keccakf_fixed[k + 1 + i * self.circuit_size].GATE_OP;
                let gate_op_val = match F::as_canonical_u64(&gate_op) {
                    0 => KeccakfTableGateOp::Xor,
                    1 => KeccakfTableGateOp::Andp,
>>>>>>> a2f9572d
                    _ => panic!("Invalid gate operation"),
                };

                for j in 0..CHUNKS_KECCAKF {
                    let a_val = F::as_canonical_u64(&a[j]);
                    let b_val = F::as_canonical_u64(&b[j]);
<<<<<<< HEAD
                    let c_val = F::as_canonical_u64(&c[j]);
                    let table_row =
                        KeccakfTableSM::calculate_table_row(&gate_op_val, a_val, b_val, c_val);
                    self.keccakf_table_sm.update_input(table_row, 1);
=======
                    let table_row = KeccakfTableSM::calculate_table_row(&gate_op_val, a_val, b_val);
                    multiplicity[table_row] += 1;
>>>>>>> a2f9572d
                }
            }
            self.keccakf_table_sm.update_multiplicities(&multiplicity);
        });

        fn update_bit_val<F: PrimeField64>(
            trace: &mut KeccakfTrace<F>,
            pos: usize,
            bit: u64,
            circuit_pos: usize,
            bit_pos: usize,
            reset: bool,
        ) {
            trace[pos].bit[bit_pos] = F::from_u64(bit);
            trace[pos + 1].val[bit_pos] = if reset {
                F::from_u64(bit << circuit_pos)
            } else {
                trace[pos].val[bit_pos] + F::from_u64(bit << circuit_pos)
            };
        }

        fn set_col<F: PrimeField64>(
            trace: &mut [KeccakfTraceRow<F>],
            cols: impl Fn(&mut KeccakfTraceRow<F>) -> &mut [F; CHUNKS_KECCAKF],
            index: usize,
            value: u64,
        ) {
            let mut _value = value;
            let row = &mut trace[index];
            let cols = cols(row);
            for col in cols.iter_mut() {
                *col = F::from_u64(_value & MASK_BITS_KECCAKF);
                _value >>= BITS_KECCAKF;
            }
        }

        fn get_col<F: PrimeField64>(
            trace: &[KeccakfTraceRow<F>],
            cols: impl Fn(&KeccakfTraceRow<F>) -> &[F; CHUNKS_KECCAKF],
            index: usize,
        ) -> u64 {
            let mut value = 0;
            let row = &trace[index];
            let cols = cols(row);
            for (i, col) in cols.iter().enumerate() {
                let col_i_val = F::as_canonical_u64(col);
                value += col_i_val << ((i * BITS_KECCAKF) as u64);
            }
            value
        }

        fn get_col_row<F: PrimeField64>(
            trace_row: &KeccakfTraceRow<F>,
            cols: impl Fn(&KeccakfTraceRow<F>) -> &[F; CHUNKS_KECCAKF],
        ) -> u64 {
            let mut value = 0;
            let row = trace_row;
            let cols = cols(row);
            for (i, col) in cols.iter().enumerate() {
                let col_i_val = F::as_canonical_u64(col);
                value += col_i_val << ((i * BITS_KECCAKF) as u64);
            }
            value
        }
    }

    /// Computes the witness for a series of inputs and produces an `AirInstance`.
    ///
    /// # Arguments
    /// * `inputs` - A slice of operations to process.
    ///
    /// # Returns
    /// An `AirInstance` containing the computed witness data.
    pub fn compute_witness(
        &self,
        inputs: &[Vec<KeccakfInput>],
        trace_buffer: Vec<F>,
    ) -> AirInstance<F> {
        timer_start_trace!(KECCAKF_TRACE);
        let mut keccakf_trace = KeccakfTrace::new_from_vec_zeroes(trace_buffer);
        let num_rows = keccakf_trace.num_rows();

        // Check that we can fit all the keccakfs in the trace
        let num_inputs = inputs.iter().map(|v| v.len()).sum::<usize>();
        let num_circuits_needed = num_inputs.div_ceil(NUM_KECCAKF_PER_CIRCUIT);
        let num_rows_constants = 1; // Number of rows used for the constants
        let num_padding_rows = (num_rows - num_rows_constants) % self.circuit_size;
        let num_rows_needed =
            num_rows_constants + num_circuits_needed * self.circuit_size + num_padding_rows;

        // Sanity checks
        debug_assert!(
            num_inputs <= self.num_available_keccakfs,
            "Exceeded available Keccakfs inputs: requested {}, but only {} are available.",
            num_inputs,
            self.num_available_keccakfs
        );
        debug_assert!(num_circuits_needed <= self.num_available_circuits);
        debug_assert!(num_rows_needed <= num_rows);

        tracing::info!(
            "··· Creating Keccakf instance [{} / {} rows filled {:.2}%]",
            num_rows_needed,
            num_rows,
            num_rows_needed as f64 / num_rows as f64 * 100.0
        );

        // Set a = 0b00..00, b = 0b11..11 and c = 0b00..00 at the first row
        // Set, e.g., the operation to be an XOR and set d = 0b11..11 = b = a ^ b ^ c
        let mut row: KeccakfTraceRow<F> = Default::default();
        let zeros = 0u64;
        let ones = MASK_BITS_KECCAKF;
        let gate_op = self.keccakf_fixed[0].GATE_OP.as_canonical_u64();
        // Sanity check
        debug_assert_eq!(
            gate_op,
            KeccakfTableGateOp::Xor as u64,
            "Invalid initial dummy gate operation"
        );
        for i in 0..CHUNKS_KECCAKF {
            row.free_in_a[i] = F::ZERO;
            row.free_in_b[i] = F::from_u64(ones);
            row.free_in_c[i] = F::ZERO;
            row.free_in_d[i] = F::from_u64(ones);
        }
        // Update the multiplicity table
        let table_row =
            KeccakfTableSM::calculate_table_row(&KeccakfTableGateOp::Xor, zeros, ones, zeros);
        self.keccakf_table_sm.update_input(table_row, CHUNKS_KECCAKF as u64);

        // Assign the single constant row
        keccakf_trace[0] = row;

        // Fill the rest of the trace
        // Flatten all the inputs, since I need to process them at least in chunks of NUM_SHA256F_PER_CIRCUIT
        let inputs = inputs.iter().flatten();
        self.process_trace(&mut keccakf_trace, num_rows_constants, inputs, num_inputs);
        timer_stop_and_log_trace!(KECCAKF_TRACE);

        timer_start_trace!(KECCAKF_PADDING);
        // A row with all zeros satisfies the constraints (since XOR(0,0,0) = 0)
        let padding_row: KeccakfTraceRow<F> = Default::default();
        for i in (num_rows_constants + self.circuit_size * self.num_available_circuits)..num_rows {
            let gate_op = self.keccakf_fixed[i].GATE_OP.as_canonical_u64();
            // Sanity check
            debug_assert_eq!(
                gate_op,
                KeccakfTableGateOp::Xor as u64,
                "Invalid padding dummy gate operation"
            );

            let table_row =
                KeccakfTableSM::calculate_table_row(&KeccakfTableGateOp::Xor, zeros, zeros, zeros);
            self.keccakf_table_sm.update_input(table_row, CHUNKS_KECCAKF as u64);

            keccakf_trace[i] = padding_row;
        }
        timer_stop_and_log_trace!(KECCAKF_PADDING);

        AirInstance::new_from_trace(FromTrace::new(&mut keccakf_trace))
    }
}<|MERGE_RESOLUTION|>--- conflicted
+++ resolved
@@ -301,10 +301,6 @@
                         .find(|&r| (s - r) % STATE_IN_REF_DISTANCE == 0)
                         .map(|r| ((s - r) / STATE_IN_REF_DISTANCE) * STATE_IN_GROUP_BY + r)
                         .expect("Invalid bit index");
-<<<<<<< HEAD
-
-=======
->>>>>>> a2f9572d
                     value_a = inputs_bits[i][bit_a];
                 } else
                 // Otherwise, we get one of the already computed values
@@ -476,16 +472,6 @@
             }
 
             // Update the multiplicity table for the circuit
-<<<<<<< HEAD
-            for k in 0..self.circuit_size {
-                let a = par_trace[k].free_in_a;
-                let b = par_trace[k].free_in_b;
-                let c = par_trace[k].free_in_c;
-                let gate_op = fixed[k + 1 + i * self.circuit_size].GATE_OP;
-                let gate_op_val = match F::as_canonical_u64(&gate_op) {
-                    0u64 => KeccakfTableGateOp::Xor,
-                    1u64 => KeccakfTableGateOp::XorAndp,
-=======
             let mut multiplicity = vec![0; KeccakfTableTrace::<usize>::NUM_ROWS];
             for (k, trace) in par_trace.iter().enumerate().take(self.circuit_size) {
                 let a = &trace.free_in_a;
@@ -494,22 +480,14 @@
                 let gate_op_val = match F::as_canonical_u64(&gate_op) {
                     0 => KeccakfTableGateOp::Xor,
                     1 => KeccakfTableGateOp::Andp,
->>>>>>> a2f9572d
                     _ => panic!("Invalid gate operation"),
                 };
 
                 for j in 0..CHUNKS_KECCAKF {
                     let a_val = F::as_canonical_u64(&a[j]);
                     let b_val = F::as_canonical_u64(&b[j]);
-<<<<<<< HEAD
-                    let c_val = F::as_canonical_u64(&c[j]);
-                    let table_row =
-                        KeccakfTableSM::calculate_table_row(&gate_op_val, a_val, b_val, c_val);
-                    self.keccakf_table_sm.update_input(table_row, 1);
-=======
                     let table_row = KeccakfTableSM::calculate_table_row(&gate_op_val, a_val, b_val);
                     multiplicity[table_row] += 1;
->>>>>>> a2f9572d
                 }
             }
             self.keccakf_table_sm.update_multiplicities(&multiplicity);
