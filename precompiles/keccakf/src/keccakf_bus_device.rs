--- conflicted
+++ resolved
@@ -111,28 +111,12 @@
             return;
         }
 
-<<<<<<< HEAD
         let step_main = data[A];
         let addr_main = data[B] as u32;
 
         let only_counters = self.mode == BusDeviceMode::Counter;
         if only_counters {
             self.measure(data);
-=======
-        let data: ExtOperationData<u64> = data.try_into().ok().unwrap();
-
-        match data {
-            ExtOperationData::OperationKeccakData(data) => {
-                if self.mode == BusDeviceMode::Counter {
-                    self.measure(&data);
-                }
-
-                let mem_inputs =
-                    KeccakfSM::generate_inputs(&data, self.mode == BusDeviceMode::Counter);
-                pending.extend(mem_inputs.into_iter().map(|x| (MEM_BUS_ID, x)).collect::<Vec<_>>());
-            }
-            _ => panic!("Expected ExtOperationData::OperationData"),
->>>>>>> 9d6349cf
         }
 
         generate_keccakf_mem_inputs(addr_main, step_main, data, only_counters)
