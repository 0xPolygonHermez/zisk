use std::mem;

use crate::{
    EmuContext, EmuFullTraceStep, EmuOptions, EmuTrace, EmuTraceEnd, EmuTraceStart, EmuTraceSteps,
    ParEmuOptions,
};
use p3_field::{AbstractField, PrimeField};
use riscv::RiscVRegisters;
use zisk_common::{
    BusDevice, OperationBusData, RomBusData, MEM_BUS_ID, OPERATION_BUS_ID, ROM_BUS_ID,
};
// #[cfg(feature = "sp")]
// use zisk_core::SRC_SP;
use zisk_common::DataBus;
use zisk_core::{
<<<<<<< HEAD
    InstContext, ZiskInst, ZiskOperationType, ZiskPcHistogram, ZiskRequiredMemory,
    ZiskRequiredOperation, ZiskRom, OUTPUT_ADDR, ROM_ENTRY, SRC_C, SRC_IMM, SRC_IND, SRC_MEM,
    SRC_STEP, STORE_IND, STORE_MEM, STORE_NONE, SYS_ADDR, ZISK_OPERATION_TYPE_VARIANTS,
=======
    InstContext, Mem, ZiskInst, ZiskOperationType, ZiskRom, OUTPUT_ADDR, ROM_ENTRY, SRC_C, SRC_IMM,
    SRC_IND, SRC_MEM, SRC_STEP, STORE_IND, STORE_MEM, STORE_NONE,
>>>>>>> f0dcfeda
};

struct MemBusHelpers {}

const MEMORY_LOAD_OP: u64 = 1;
const MEMORY_STORE_OP: u64 = 2;

const MEM_STEP_BASE: u64 = 1;
const MAX_MEM_STEP_OFFSET: u64 = 2;
const MAX_MEM_OPS_BY_STEP_OFFSET: u64 = 2;
const MAX_MEM_OPS_BY_MAIN_STEP: u64 = (MAX_MEM_STEP_OFFSET + 1) * MAX_MEM_OPS_BY_STEP_OFFSET;

impl MemBusHelpers {
    // function mem_load(expr addr, expr step, expr step_offset = 0, expr bytes = 8, expr value[]) {
    // function mem_store(expr addr, expr step, expr step_offset = 0, expr bytes = 8, expr value[])
    // {
    pub fn mem_load(
        addr: u32,
        step: u64,
        step_offset: u8,
        bytes: u8,
        mem_values: [u64; 2],
    ) -> [u64; 7] {
        [
            MEMORY_LOAD_OP,
            addr as u64,
            MEM_STEP_BASE +
                MAX_MEM_OPS_BY_MAIN_STEP * step +
                MAX_MEM_OPS_BY_STEP_OFFSET * step_offset as u64,
            bytes as u64,
            mem_values[0],
            mem_values[1],
            0,
        ]
    }
    pub fn mem_write(
        addr: u32,
        step: u64,
        step_offset: u8,
        bytes: u8,
        value: u64,
        mem_values: [u64; 2],
    ) -> [u64; 7] {
        [
            MEMORY_STORE_OP,
            addr as u64,
            MEM_STEP_BASE +
                MAX_MEM_OPS_BY_MAIN_STEP * step +
                MAX_MEM_OPS_BY_STEP_OFFSET * step_offset as u64,
            bytes as u64,
            mem_values[0],
            mem_values[1],
            value,
        ]
    }
}

/// ZisK emulator structure, containing the ZisK rom, the list of ZisK operations, and the
/// execution context
pub struct Emu<'a> {
    /// ZisK rom, containing the program to execute, which is constant for this program except for
    /// the input data
    pub rom: &'a ZiskRom,
    /// Context, where the state of the execution is stored and modified at every execution step
    pub ctx: EmuContext,
}

/// ZisK emulator structure implementation
/// There are different modes of execution for different purposes:
/// - run -> step -> source_a, source_b, store_c (full functionality, called by main state machine,
///   calls callback with trace)
/// - run -> run_fast -> step_fast -> source_a, source_b, store_c (maximum speed, for benchmarking)
/// - run_slice -> step_slice -> source_a_slice, source_b_slice (generates full trace and required
///   input data for secondary state machines)
impl<'a> Emu<'a> {
    pub fn new(rom: &ZiskRom) -> Emu {
        Emu { rom, ctx: EmuContext::default() }
    }

    pub fn from_emu_trace_start(rom: &'a ZiskRom, trace_start: &'a EmuTraceStart) -> Emu<'a> {
        let mut emu = Emu::new(rom);
        emu.ctx.inst_ctx.pc = trace_start.pc;
        emu.ctx.inst_ctx.sp = trace_start.sp;
        emu.ctx.inst_ctx.step = trace_start.step;
        emu.ctx.inst_ctx.c = trace_start.c;
        emu.ctx.inst_ctx.regs = trace_start.regs;

        emu
    }

    pub fn create_emu_context(&mut self, inputs: Vec<u8>) -> EmuContext {
        // Initialize an empty instance
        let mut ctx = EmuContext::new(inputs);

        // Create a new read section for every RO data entry of the rom
        for i in 0..self.rom.ro_data.len() {
            ctx.inst_ctx.mem.add_read_section(self.rom.ro_data[i].from, &self.rom.ro_data[i].data);
        }

        // Sort read sections by start address to improve performance when using binary search
        ctx.inst_ctx.mem.read_sections.sort_by(|a, b| a.start.cmp(&b.start));

        // Get registers
        //emu.get_regs(); // TODO: ask Jordi

        ctx
    }

    /// Calculate the 'a' register value based on the source specified by the current instruction
    #[inline(always)]
    pub fn source_a(&mut self, instruction: &ZiskInst) {
        match instruction.a_src {
            SRC_C => self.ctx.inst_ctx.a = self.ctx.inst_ctx.c,
            SRC_MEM => {
                // Calculate memory address
                let mut address = instruction.a_offset_imm0;
                if instruction.a_use_sp_imm1 != 0 {
                    address += self.ctx.inst_ctx.sp;
                }

                // If the operation is a register operation, get it from the context registers
                if Mem::address_is_register(address) {
                    self.ctx.inst_ctx.a = self.get_reg(Mem::address_to_register_index(address));
                }
                // Otherwise, get it from memory
                else {
                    self.ctx.inst_ctx.a = self.ctx.inst_ctx.mem.read(address, 8);
                    self.ctx.trace.steps.mem_reads.push(self.ctx.inst_ctx.a);
                }

                // Feed the stats
                if self.ctx.do_stats {
                    self.ctx.stats.on_memory_read(address, 8);
                }
            }
            SRC_IMM => {
                self.ctx.inst_ctx.a = instruction.a_offset_imm0 | (instruction.a_use_sp_imm1 << 32)
            }
            SRC_STEP => self.ctx.inst_ctx.a = self.ctx.inst_ctx.step,
            // #[cfg(feature = "sp")]
            // SRC_SP => self.ctx.inst_ctx.a = self.ctx.inst_ctx.sp,
            _ => panic!(
                "Emu::source_a() Invalid a_src={} pc={}",
                instruction.a_src, self.ctx.inst_ctx.pc
            ),
        }
    }

    /// Calculate the 'a' register value based on the source specified by the current instruction
<<<<<<< HEAD
    #[inline(always)]
    pub fn source_a_memory(
        &mut self,
        instruction: &ZiskInst,
        emu_mem: &mut Vec<ZiskRequiredMemory>,
=======
    /// and generate memory reads data
    #[inline(always)]
    pub fn source_a_mem_reads_generate(
        &mut self,
        instruction: &ZiskInst,
        mem_reads: &mut Vec<u64>,
>>>>>>> f0dcfeda
    ) {
        match instruction.a_src {
            SRC_C => self.ctx.inst_ctx.a = self.ctx.inst_ctx.c,
            SRC_MEM => {
<<<<<<< HEAD
                // Build the memory address
                let mut addr = instruction.a_offset_imm0;
                if instruction.a_use_sp_imm1 != 0 {
                    addr += self.ctx.inst_ctx.sp;
                }

                // Call read_required to get both the read value and the additional data (aligned
                // read values required to construct the requested read value, if not aligned)
                let additional_data: Vec<u64>;
                (self.ctx.inst_ctx.a, additional_data) =
                    self.ctx.inst_ctx.mem.read_required(addr, 8);

                // Store the read value into the vector as a basic record
                let required_memory = ZiskRequiredMemory::Basic {
                    step: self.ctx.inst_ctx.step,
                    step_offset: 0,
                    is_write: false,
                    address: addr as u32,
                    width: 8,
                    value: self.ctx.inst_ctx.a,
                };
                emu_mem.push(required_memory);

                // Store the additional data, if any, as extended records
                if !additional_data.is_empty() {
                    assert!(additional_data.len() <= 2);
                    let mut values: [u64; 2] = [0; 2];
                    values[..additional_data.len()].copy_from_slice(&additional_data[..]);
                    let required_memory =
                        ZiskRequiredMemory::Extended { values, address: addr as u32 };
                    emu_mem.push(required_memory);
=======
                // Calculate memory address
                let mut address = instruction.a_offset_imm0;
                if instruction.a_use_sp_imm1 != 0 {
                    address += self.ctx.inst_ctx.sp;
                }

                // If the operation is a register operation, get it from the context registers
                if Mem::address_is_register(address) {
                    self.ctx.inst_ctx.a = self.get_reg(Mem::address_to_register_index(address));
                }
                // Otherwise, get it from memory
                else if Mem::is_full_aligned(address, 8) {
                    self.ctx.inst_ctx.a = self.ctx.inst_ctx.mem.read(address, 8);
                    mem_reads.push(self.ctx.inst_ctx.a);
                } else {
                    let mut additional_data: Vec<u64>;
                    (self.ctx.inst_ctx.a, additional_data) =
                        self.ctx.inst_ctx.mem.read_required(address, 8);
                    debug_assert!(!additional_data.is_empty());
                    mem_reads.append(&mut additional_data);
                }
                /*println!(
                    "Emu::source_a_mem_reads_generate() mem_leads.len={} value={:x}",
                    mem_reads.len(),
                    self.ctx.inst_ctx.a
                );*/

                // Feed the stats
                if self.ctx.do_stats {
                    self.ctx.stats.on_memory_read(address, 8);
                }
            }
            SRC_IMM => {
                self.ctx.inst_ctx.a = instruction.a_offset_imm0 | (instruction.a_use_sp_imm1 << 32)
            }
            SRC_STEP => self.ctx.inst_ctx.a = self.ctx.inst_ctx.step,
            // #[cfg(feature = "sp")]
            // SRC_SP => self.ctx.inst_ctx.a = self.ctx.inst_ctx.sp,
            _ => panic!(
                "Emu::source_a_mem_reads_generate() Invalid a_src={} pc={}",
                instruction.a_src, self.ctx.inst_ctx.pc
            ),
        }
    }

    /// Calculate the 'a' register value based on the source specified by the current instruction,
    /// using formerly generated memory reads from a previous emulation
    #[inline(always)]
    pub fn source_a_mem_reads_consume(
        &mut self,
        instruction: &ZiskInst,
        mem_reads: &[u64],
        mem_reads_index: &mut usize,
    ) {
        match instruction.a_src {
            SRC_C => self.ctx.inst_ctx.a = self.ctx.inst_ctx.c,
            SRC_MEM => {
                // Calculate memory address
                let mut address = instruction.a_offset_imm0;
                if instruction.a_use_sp_imm1 != 0 {
                    address += self.ctx.inst_ctx.sp;
                }

                // If the operation is a register operation, get it from the context registers
                if Mem::address_is_register(address) {
                    self.ctx.inst_ctx.a = self.get_reg(Mem::address_to_register_index(address));
                }
                // Otherwise, get it from memory
                else if Mem::is_full_aligned(address, 8) {
                    assert!(*mem_reads_index < mem_reads.len());
                    self.ctx.inst_ctx.a = mem_reads[*mem_reads_index];
                    *mem_reads_index += 1;
                } else {
                    let (required_address_1, required_address_2) =
                        Mem::required_addresses(address, 8);
                    debug_assert!(required_address_1 != required_address_2);
                    assert!(*mem_reads_index < mem_reads.len());
                    let raw_data_1 = mem_reads[*mem_reads_index];
                    *mem_reads_index += 1;
                    assert!(*mem_reads_index < mem_reads.len());
                    let raw_data_2 = mem_reads[*mem_reads_index];
                    *mem_reads_index += 1;
                    self.ctx.inst_ctx.a =
                        Mem::get_double_not_aligned_data(address, 8, raw_data_1, raw_data_2);
                }
                /*println!(
                    "Emu::source_a_mem_reads_consume() mem_leads_index={} value={:x}",
                    *mem_reads_index, self.ctx.inst_ctx.a
                );*/

                // Feed the stats
                if self.ctx.do_stats {
                    self.ctx.stats.on_memory_read(address, 8);
                }
            }
            SRC_IMM => {
                self.ctx.inst_ctx.a = instruction.a_offset_imm0 | (instruction.a_use_sp_imm1 << 32)
            }
            SRC_STEP => self.ctx.inst_ctx.a = self.ctx.inst_ctx.step,
            // #[cfg(feature = "sp")]
            // SRC_SP => self.ctx.inst_ctx.a = self.ctx.inst_ctx.sp,
            _ => panic!(
                "Emu::source_a_mem_reads_consume() Invalid a_src={} pc={}",
                instruction.a_src, self.ctx.inst_ctx.pc
            ),
        }
    }

    /// Calculate the 'a' register value based on the source specified by the current instruction,
    /// using formerly generated memory reads from a previous emulation
    #[inline(always)]
    pub fn source_a_mem_reads_consume_databus<BD: BusDevice<u64>>(
        &mut self,
        instruction: &ZiskInst,
        mem_reads: &[u64],
        mem_reads_index: &mut usize,
        data_bus: &mut DataBus<u64, BD>,
    ) {
        match instruction.a_src {
            SRC_C => self.ctx.inst_ctx.a = self.ctx.inst_ctx.c,
            SRC_MEM => {
                // Calculate memory address
                let mut address = instruction.a_offset_imm0;
                if instruction.a_use_sp_imm1 != 0 {
                    address += self.ctx.inst_ctx.sp;
                }

                // If the operation is a register operation, get it from the context registers
                if Mem::address_is_register(address) {
                    self.ctx.inst_ctx.a = self.get_reg(Mem::address_to_register_index(address));
                    let payload = MemBusHelpers::mem_load(
                        address as u32,
                        self.ctx.inst_ctx.step,
                        0,
                        8,
                        [self.ctx.inst_ctx.a, 0],
                    );
                    data_bus.write_to_bus(MEM_BUS_ID, payload.to_vec());
                }
                // Otherwise, get it from memory
                else if Mem::is_full_aligned(address, 8) {
                    assert!(*mem_reads_index < mem_reads.len());
                    self.ctx.inst_ctx.a = mem_reads[*mem_reads_index];
                    *mem_reads_index += 1;
                    let payload = MemBusHelpers::mem_load(
                        address as u32,
                        self.ctx.inst_ctx.step,
                        0,
                        8,
                        [self.ctx.inst_ctx.a, 0],
                    );
                    data_bus.write_to_bus(MEM_BUS_ID, payload.to_vec());
                } else {
                    let (required_address_1, required_address_2) =
                        Mem::required_addresses(address, 8);
                    debug_assert!(required_address_1 != required_address_2);
                    assert!(*mem_reads_index < mem_reads.len());
                    let raw_data_1 = mem_reads[*mem_reads_index];
                    *mem_reads_index += 1;
                    assert!(*mem_reads_index < mem_reads.len());
                    let raw_data_2 = mem_reads[*mem_reads_index];
                    *mem_reads_index += 1;
                    self.ctx.inst_ctx.a =
                        Mem::get_double_not_aligned_data(address, 8, raw_data_1, raw_data_2);
                    let payload = MemBusHelpers::mem_load(
                        address as u32,
                        self.ctx.inst_ctx.step,
                        0,
                        8,
                        [raw_data_1, raw_data_2],
                    );
                    data_bus.write_to_bus(MEM_BUS_ID, payload.to_vec());
                }
                /*println!(
                    "Emu::source_a_mem_reads_consume() mem_leads_index={} value={:x}",
                    *mem_reads_index, self.ctx.inst_ctx.a
                );*/

                // Feed the stats
                if self.ctx.do_stats {
                    self.ctx.stats.on_memory_read(address, 8);
>>>>>>> f0dcfeda
                }
            }
            SRC_IMM => {
                self.ctx.inst_ctx.a = instruction.a_offset_imm0 | (instruction.a_use_sp_imm1 << 32)
            }
            SRC_STEP => self.ctx.inst_ctx.a = self.ctx.inst_ctx.step,
            // #[cfg(feature = "sp")]
            // SRC_SP => self.ctx.inst_ctx.a = self.ctx.inst_ctx.sp,
            _ => panic!(
<<<<<<< HEAD
                "Emu::source_a() Invalid a_src={} pc={}",
=======
                "Emu::source_a_mem_reads_consume_databus() Invalid a_src={} pc={}",
>>>>>>> f0dcfeda
                instruction.a_src, self.ctx.inst_ctx.pc
            ),
        }
    }

    /// Calculate the 'b' register value based on the source specified by the current instruction
    #[inline(always)]
    pub fn source_b(&mut self, instruction: &ZiskInst) {
        match instruction.b_src {
            SRC_C => self.ctx.inst_ctx.b = self.ctx.inst_ctx.c,
            SRC_MEM => {
                // Calculate memory address
                let mut addr = instruction.b_offset_imm0;
                if instruction.b_use_sp_imm1 != 0 {
                    addr += self.ctx.inst_ctx.sp;
                }

                // If the operation is a register operation, get it from the context registers
                if Mem::address_is_register(addr) {
                    self.ctx.inst_ctx.b = self.get_reg(Mem::address_to_register_index(addr));
                }
                // Otherwise, get it from memory
                else {
                    self.ctx.inst_ctx.b = self.ctx.inst_ctx.mem.read(addr, 8);
                    self.ctx.trace.steps.mem_reads.push(self.ctx.inst_ctx.b);
                }
                if self.ctx.do_stats {
                    self.ctx.stats.on_memory_read(addr, 8);
                }
            }
            SRC_IMM => {
                self.ctx.inst_ctx.b = instruction.b_offset_imm0 | (instruction.b_use_sp_imm1 << 32)
            }
            SRC_IND => {
                // Calculate memory address
                let mut addr =
                    (self.ctx.inst_ctx.a as i64 + instruction.b_offset_imm0 as i64) as u64;
                if instruction.b_use_sp_imm1 != 0 {
                    addr += self.ctx.inst_ctx.sp;
                }

                // If the operation is a register operation, get it from the context registers
                if Mem::address_is_register(addr) {
                    self.ctx.inst_ctx.b = self.get_reg(Mem::address_to_register_index(addr));
                }
                // Otherwise, get it from memory
                else {
                    self.ctx.inst_ctx.b = self.ctx.inst_ctx.mem.read(addr, instruction.ind_width);
                    self.ctx.trace.steps.mem_reads.push(self.ctx.inst_ctx.b);
                }
                if self.ctx.do_stats {
                    self.ctx.stats.on_memory_read(addr, instruction.ind_width);
                }
            }
            _ => panic!(
                "Emu::source_b() Invalid b_src={} pc={}",
                instruction.b_src, self.ctx.inst_ctx.pc
            ),
        }
    }

    /// Calculate the 'b' register value based on the source specified by the current instruction
    #[inline(always)]
<<<<<<< HEAD
    pub fn source_b_memory(
        &mut self,
        instruction: &ZiskInst,
        emu_mem: &mut Vec<ZiskRequiredMemory>,
=======
    pub fn source_b_mem_reads_generate(
        &mut self,
        instruction: &ZiskInst,
        mem_reads: &mut Vec<u64>,
>>>>>>> f0dcfeda
    ) {
        match instruction.b_src {
            SRC_C => self.ctx.inst_ctx.b = self.ctx.inst_ctx.c,
            SRC_MEM => {
<<<<<<< HEAD
                // Build the memory address
                let mut addr = instruction.b_offset_imm0;
                if instruction.b_use_sp_imm1 != 0 {
                    addr += self.ctx.inst_ctx.sp;
                }

                // Call read_required to get both the read value and the additional data (aligned
                // read values required to construct the requested read value, if not aligned)
                let additional_data: Vec<u64>;
                (self.ctx.inst_ctx.b, additional_data) =
                    self.ctx.inst_ctx.mem.read_required(addr, 8);

                // Store the read value into the vector as a basic record
                let required_memory = ZiskRequiredMemory::Basic {
                    step: self.ctx.inst_ctx.step,
                    step_offset: 1,
                    is_write: false,
                    address: addr as u32,
                    width: 8,
                    value: self.ctx.inst_ctx.b,
                };
                emu_mem.push(required_memory);

                // Store the additional data, if any, as extended records
                if !additional_data.is_empty() {
                    assert!(additional_data.len() <= 2);
                    let mut values: [u64; 2] = [0; 2];
                    values[..additional_data.len()].copy_from_slice(&additional_data[..]);
                    let required_memory =
                        ZiskRequiredMemory::Extended { values, address: addr as u32 };
                    emu_mem.push(required_memory);
=======
                // Calculate memory address
                let mut address = instruction.b_offset_imm0;
                if instruction.b_use_sp_imm1 != 0 {
                    address += self.ctx.inst_ctx.sp;
                }

                // If the operation is a register operation, get it from the context registers
                if Mem::address_is_register(address) {
                    self.ctx.inst_ctx.b = self.get_reg(Mem::address_to_register_index(address));
                }
                // Otherwise, get it from memory
                else if Mem::is_full_aligned(address, 8) {
                    self.ctx.inst_ctx.b = self.ctx.inst_ctx.mem.read(address, 8);
                    mem_reads.push(self.ctx.inst_ctx.b);
                } else {
                    let mut additional_data: Vec<u64>;
                    (self.ctx.inst_ctx.b, additional_data) =
                        self.ctx.inst_ctx.mem.read_required(address, 8);
                    debug_assert!(!additional_data.is_empty());
                    mem_reads.append(&mut additional_data);
                }
                /*println!(
                    "Emu::source_b_mem_reads_generate() mem_leads.len={} value={:x}",
                    mem_reads.len(),
                    self.ctx.inst_ctx.b
                );*/

                if self.ctx.do_stats {
                    self.ctx.stats.on_memory_read(address, 8);
                }
            }
            SRC_IMM => {
                self.ctx.inst_ctx.b = instruction.b_offset_imm0 | (instruction.b_use_sp_imm1 << 32)
            }
            SRC_IND => {
                // Calculate memory address
                let mut address =
                    (self.ctx.inst_ctx.a as i64 + instruction.b_offset_imm0 as i64) as u64;
                if instruction.b_use_sp_imm1 != 0 {
                    address += self.ctx.inst_ctx.sp;
                }

                // If the operation is a register operation, get it from the context registers
                if Mem::address_is_register(address) {
                    assert!(instruction.ind_width == 8);
                    self.ctx.inst_ctx.b = self.get_reg(Mem::address_to_register_index(address));
                }
                // Otherwise, get it from memory
                else if Mem::is_full_aligned(address, instruction.ind_width) {
                    self.ctx.inst_ctx.b =
                        self.ctx.inst_ctx.mem.read(address, instruction.ind_width);
                    mem_reads.push(self.ctx.inst_ctx.b);
                } else {
                    let mut additional_data: Vec<u64>;
                    (self.ctx.inst_ctx.b, additional_data) =
                        self.ctx.inst_ctx.mem.read_required(address, instruction.ind_width);
                    debug_assert!(!additional_data.is_empty());
                    mem_reads.append(&mut additional_data);
                }
                /*println!(
                    "Emu::source_b_mem_reads_generate() mem_leads.len={} value={:x}",
                    mem_reads.len(),
                    self.ctx.inst_ctx.b
                );*/

                if self.ctx.do_stats {
                    self.ctx.stats.on_memory_read(address, instruction.ind_width);
                }
            }
            _ => panic!(
                "Emu::source_b_mem_reads_generate() Invalid b_src={} pc={}",
                instruction.b_src, self.ctx.inst_ctx.pc
            ),
        }
    }

    /// Calculate the 'b' register value based on the source specified by the current instruction,
    /// using formerly generated memory reads from a previous emulation
    #[inline(always)]
    pub fn source_b_mem_reads_consume(
        &mut self,
        instruction: &ZiskInst,
        mem_reads: &[u64],
        mem_reads_index: &mut usize,
    ) {
        match instruction.b_src {
            SRC_C => self.ctx.inst_ctx.b = self.ctx.inst_ctx.c,
            SRC_MEM => {
                // Calculate memory address
                let mut address = instruction.b_offset_imm0;
                if instruction.b_use_sp_imm1 != 0 {
                    address += self.ctx.inst_ctx.sp;
                }

                // If the operation is a register operation, get it from the context registers
                if Mem::address_is_register(address) {
                    self.ctx.inst_ctx.b = self.get_reg(Mem::address_to_register_index(address));
                }
                // Otherwise, get it from memory
                else if Mem::is_full_aligned(address, 8) {
                    assert!(*mem_reads_index < mem_reads.len());
                    self.ctx.inst_ctx.b = mem_reads[*mem_reads_index];
                    *mem_reads_index += 1;
                } else {
                    let (required_address_1, required_address_2) =
                        Mem::required_addresses(address, 8);
                    if required_address_1 == required_address_2 {
                        assert!(*mem_reads_index < mem_reads.len());
                        let raw_data = mem_reads[*mem_reads_index];
                        *mem_reads_index += 1;
                        self.ctx.inst_ctx.b =
                            Mem::get_single_not_aligned_data(address, 8, raw_data);
                    } else {
                        assert!(*mem_reads_index < mem_reads.len());
                        let raw_data_1 = mem_reads[*mem_reads_index];
                        *mem_reads_index += 1;
                        assert!(*mem_reads_index < mem_reads.len());
                        let raw_data_2 = mem_reads[*mem_reads_index];
                        *mem_reads_index += 1;
                        self.ctx.inst_ctx.b =
                            Mem::get_double_not_aligned_data(address, 8, raw_data_1, raw_data_2);
                    }
                }
                /*println!(
                    "Emu::source_b_mem_reads_consume() mem_leads_index={} value={:x}",
                    *mem_reads_index, self.ctx.inst_ctx.b
                );*/

                if self.ctx.do_stats {
                    self.ctx.stats.on_memory_read(address, 8);
>>>>>>> f0dcfeda
                }
            }
            SRC_IMM => {
                self.ctx.inst_ctx.b = instruction.b_offset_imm0 | (instruction.b_use_sp_imm1 << 32)
            }
            SRC_IND => {
<<<<<<< HEAD
                // Build the memory address
                let mut addr =
                    (self.ctx.inst_ctx.a as i64 + instruction.b_offset_imm0 as i64) as u64;
                if instruction.b_use_sp_imm1 != 0 {
                    addr += self.ctx.inst_ctx.sp;
                }

                // Call read_required to get both the read value and the additional data (aligned
                // read values required to construct the requested read value, if not aligned)
                let additional_data: Vec<u64>;
                (self.ctx.inst_ctx.b, additional_data) =
                    self.ctx.inst_ctx.mem.read_required(addr, instruction.ind_width);

                // Store the read value into the vector as a basic record
                let required_memory = ZiskRequiredMemory::Basic {
                    step: self.ctx.inst_ctx.step,
                    step_offset: 1,
                    is_write: false,
                    address: addr as u32,
                    width: instruction.ind_width as u8,
                    value: self.ctx.inst_ctx.b,
                };
                emu_mem.push(required_memory);

                // Store the additional data, if any, as extended records
                if !additional_data.is_empty() {
                    assert!(additional_data.len() <= 2);
                    let mut values: [u64; 2] = [0; 2];
                    values[..additional_data.len()].copy_from_slice(&additional_data[..]);
                    let required_memory =
                        ZiskRequiredMemory::Extended { values, address: addr as u32 };
                    emu_mem.push(required_memory);
                }
            }
            _ => panic!(
                "Emu::source_b() Invalid b_src={} pc={}",
=======
                // Calculate memory address
                let mut address =
                    (self.ctx.inst_ctx.a as i64 + instruction.b_offset_imm0 as i64) as u64;
                if instruction.b_use_sp_imm1 != 0 {
                    address += self.ctx.inst_ctx.sp;
                }

                // If the operation is a register operation, get it from the context registers
                if Mem::address_is_register(address) {
                    assert!(instruction.ind_width == 8);
                    self.ctx.inst_ctx.b = self.get_reg(Mem::address_to_register_index(address));
                }
                // Otherwise, get it from memory
                else if Mem::is_full_aligned(address, instruction.ind_width) {
                    assert!(*mem_reads_index < mem_reads.len());
                    self.ctx.inst_ctx.b = mem_reads[*mem_reads_index];
                    *mem_reads_index += 1;
                } else {
                    let (required_address_1, required_address_2) =
                        Mem::required_addresses(address, instruction.ind_width);
                    if required_address_1 == required_address_2 {
                        assert!(*mem_reads_index < mem_reads.len());
                        let raw_data = mem_reads[*mem_reads_index];
                        *mem_reads_index += 1;
                        self.ctx.inst_ctx.b = Mem::get_single_not_aligned_data(
                            address,
                            instruction.ind_width,
                            raw_data,
                        );
                    } else {
                        assert!(*mem_reads_index < mem_reads.len());
                        let raw_data_1 = mem_reads[*mem_reads_index];
                        *mem_reads_index += 1;
                        assert!(*mem_reads_index < mem_reads.len());
                        let raw_data_2 = mem_reads[*mem_reads_index];
                        *mem_reads_index += 1;
                        self.ctx.inst_ctx.b = Mem::get_double_not_aligned_data(
                            address,
                            instruction.ind_width,
                            raw_data_1,
                            raw_data_2,
                        );
                    }
                }
                /*println!(
                    "Emu::source_b_mem_reads_consume() mem_leads_index={} value={:x}",
                    *mem_reads_index, self.ctx.inst_ctx.b
                );*/

                if self.ctx.do_stats {
                    self.ctx.stats.on_memory_read(address, instruction.ind_width);
                }
            }
            _ => panic!(
                "Emu::source_b_mem_reads_consume() Invalid b_src={} pc={}",
                instruction.b_src, self.ctx.inst_ctx.pc
            ),
        }
    }

    /// Calculate the 'b' register value based on the source specified by the current instruction,
    /// using formerly generated memory reads from a previous emulation
    #[inline(always)]
    pub fn source_b_mem_reads_consume_databus<BD: BusDevice<u64>>(
        &mut self,
        instruction: &ZiskInst,
        mem_reads: &[u64],
        mem_reads_index: &mut usize,
        data_bus: &mut DataBus<u64, BD>,
    ) {
        match instruction.b_src {
            SRC_C => self.ctx.inst_ctx.b = self.ctx.inst_ctx.c,
            SRC_MEM => {
                // Calculate memory address
                let mut address = instruction.b_offset_imm0;
                if instruction.b_use_sp_imm1 != 0 {
                    address += self.ctx.inst_ctx.sp;
                }

                // If the operation is a register operation, get it from the context registers
                if Mem::address_is_register(address) {
                    self.ctx.inst_ctx.b = self.get_reg(Mem::address_to_register_index(address));
                    let payload = MemBusHelpers::mem_load(
                        address as u32,
                        self.ctx.inst_ctx.step,
                        1,
                        8,
                        [self.ctx.inst_ctx.b, 0],
                    );
                    data_bus.write_to_bus(MEM_BUS_ID, payload.to_vec());
                }
                // Otherwise, get it from memory
                else if Mem::is_full_aligned(address, 8) {
                    assert!(*mem_reads_index < mem_reads.len());
                    self.ctx.inst_ctx.b = mem_reads[*mem_reads_index];
                    *mem_reads_index += 1;
                    let payload = MemBusHelpers::mem_load(
                        address as u32,
                        self.ctx.inst_ctx.step,
                        1,
                        8,
                        [self.ctx.inst_ctx.b, 0],
                    );
                    data_bus.write_to_bus(MEM_BUS_ID, payload.to_vec());
                } else {
                    let (required_address_1, required_address_2) =
                        Mem::required_addresses(address, 8);
                    if required_address_1 == required_address_2 {
                        assert!(*mem_reads_index < mem_reads.len());
                        let raw_data = mem_reads[*mem_reads_index];
                        *mem_reads_index += 1;
                        self.ctx.inst_ctx.b =
                            Mem::get_single_not_aligned_data(address, 8, raw_data);
                        let payload = MemBusHelpers::mem_load(
                            address as u32,
                            self.ctx.inst_ctx.step,
                            1,
                            8,
                            [raw_data, 0],
                        );
                        data_bus.write_to_bus(MEM_BUS_ID, payload.to_vec());
                    } else {
                        assert!(*mem_reads_index < mem_reads.len());
                        let raw_data_1 = mem_reads[*mem_reads_index];
                        *mem_reads_index += 1;
                        assert!(*mem_reads_index < mem_reads.len());
                        let raw_data_2 = mem_reads[*mem_reads_index];
                        *mem_reads_index += 1;
                        self.ctx.inst_ctx.b =
                            Mem::get_double_not_aligned_data(address, 8, raw_data_1, raw_data_2);
                        let payload = MemBusHelpers::mem_load(
                            address as u32,
                            self.ctx.inst_ctx.step,
                            1,
                            8,
                            [raw_data_1, raw_data_2],
                        );
                        data_bus.write_to_bus(MEM_BUS_ID, payload.to_vec());
                    }
                }
                /*println!(
                    "Emu::source_b_mem_reads_consume() mem_leads_index={} value={:x}",
                    *mem_reads_index, self.ctx.inst_ctx.b
                );*/

                if self.ctx.do_stats {
                    self.ctx.stats.on_memory_read(address, 8);
                }
            }
            SRC_IMM => {
                self.ctx.inst_ctx.b = instruction.b_offset_imm0 | (instruction.b_use_sp_imm1 << 32)
            }
            SRC_IND => {
                // Calculate memory address
                let mut address =
                    (self.ctx.inst_ctx.a as i64 + instruction.b_offset_imm0 as i64) as u64;
                if instruction.b_use_sp_imm1 != 0 {
                    address += self.ctx.inst_ctx.sp;
                }

                // If the operation is a register operation, get it from the context registers
                if Mem::address_is_register(address) {
                    assert!(instruction.ind_width == 8);
                    self.ctx.inst_ctx.b = self.get_reg(Mem::address_to_register_index(address));
                    let payload = MemBusHelpers::mem_load(
                        address as u32,
                        self.ctx.inst_ctx.step,
                        1,
                        8,
                        [self.ctx.inst_ctx.b, 0],
                    );
                    data_bus.write_to_bus(MEM_BUS_ID, payload.to_vec());
                }
                // Otherwise, get it from memory
                else if Mem::is_full_aligned(address, instruction.ind_width) {
                    assert!(*mem_reads_index < mem_reads.len());
                    self.ctx.inst_ctx.b = mem_reads[*mem_reads_index];
                    *mem_reads_index += 1;
                    let payload = MemBusHelpers::mem_load(
                        address as u32,
                        self.ctx.inst_ctx.step,
                        1,
                        8,
                        [self.ctx.inst_ctx.b, 0],
                    );
                    data_bus.write_to_bus(MEM_BUS_ID, payload.to_vec());
                } else {
                    let (required_address_1, required_address_2) =
                        Mem::required_addresses(address, instruction.ind_width);
                    if required_address_1 == required_address_2 {
                        assert!(*mem_reads_index < mem_reads.len());
                        let raw_data = mem_reads[*mem_reads_index];
                        *mem_reads_index += 1;
                        self.ctx.inst_ctx.b = Mem::get_single_not_aligned_data(
                            address,
                            instruction.ind_width,
                            raw_data,
                        );
                        let payload = MemBusHelpers::mem_load(
                            address as u32,
                            self.ctx.inst_ctx.step,
                            1,
                            instruction.ind_width as u8,
                            [raw_data, 0],
                        );
                        data_bus.write_to_bus(MEM_BUS_ID, payload.to_vec());
                    } else {
                        assert!(*mem_reads_index < mem_reads.len());
                        let raw_data_1 = mem_reads[*mem_reads_index];
                        *mem_reads_index += 1;
                        assert!(*mem_reads_index < mem_reads.len());
                        let raw_data_2 = mem_reads[*mem_reads_index];
                        *mem_reads_index += 1;
                        self.ctx.inst_ctx.b = Mem::get_double_not_aligned_data(
                            address,
                            instruction.ind_width,
                            raw_data_1,
                            raw_data_2,
                        );
                        let payload = MemBusHelpers::mem_load(
                            address as u32,
                            self.ctx.inst_ctx.step,
                            1,
                            8,
                            [raw_data_1, raw_data_2],
                        );
                        data_bus.write_to_bus(MEM_BUS_ID, payload.to_vec());
                    }
                }
                /*println!(
                    "Emu::source_b_mem_reads_consume() mem_leads_index={} value={:x}",
                    *mem_reads_index, self.ctx.inst_ctx.b
                );*/

                if self.ctx.do_stats {
                    self.ctx.stats.on_memory_read(address, instruction.ind_width);
                }
            }
            _ => panic!(
                "Emu::source_b_mem_reads_consume_databus() Invalid b_src={} pc={}",
>>>>>>> f0dcfeda
                instruction.b_src, self.ctx.inst_ctx.pc
            ),
        }
    }

    /// Store the 'c' register value based on the storage specified by the current instruction
    #[inline(always)]
    pub fn store_c(&mut self, instruction: &ZiskInst) {
        match instruction.store {
            STORE_NONE => {}
            STORE_MEM => {
                // Calculate value
                let val: i64 = if instruction.store_ra {
                    self.ctx.inst_ctx.pc as i64 + instruction.jmp_offset2
                } else {
                    self.ctx.inst_ctx.c as i64
                };
                let val = val as u64;

                // Calculate memory address
                let mut addr: i64 = instruction.store_offset;
                if instruction.store_use_sp {
                    addr += self.ctx.inst_ctx.sp as i64;
                }
                debug_assert!(addr >= 0);
                let addr = addr as u64;

                // If the operation is a register operation, write it to the context registers
                if Mem::address_is_register(addr) {
                    self.set_reg(Mem::address_to_register_index(addr), val);
                }
                // Otherwise, get it from memory
                else {
                    self.ctx.inst_ctx.mem.write(addr, val, 8);
                }
                if self.ctx.do_stats {
                    self.ctx.stats.on_memory_write(addr, 8);
                }
            }
            STORE_IND => {
                // Calculate value
                let val: i64 = if instruction.store_ra {
                    self.ctx.inst_ctx.pc as i64 + instruction.jmp_offset2
                } else {
                    self.ctx.inst_ctx.c as i64
                };
                let val = val as u64;

                // Calculate memory address
                let mut addr = instruction.store_offset;
                if instruction.store_use_sp {
                    addr += self.ctx.inst_ctx.sp as i64;
                }
                addr += self.ctx.inst_ctx.a as i64;
                debug_assert!(addr >= 0);
                let addr = addr as u64;

                // If the operation is a register operation, write it to the context registers
                if Mem::address_is_register(addr) {
                    self.set_reg(Mem::address_to_register_index(addr), val);
                }
                // Otherwise, get it from memory
                else {
                    self.ctx.inst_ctx.mem.write(addr, val, instruction.ind_width);
                }
                if self.ctx.do_stats {
                    self.ctx.stats.on_memory_write(addr, instruction.ind_width);
                }
            }
            _ => panic!(
                "Emu::store_c() Invalid store={} pc={}",
                instruction.store, self.ctx.inst_ctx.pc
            ),
        }
    }

    /// Store the 'c' register value based on the storage specified by the current instruction
    #[inline(always)]
<<<<<<< HEAD
    pub fn store_c_memory(
        &mut self,
        instruction: &ZiskInst,
        emu_mem: &mut Vec<ZiskRequiredMemory>,
    ) {
        match instruction.store {
            STORE_NONE => {}
            STORE_MEM => {
                // Calculate the value to write
                let val: i64 = if instruction.store_ra {
=======
    pub fn store_c_mem_reads_generate(&mut self, instruction: &ZiskInst, mem_reads: &mut Vec<u64>) {
        match instruction.store {
            STORE_NONE => {}
            STORE_MEM => {
                // Calculate the value
                let value: i64 = if instruction.store_ra {
>>>>>>> f0dcfeda
                    self.ctx.inst_ctx.pc as i64 + instruction.jmp_offset2
                } else {
                    self.ctx.inst_ctx.c as i64
                };
<<<<<<< HEAD

                // Build the memory address
                let mut addr: i64 = instruction.store_offset;
=======
                let value: u64 = value as u64;

                // Calculate the memory address
                let mut address: i64 = instruction.store_offset;
>>>>>>> f0dcfeda
                if instruction.store_use_sp {
                    address += self.ctx.inst_ctx.sp as i64;
                }
                debug_assert!(address >= 0);
                let address = address as u64;

                // If the operation is a register operation, write it to the context registers
                if Mem::address_is_register(address) {
                    self.set_reg(Mem::address_to_register_index(address), value);
                }
                // Otherwise, if not aligned, get old raw data from memory, then write it
                else if Mem::is_full_aligned(address, 8) {
                    self.ctx.inst_ctx.mem.write(address, value, 8);
                } else {
                    let mut additional_data: Vec<u64>;
                    (self.ctx.inst_ctx.b, additional_data) =
                        self.ctx.inst_ctx.mem.read_required(address, 8);
                    debug_assert!(!additional_data.is_empty());
                    mem_reads.append(&mut additional_data);

                    self.ctx.inst_ctx.mem.write(address, value, 8);
                }
<<<<<<< HEAD

                // Call write_silent_required to get the additional data (aligned read values
                // required to construct the new written data, if not aligned)
                let additional_data: Vec<u64> =
                    self.ctx.inst_ctx.mem.write_silent_required(addr as u64, val as u64, 8);

                // Store the written value into the vector as a basic record
                let required_memory = ZiskRequiredMemory::Basic {
                    step: self.ctx.inst_ctx.step,
                    step_offset: 2,
                    is_write: true,
                    address: addr as u32,
                    width: 8,
                    value: val as u64,
                };
                emu_mem.push(required_memory);

                // Store the additional data, if any, as extended records
                if !additional_data.is_empty() {
                    assert!(additional_data.len() <= 2);
                    let mut values: [u64; 2] = [0; 2];
                    values[..additional_data.len()].copy_from_slice(&additional_data[..]);
                    let required_memory =
                        ZiskRequiredMemory::Extended { values, address: addr as u32 };
                    emu_mem.push(required_memory);
                }
            }
            STORE_IND => {
                // Calculate the value to write
                let val: i64 = if instruction.store_ra {
=======
            }
            STORE_IND => {
                // Calculate the value
                let value: i64 = if instruction.store_ra {
>>>>>>> f0dcfeda
                    self.ctx.inst_ctx.pc as i64 + instruction.jmp_offset2
                } else {
                    self.ctx.inst_ctx.c as i64
                };
<<<<<<< HEAD

                // Build the memory address
                let mut addr = instruction.store_offset;
=======
                let value = value as u64;

                // Calculate the memory address
                let mut address = instruction.store_offset;
>>>>>>> f0dcfeda
                if instruction.store_use_sp {
                    address += self.ctx.inst_ctx.sp as i64;
                }
                address += self.ctx.inst_ctx.a as i64;
                debug_assert!(address >= 0);
                let address = address as u64;

                // If the operation is a register operation, write it to the context registers
                if Mem::address_is_register(address) {
                    assert!(instruction.ind_width == 8);
                    self.set_reg(Mem::address_to_register_index(address), value);
                }
                // Otherwise, if not aligned, get old raw data from memory, then write it
                else if Mem::is_full_aligned(address, instruction.ind_width) {
                    self.ctx.inst_ctx.mem.write(address, value, instruction.ind_width);
                } else {
                    let mut additional_data: Vec<u64>;
                    (self.ctx.inst_ctx.b, additional_data) =
                        self.ctx.inst_ctx.mem.read_required(address, instruction.ind_width);
                    debug_assert!(!additional_data.is_empty());
                    mem_reads.append(&mut additional_data);

                    self.ctx.inst_ctx.mem.write(address, value, instruction.ind_width);
                }
<<<<<<< HEAD
                addr += self.ctx.inst_ctx.a as i64;

                // Call write_silent_required to get the additional data (aligned read values
                // required to construct the new written data, if not aligned)
                let additional_data: Vec<u64> = self.ctx.inst_ctx.mem.write_silent_required(
                    addr as u64,
                    val as u64,
                    instruction.ind_width,
                );

                // Store the written value into the vector as a basic record
                let required_memory = ZiskRequiredMemory::Basic {
                    step: self.ctx.inst_ctx.step,
                    step_offset: 2,
                    is_write: true,
                    address: addr as u32,
                    width: instruction.ind_width as u8,
                    value: val as u64,
                };
                emu_mem.push(required_memory);

                // Store the additional data, if any, as extended records
                if !additional_data.is_empty() {
                    assert!(additional_data.len() <= 2);
                    let mut values: [u64; 2] = [0; 2];
                    values[..additional_data.len()].copy_from_slice(&additional_data[..]);
                    let required_memory =
                        ZiskRequiredMemory::Extended { values, address: addr as u32 };
                    emu_mem.push(required_memory);
                }
            }
            _ => panic!(
                "Emu::store_c() Invalid store={} pc={}",
=======
            }
            _ => panic!(
                "Emu::store_c_mem_reads_generate() Invalid store={} pc={}",
                instruction.store, self.ctx.inst_ctx.pc
            ),
        }
    }

    /// Store the 'c' register value based on the storage specified by the current instruction and
    /// log memory access if required
    #[inline(always)]
    pub fn store_c_mem_reads_consume(
        &mut self,
        instruction: &ZiskInst,
        mem_reads: &[u64],
        mem_reads_index: &mut usize,
    ) {
        match instruction.store {
            STORE_NONE => {}
            STORE_MEM => {
                // Calculate the memory address
                let mut address: i64 = instruction.store_offset;
                if instruction.store_use_sp {
                    address += self.ctx.inst_ctx.sp as i64;
                }
                debug_assert!(address >= 0);
                let address = address as u64;

                // If the operation is a register operation, write it to the context registers
                if Mem::address_is_register(address) {
                    // Calculate the value
                    let value: i64 = if instruction.store_ra {
                        self.ctx.inst_ctx.pc as i64 + instruction.jmp_offset2
                    } else {
                        self.ctx.inst_ctx.c as i64
                    };
                    let value = value as u64;

                    self.set_reg(Mem::address_to_register_index(address), value);
                }
                // Otherwise, if not aligned, get old raw data from memory, then write it
                else if !Mem::is_full_aligned(address, 8) {
                    let (required_address_1, required_address_2) =
                        Mem::required_addresses(address, 8);
                    if required_address_1 == required_address_2 {
                        assert!(*mem_reads_index < mem_reads.len());
                        *mem_reads_index += 1;
                    } else {
                        assert!(*mem_reads_index < mem_reads.len());
                        *mem_reads_index += 1;
                        assert!(*mem_reads_index < mem_reads.len());
                        *mem_reads_index += 1;
                    }
                }
            }
            STORE_IND => {
                // Calculate the memory address
                let mut address = instruction.store_offset;
                if instruction.store_use_sp {
                    address += self.ctx.inst_ctx.sp as i64;
                }
                address += self.ctx.inst_ctx.a as i64;
                debug_assert!(address >= 0);
                let address = address as u64;

                // If the operation is a register operation, write it to the context registers
                if Mem::address_is_register(address) {
                    // Calculate the value
                    let value: i64 = if instruction.store_ra {
                        self.ctx.inst_ctx.pc as i64 + instruction.jmp_offset2
                    } else {
                        self.ctx.inst_ctx.c as i64
                    };
                    let value = value as u64;

                    assert!(instruction.ind_width == 8);
                    self.set_reg(Mem::address_to_register_index(address), value);
                }
                // Otherwise, if not aligned, get old raw data from memory, then write it
                else if !Mem::is_full_aligned(address, instruction.ind_width) {
                    let (required_address_1, required_address_2) =
                        Mem::required_addresses(address, instruction.ind_width);
                    if required_address_1 == required_address_2 {
                        assert!(*mem_reads_index < mem_reads.len());
                        *mem_reads_index += 1;
                    } else {
                        assert!(*mem_reads_index < mem_reads.len());
                        *mem_reads_index += 1;
                        assert!(*mem_reads_index < mem_reads.len());
                        *mem_reads_index += 1;
                    }
                }
            }
            _ => panic!(
                "Emu::store_c_mem_reads_consume() Invalid store={} pc={}",
                instruction.store, self.ctx.inst_ctx.pc
            ),
        }
    }

    /// Store the 'c' register value based on the storage specified by the current instruction and
    /// log memory access if required
    #[inline(always)]
    pub fn store_c_mem_reads_consume_databus<BD: BusDevice<u64>>(
        &mut self,
        instruction: &ZiskInst,
        mem_reads: &[u64],
        mem_reads_index: &mut usize,
        data_bus: &mut DataBus<u64, BD>,
    ) {
        match instruction.store {
            STORE_NONE => {}
            STORE_MEM => {
                // Calculate the value
                let value: i64 = if instruction.store_ra {
                    self.ctx.inst_ctx.pc as i64 + instruction.jmp_offset2
                } else {
                    self.ctx.inst_ctx.c as i64
                };
                let value = value as u64;

                // Calculate the memory address
                let mut address: i64 = instruction.store_offset;
                if instruction.store_use_sp {
                    address += self.ctx.inst_ctx.sp as i64;
                }
                debug_assert!(address >= 0);
                let address = address as u64;

                // If the operation is a register operation, write it to the context registers
                if Mem::address_is_register(address) {
                    self.set_reg(Mem::address_to_register_index(address), value);

                    let payload = MemBusHelpers::mem_write(
                        address as u32,
                        self.ctx.inst_ctx.step,
                        2,
                        8,
                        value,
                        [value, 0],
                    );
                    data_bus.write_to_bus(MEM_BUS_ID, payload.to_vec());
                } else if Mem::is_full_aligned(address, 8) {
                    let payload = MemBusHelpers::mem_write(
                        address as u32,
                        self.ctx.inst_ctx.step,
                        2,
                        8,
                        value,
                        [value, 0],
                    );
                    data_bus.write_to_bus(MEM_BUS_ID, payload.to_vec());
                }
                // Otherwise, if not aligned, get old raw data from memory, then write it
                else {
                    let (required_address_1, required_address_2) =
                        Mem::required_addresses(address, 8);
                    if required_address_1 == required_address_2 {
                        assert!(*mem_reads_index < mem_reads.len());
                        let raw_data = mem_reads[*mem_reads_index];
                        *mem_reads_index += 1;

                        let payload = MemBusHelpers::mem_write(
                            address as u32,
                            self.ctx.inst_ctx.step,
                            2,
                            8,
                            value,
                            [raw_data, 0],
                        );
                        data_bus.write_to_bus(MEM_BUS_ID, payload.to_vec());
                    } else {
                        assert!(*mem_reads_index < mem_reads.len());
                        let raw_data_1 = mem_reads[*mem_reads_index];
                        *mem_reads_index += 1;
                        assert!(*mem_reads_index < mem_reads.len());
                        let raw_data_2 = mem_reads[*mem_reads_index];
                        *mem_reads_index += 1;

                        let payload = MemBusHelpers::mem_write(
                            address as u32,
                            self.ctx.inst_ctx.step,
                            2,
                            8,
                            value,
                            [raw_data_1, raw_data_2],
                        );
                        data_bus.write_to_bus(MEM_BUS_ID, payload.to_vec());
                    }
                }
            }
            STORE_IND => {
                // Calculate the value
                let value: i64 = if instruction.store_ra {
                    self.ctx.inst_ctx.pc as i64 + instruction.jmp_offset2
                } else {
                    self.ctx.inst_ctx.c as i64
                };
                let value = value as u64;

                // Calculate the memory address
                let mut address = instruction.store_offset;
                if instruction.store_use_sp {
                    address += self.ctx.inst_ctx.sp as i64;
                }
                address += self.ctx.inst_ctx.a as i64;
                debug_assert!(address >= 0);
                let address = address as u64;

                // If the operation is a register operation, write it to the context registers
                if Mem::address_is_register(address) {
                    assert!(instruction.ind_width == 8);
                    self.set_reg(Mem::address_to_register_index(address), value);

                    let payload = MemBusHelpers::mem_write(
                        address as u32,
                        self.ctx.inst_ctx.step,
                        2,
                        8,
                        value,
                        [value, 0],
                    );
                    data_bus.write_to_bus(MEM_BUS_ID, payload.to_vec());
                }
                // Otherwise, if aligned
                else if Mem::is_full_aligned(address, instruction.ind_width) {
                    let payload = MemBusHelpers::mem_write(
                        address as u32,
                        self.ctx.inst_ctx.step,
                        2,
                        instruction.ind_width as u8,
                        value,
                        [value, 0],
                    );
                    data_bus.write_to_bus(MEM_BUS_ID, payload.to_vec());
                }
                // Otherwise, if not aligned, get old raw data from memory, then write it
                else {
                    let (required_address_1, required_address_2) =
                        Mem::required_addresses(address, instruction.ind_width);
                    if required_address_1 == required_address_2 {
                        assert!(*mem_reads_index < mem_reads.len());
                        let raw_data = mem_reads[*mem_reads_index];
                        *mem_reads_index += 1;

                        let payload = MemBusHelpers::mem_write(
                            address as u32,
                            self.ctx.inst_ctx.step,
                            2,
                            instruction.ind_width as u8,
                            value,
                            [raw_data, 0],
                        );
                        data_bus.write_to_bus(MEM_BUS_ID, payload.to_vec());
                    } else {
                        assert!(*mem_reads_index < mem_reads.len());
                        let raw_data_1 = mem_reads[*mem_reads_index];
                        *mem_reads_index += 1;
                        assert!(*mem_reads_index < mem_reads.len());
                        let raw_data_2 = mem_reads[*mem_reads_index];
                        *mem_reads_index += 1;

                        let payload = MemBusHelpers::mem_write(
                            address as u32,
                            self.ctx.inst_ctx.step,
                            2,
                            instruction.ind_width as u8,
                            value,
                            [raw_data_1, raw_data_2],
                        );
                        data_bus.write_to_bus(MEM_BUS_ID, payload.to_vec());
                    }
                }
            }
            _ => panic!(
                "Emu::store_c_mem_reads_consume_databus() Invalid store={} pc={}",
>>>>>>> f0dcfeda
                instruction.store, self.ctx.inst_ctx.pc
            ),
        }
    }

    // Set SP, if specified by the current instruction
    // #[cfg(feature = "sp")]
    // #[inline(always)]
    // pub fn set_sp(&mut self, instruction: &ZiskInst) {
    //     if instruction.set_sp {
    //         self.ctx.inst_ctx.sp = self.ctx.inst_ctx.c;
    //     } else {
    //         self.ctx.inst_ctx.sp += instruction.inc_sp;
    //     }
    // }
<<<<<<< HEAD

    // Set PC, based on current PC, current flag and current instruction
=======
    /// Set PC, based on current PC, current flag and current instruction
>>>>>>> f0dcfeda
    #[inline(always)]
    pub fn set_pc(&mut self, instruction: &ZiskInst) {
        if instruction.set_pc {
            self.ctx.inst_ctx.pc = (self.ctx.inst_ctx.c as i64 + instruction.jmp_offset1) as u64;
        } else if self.ctx.inst_ctx.flag {
            self.ctx.inst_ctx.pc = (self.ctx.inst_ctx.pc as i64 + instruction.jmp_offset1) as u64;
        } else {
            self.ctx.inst_ctx.pc = (self.ctx.inst_ctx.pc as i64 + instruction.jmp_offset2) as u64;
        }
    }

    /// Run the whole program, fast
    #[inline(always)]
    pub fn run_fast(&mut self, options: &EmuOptions) {
        while !self.ctx.inst_ctx.end && (self.ctx.inst_ctx.step < options.max_steps) {
            self.step_fast();
        }
    }

    /// Performs one single step of the emulation
    #[inline(always)]
    pub fn step_fast(&mut self) {
        let instruction = self.rom.get_instruction(self.ctx.inst_ctx.pc);
        self.source_a(instruction);
        self.source_b(instruction);
        (instruction.func)(&mut self.ctx.inst_ctx);
        self.store_c(instruction);
        // #[cfg(feature = "sp")]
        // self.set_sp(instruction);
        self.set_pc(instruction);
        self.ctx.inst_ctx.end = instruction.end;
        self.ctx.inst_ctx.step += 1;
    }

    /// Run the whole program
    pub fn run(
        &mut self,
        inputs: Vec<u8>,
        options: &EmuOptions,
        callback: Option<impl Fn(EmuTrace)>,
    ) {
        // Context, where the state of the execution is stored and modified at every execution step
        self.ctx = self.create_emu_context(inputs);

        // Check that callback is provided if trace_steps is specified
        if options.trace_steps.is_some() {
            // Check callback consistency
            if callback.is_none() {
                panic!("Emu::run() called with trace_steps but no callback");
            }

            // Record callback into context
            self.ctx.do_callback = true;
            self.ctx.callback_steps = options.trace_steps.unwrap();

            // Check steps value
            if self.ctx.callback_steps == 0 {
                panic!("Emu::run() called with trace_steps=0");
            }

            // Reserve enough entries for all the requested steps between callbacks
            self.ctx.trace.steps.mem_reads.reserve(self.ctx.callback_steps as usize);

            // Init pc to the rom entry address
            self.ctx.trace.start_state.pc = ROM_ENTRY;
        }

        // Call run_fast if only essential work is needed
        if options.is_fast() {
            return self.run_fast(options);
        }
        //println!("Emu::run() full-equipe");

        // Store the stats option into the emulator context
        self.ctx.do_stats = options.stats;

        // While not done
        while !self.ctx.inst_ctx.end {
            if options.verbose {
                println!(
                    "Emu::run() step={} ctx.pc={}",
                    self.ctx.inst_ctx.step, self.ctx.inst_ctx.pc
                );
            }
            // Check trace PC
            if options.tracerv && (self.ctx.inst_ctx.pc & 0b11 == 0) {
                self.ctx.trace_pc = self.ctx.inst_ctx.pc;
            }

            // Log emulation step, if requested
            if options.print_step.is_some() &&
                (options.print_step.unwrap() != 0) &&
                ((self.ctx.inst_ctx.step % options.print_step.unwrap()) == 0)
            {
                println!("step={}", self.ctx.inst_ctx.step);
            }

            // Stop the execution if we exceeded the specified running conditions
            if self.ctx.inst_ctx.step >= options.max_steps {
                break;
            }

            // Execute the current step
            self.step(options, &callback);

            // Only trace after finishing a riscV instruction
            if options.tracerv && (self.ctx.inst_ctx.pc & 0b11) == 0 {
                // Store logs in a vector of strings
                let mut changes: Vec<String> = Vec::new();

                // Get the current state of the registers
                let new_regs_array = self.get_regs_array();

                // For all current registers
                for (i, register) in new_regs_array.iter().enumerate() {
                    // If they changed since previous stem, add them to the logs
                    if *register != self.ctx.tracerv_current_regs[i] {
                        changes.push(format!(
                            "{}={:x}",
                            RiscVRegisters::name_from_usize(i).unwrap(),
                            *register
                        ));
                        self.ctx.tracerv_current_regs[i] = *register;
                    }
                }

                // Add a log trace including all modified registers
                self.ctx.tracerv.push(format!(
                    "{}: {} -> {}",
                    self.ctx.tracerv_step,
                    self.ctx.trace_pc,
                    changes.join(", ")
                ));

                // Increase tracer step counter
                self.ctx.tracerv_step += 1;
            }

            // println!("Emu::run() done ctx.pc={}", self.ctx.pc); // 2147483828
        }

        // Print stats report
        if options.stats {
            let report = self.ctx.stats.report();
            println!("{}", report);
        }
    }

    /// Run the whole program
    pub fn par_run<F: PrimeField>(
        &mut self,
        inputs: Vec<u8>,
        options: &EmuOptions,
        par_options: &ParEmuOptions,
    ) -> Vec<EmuTrace> {
        // Context, where the state of the execution is stored and modified at every execution step
        self.ctx = self.create_emu_context(inputs);

        // Init pc to the rom entry address
        self.ctx.trace.start_state.pc = ROM_ENTRY;

        // Store the stats option into the emulator context
        self.ctx.do_stats = options.stats;

        let mut emu_traces = Vec::new();

        while !self.ctx.inst_ctx.end {
            let block_idx = self.ctx.inst_ctx.step / par_options.num_steps as u64;
            let is_my_block =
                block_idx % par_options.num_threads as u64 == par_options.thread_id as u64;

            if !is_my_block {
                self.par_step();
            } else {
                // Check if is the first step of a new block
                if self.ctx.inst_ctx.step % par_options.num_steps as u64 == 0 {
                    emu_traces.push(EmuTrace {
                        start_state: EmuTraceStart {
                            pc: self.ctx.inst_ctx.pc,
                            sp: self.ctx.inst_ctx.sp,
                            c: self.ctx.inst_ctx.c,
                            step: self.ctx.inst_ctx.step,
                            regs: self.ctx.inst_ctx.regs,
                            mem_reads_index: 0,
                        },
                        last_state: EmuTraceStart::default(),
                        steps: EmuTraceSteps {
                            mem_reads: Vec::with_capacity(par_options.num_steps),
                            steps: 0,
                        },
                        end: EmuTraceEnd { end: false },
                    });
                }
                self.par_step_my_block::<F>(emu_traces.last_mut().unwrap());
            }
        }

        emu_traces
    }

    pub fn par_run_memory<F: PrimeField>(&mut self, inputs: Vec<u8>) -> Vec<ZiskRequiredMemory> {
        // Context, where the state of the execution is stored and modified at every execution step
        self.ctx = self.create_emu_context(inputs);

        // Init pc to the rom entry address
        self.ctx.trace.start_state.pc = ROM_ENTRY;

        let mut emu_mem = Vec::new();

        while !self.ctx.inst_ctx.end {
            self.par_step_memory::<F>(&mut emu_mem);
        }

        emu_mem
    }

    /// Performs one single step of the emulation
    #[inline(always)]
    #[allow(unused_variables)]
    pub fn step(&mut self, options: &EmuOptions, callback: &Option<impl Fn(EmuTrace)>) {
        let pc = self.ctx.inst_ctx.pc;
        let instruction = self.rom.get_instruction(self.ctx.inst_ctx.pc);

        /*println!(
            "Emu::step() executing step={} pc={:x} inst={}",
            self.ctx.inst_ctx.step,
            self.ctx.inst_ctx.pc,
            instruction.to_text()
        );*/
        //println!("Emu::step() step={} pc={}", ctx.step, ctx.pc);

        // Build the 'a' register value  based on the source specified by the current instruction
        self.source_a(instruction);

        // Build the 'b' register value  based on the source specified by the current instruction
        self.source_b(instruction);

        // Call the operation
        (instruction.func)(&mut self.ctx.inst_ctx);

        // Retrieve statistics data
        if self.ctx.do_stats {
            self.ctx.stats.on_op(instruction, self.ctx.inst_ctx.a, self.ctx.inst_ctx.b);
        }

        // Store the 'c' register value based on the storage specified by the current instruction
        self.store_c(instruction);

        // Set SP, if specified by the current instruction
        // #[cfg(feature = "sp")]
        // self.set_sp(instruction);

        // Set PC, based on current PC, current flag and current instruction
        self.set_pc(instruction);

        // If this is the last instruction, stop executing
        if instruction.end {
            self.ctx.inst_ctx.end = true;
            if options.stats {
                self.ctx.stats.on_steps(self.ctx.inst_ctx.step);
            }
        }

        // Log the step, if requested
        #[cfg(debug_assertions)]
        if options.log_step {
            println!(
                "step={} pc={:x} next={:x} op={}={} a={:x} b={:x} c={:x} flag={} inst={}",
                self.ctx.inst_ctx.step,
                pc,
                self.ctx.inst_ctx.pc,
                instruction.op,
                instruction.op_str,
                self.ctx.inst_ctx.a,
                self.ctx.inst_ctx.b,
                self.ctx.inst_ctx.c,
                self.ctx.inst_ctx.flag,
                instruction.to_text()
            );
            self.print_regs();
            println!();
        }

        // Store an emulator trace, if requested
        if self.ctx.do_callback {
            // Increment step counter
            self.ctx.inst_ctx.step += 1;

            if self.ctx.inst_ctx.end ||
                ((self.ctx.inst_ctx.step - self.ctx.last_callback_step) ==
                    self.ctx.callback_steps)
            {
                // In run() we have checked the callback consistency with ctx.do_callback
                let callback = callback.as_ref().unwrap();

                // Set the end-of-trace data
                self.ctx.trace.end.end = self.ctx.inst_ctx.end;

                // Swap the emulator trace to avoid memory copies
                let mut trace = EmuTrace::default();
                trace.steps.mem_reads.reserve(self.ctx.callback_steps as usize);
                mem::swap(&mut self.ctx.trace, &mut trace);
                (callback)(trace);

                // Set the start-of-trace data
                self.ctx.trace.start_state.pc = self.ctx.inst_ctx.pc;
                self.ctx.trace.start_state.sp = self.ctx.inst_ctx.sp;
                self.ctx.trace.start_state.c = self.ctx.inst_ctx.c;
                self.ctx.trace.start_state.step = self.ctx.inst_ctx.step;
                self.ctx.trace.start_state.regs = self.ctx.inst_ctx.regs;

                // Increment the last callback step counter
                self.ctx.last_callback_step += self.ctx.callback_steps;
            }
        } else {
            // Increment step counter
            self.ctx.inst_ctx.step += 1;
        }
    }

    /// Performs one single step of the emulation
    #[inline(always)]
    pub fn par_step_my_block<F: PrimeField>(&mut self, emu_full_trace_vec: &mut EmuTrace) {
        emu_full_trace_vec.last_state = EmuTraceStart {
            pc: self.ctx.inst_ctx.pc,
            sp: self.ctx.inst_ctx.sp,
            c: self.ctx.inst_ctx.c,
            step: self.ctx.inst_ctx.step,
            regs: self.ctx.inst_ctx.regs,
            mem_reads_index: emu_full_trace_vec.steps.mem_reads.len(),
        };

        let instruction = self.rom.get_instruction(self.ctx.inst_ctx.pc);

        // Build the 'a' register value  based on the source specified by the current instruction
        self.source_a_mem_reads_generate(instruction, &mut emu_full_trace_vec.steps.mem_reads);

        // Build the 'b' register value  based on the source specified by the current instruction
        self.source_b_mem_reads_generate(instruction, &mut emu_full_trace_vec.steps.mem_reads);

        // Call the operation
        (instruction.func)(&mut self.ctx.inst_ctx);

        // Store the 'c' register value based on the storage specified by the current instruction
        self.store_c_mem_reads_generate(instruction, &mut emu_full_trace_vec.steps.mem_reads);

        // Set SP, if specified by the current instruction
        // #[cfg(feature = "sp")]
        // self.set_sp(instruction);

        // Set PC, based on current PC, current flag and current instruction
        self.set_pc(instruction);

        // If this is the last instruction, stop executing
        self.ctx.inst_ctx.end = instruction.end;

        // Increment step counter
        self.ctx.inst_ctx.step += 1;
        emu_full_trace_vec.steps.steps += 1;
    }

    /// Performs one single step of the emulation
    #[inline(always)]
<<<<<<< HEAD
    #[allow(unused_variables)]
    pub fn par_step_memory<F: PrimeField>(&mut self, emu_mem: &mut Vec<ZiskRequiredMemory>) {
        //let last_pc = self.ctx.inst_ctx.pc;
        //let last_c = self.ctx.inst_ctx.c;

        let instruction = self.rom.get_instruction(self.ctx.inst_ctx.pc);

        // println!(
        //     "#### step={} pc={} op={}={} a={} b={} c={} flag={} inst={}",
        //     self.ctx.inst_ctx.step,
        //     self.ctx.inst_ctx.pc,
        //     instruction.op,
        //     instruction.op_str,
        //     self.ctx.inst_ctx.a,
        //     self.ctx.inst_ctx.b,
        //     self.ctx.inst_ctx.c,
        //     self.ctx.inst_ctx.flag,
        //     instruction.to_text()
        // );
        // self.print_regs();
        // println!();

        // Build the 'a' register value  based on the source specified by the current instruction
        self.source_a_memory(instruction, emu_mem);

        // Build the 'b' register value  based on the source specified by the current instruction
        self.source_b_memory(instruction, emu_mem);

        // Call the operation
        (instruction.func)(&mut self.ctx.inst_ctx);

        // Store the 'c' register value based on the storage specified by the current instruction
        self.store_c_memory(instruction, emu_mem);

        // Set SP, if specified by the current instruction
        // #[cfg(feature = "sp")]
        // self.set_sp(instruction);

        // Set PC, based on current PC, current flag and current instruction
        self.set_pc(instruction);

        // If this is the last instruction, stop executing
        self.ctx.inst_ctx.end = instruction.end;

        // Increment step counter
        self.ctx.inst_ctx.step += 1;
    }

    /// Performs one single step of the emulation
    #[inline(always)]
    #[allow(unused_variables)]
    pub fn par_step_2<F: PrimeField>(
        &mut self,
        options: &EmuOptions,
        par_options: &ParEmuOptions,
        emu_segments: &mut EmuStartingPoints,
        segment_count: &mut [u64; ZISK_OPERATION_TYPE_VARIANTS],
    ) {
        let last_pc = self.ctx.inst_ctx.pc;
        let last_c = self.ctx.inst_ctx.c;

=======
    pub fn par_step(&mut self) {
>>>>>>> f0dcfeda
        let instruction = self.rom.get_instruction(self.ctx.inst_ctx.pc);

        // Build the 'a' register value  based on the source specified by the current instruction
        self.source_a(instruction);

        // Build the 'b' register value  based on the source specified by the current instruction
        self.source_b(instruction);

        // Call the operation
        (instruction.func)(&mut self.ctx.inst_ctx);

        // Store the 'c' register value based on the storage specified by the current instruction
        self.store_c(instruction);

        // Set SP, if specified by the current instruction
        // #[cfg(feature = "sp")]
        // self.set_sp(instruction);

        // Set PC, based on current PC, current flag and current instruction
        self.set_pc(instruction);

        // If this is the last instruction, stop executing
        self.ctx.inst_ctx.end = instruction.end;

        // Increment step counter
        self.ctx.inst_ctx.step += 1;
    }

    /// Performs one single step of the emulation
    #[inline(always)]
    pub fn step_emu_trace<F: PrimeField, BD: BusDevice<u64>>(
        &mut self,
        trace_step: &EmuTraceSteps,
        mem_reads_index: &mut usize,
        data_bus: &mut DataBus<u64, BD>,
    ) -> bool {
        let instruction = self.rom.get_instruction(self.ctx.inst_ctx.pc);
        self.source_a_mem_reads_consume_databus(
            instruction,
            &trace_step.mem_reads,
            mem_reads_index,
            data_bus,
        );
        self.source_b_mem_reads_consume_databus(
            instruction,
            &trace_step.mem_reads,
            mem_reads_index,
            data_bus,
        );
        (instruction.func)(&mut self.ctx.inst_ctx);
        self.store_c_mem_reads_consume_databus(
            instruction,
            &trace_step.mem_reads,
            mem_reads_index,
            data_bus,
        );

        let operation_payload = OperationBusData::from_instruction(instruction, &self.ctx.inst_ctx);
        data_bus.write_to_bus(OPERATION_BUS_ID, operation_payload.to_vec());

        let rom_payload = RomBusData::from_instruction(instruction, &self.ctx.inst_ctx);
        data_bus.write_to_bus(ROM_BUS_ID, rom_payload.to_vec());

        // let finished = inst_observer.on_instruction(instruction, &self.ctx.inst_ctx);

        // #[cfg(feature = "sp")]
        // self.set_sp(instruction);
        self.set_pc(instruction);
        self.ctx.inst_ctx.end = instruction.end;

        self.ctx.inst_ctx.step += 1;
        //trace_step.steps += 1;

        false
    }

    /// Run a slice of the program to generate full traces
    #[inline(always)]
    pub fn process_emu_trace<F: PrimeField, BD: BusDevice<u64>>(
        &mut self,
        emu_trace: &EmuTrace,
        data_bus: &mut DataBus<u64, BD>,
    ) {
        // Set initial state
        self.ctx.inst_ctx.pc = emu_trace.start_state.pc;
        self.ctx.inst_ctx.sp = emu_trace.start_state.sp;
        self.ctx.inst_ctx.step = emu_trace.start_state.step;
        self.ctx.inst_ctx.c = emu_trace.start_state.c;
        self.ctx.inst_ctx.regs = emu_trace.start_state.regs;

        let mut mem_reads_index: usize = 0;
        let emu_trace_steps = &emu_trace.steps;
        for _ in 0..emu_trace.steps.steps {
            self.step_emu_trace::<F, BD>(emu_trace_steps, &mut mem_reads_index, data_bus);
        }
    }

    /// Run a slice of the program to generate full traces
    #[inline(always)]
    pub fn process_emu_traces<BD: BusDevice<u64>>(
        &mut self,
        vec_traces: &[EmuTrace],
        chunk_id: usize,
        data_bus: &mut DataBus<u64, BD>,
        is_multiple: bool,
    ) {
        let emu_trace_start = &vec_traces[chunk_id].start_state;
        // Set initial state
        self.ctx.inst_ctx.pc = emu_trace_start.pc;
        self.ctx.inst_ctx.sp = emu_trace_start.sp;
        self.ctx.inst_ctx.step = emu_trace_start.step;
        self.ctx.inst_ctx.c = emu_trace_start.c;
        self.ctx.inst_ctx.regs = emu_trace_start.regs;

        let mut current_chunk = chunk_id;
        let mut current_step_idx = 0;

        let mut emu_trace_steps = &vec_traces[current_chunk].steps;
        let mut mem_reads_index: usize = 0;
        loop {
            if self.step_emu_traces(emu_trace_steps, &mut mem_reads_index, data_bus) {
                break;
            }
            if self.ctx.inst_ctx.end {
                break;
            }

            current_step_idx += 1;
            if current_step_idx == vec_traces[current_chunk].steps.steps {
                if is_multiple {
                    break;
                }
                current_chunk += 1;
                current_step_idx = 0;
                emu_trace_steps = &vec_traces[current_chunk].steps;
                mem_reads_index = 0;
            }
        }
    }

    /// Performs one single step of the emulation
    #[inline(always)]
    pub fn step_emu_traces<BD: BusDevice<u64>>(
        &mut self,
        trace_step: &EmuTraceSteps,
        mem_reads_index: &mut usize,
        data_bus: &mut DataBus<u64, BD>,
    ) -> bool {
        let instruction = self.rom.get_instruction(self.ctx.inst_ctx.pc);
        self.source_a_mem_reads_consume_databus(
            instruction,
            &trace_step.mem_reads,
            mem_reads_index,
            data_bus,
        );
        self.source_b_mem_reads_consume_databus(
            instruction,
            &trace_step.mem_reads,
            mem_reads_index,
            data_bus,
        );
        (instruction.func)(&mut self.ctx.inst_ctx);
<<<<<<< HEAD
        // No need to store c
=======
        self.store_c_mem_reads_consume_databus(
            instruction,
            &trace_step.mem_reads,
            mem_reads_index,
            data_bus,
        );
        let operation_payload = OperationBusData::from_instruction(instruction, &self.ctx.inst_ctx);
        if data_bus.write_to_bus(OPERATION_BUS_ID, operation_payload.to_vec()) {
            return true;
        }

>>>>>>> f0dcfeda
        // #[cfg(feature = "sp")]
        // self.set_sp(instruction);
        self.set_pc(instruction);
        self.ctx.inst_ctx.end = instruction.end;

        self.ctx.inst_ctx.step += 1;

        // finished
        false
    }

    /// Performs one single step of the emulation
    #[inline(always)]
    pub fn step_slice_full_trace<F: PrimeField>(
        &mut self,
        trace_step: &EmuTraceSteps,
        trace_step_index: &mut usize,
    ) -> EmuFullTraceStep<F> {
        let last_pc = self.ctx.inst_ctx.pc;
        let last_c = self.ctx.inst_ctx.c;
        let instruction = self.rom.get_instruction(self.ctx.inst_ctx.pc);
        self.source_a_mem_reads_consume(instruction, &trace_step.mem_reads, trace_step_index);
        self.source_b_mem_reads_consume(instruction, &trace_step.mem_reads, trace_step_index);
        (instruction.func)(&mut self.ctx.inst_ctx);
<<<<<<< HEAD
        // No need to store c
=======
        self.store_c_mem_reads_consume(instruction, &trace_step.mem_reads, trace_step_index);
>>>>>>> f0dcfeda
        // #[cfg(feature = "sp")]
        // self.set_sp(instruction);
        self.set_pc(instruction);
        self.ctx.inst_ctx.end = instruction.end;

        // Build and store the full trace
        let full_trace_step =
            Self::build_full_trace_step(instruction, &self.ctx.inst_ctx, last_c, last_pc);

        self.ctx.inst_ctx.step += 1;

        full_trace_step
    }

    #[inline(always)]
    pub fn build_full_trace_step<F: AbstractField>(
        inst: &ZiskInst,
        inst_ctx: &InstContext,
        _last_c: u64, // TODO! Check if it's necessay
        _last_pc: u64,
    ) -> EmuFullTraceStep<F> {
        // Calculate intermediate values
        let a = [inst_ctx.a & 0xFFFFFFFF, (inst_ctx.a >> 32) & 0xFFFFFFFF];
        let b = [inst_ctx.b & 0xFFFFFFFF, (inst_ctx.b >> 32) & 0xFFFFFFFF];
        let c = [inst_ctx.c & 0xFFFFFFFF, (inst_ctx.c >> 32) & 0xFFFFFFFF];

        let addr1 = (inst.b_offset_imm0 as i64 +
            if inst.b_src == SRC_IND { inst_ctx.a as i64 } else { 0 }) as u64;

        let jmp_offset1 = if inst.jmp_offset1 >= 0 {
            F::from_canonical_u64(inst.jmp_offset1 as u64)
        } else {
            F::neg(F::from_canonical_u64((-inst.jmp_offset1) as u64))
        };

        let jmp_offset2 = if inst.jmp_offset2 >= 0 {
            F::from_canonical_u64(inst.jmp_offset2 as u64)
        } else {
            F::neg(F::from_canonical_u64((-inst.jmp_offset2) as u64))
        };

        let store_offset = if inst.store_offset >= 0 {
            F::from_canonical_u64(inst.store_offset as u64)
        } else {
            F::neg(F::from_canonical_u64((-inst.store_offset) as u64))
        };

        let a_offset_imm0 = if inst.a_offset_imm0 as i64 >= 0 {
            F::from_canonical_u64(inst.a_offset_imm0)
        } else {
            F::neg(F::from_canonical_u64((-(inst.a_offset_imm0 as i64)) as u64))
        };

        let b_offset_imm0 = if inst.b_offset_imm0 as i64 >= 0 {
            F::from_canonical_u64(inst.b_offset_imm0)
        } else {
            F::neg(F::from_canonical_u64((-(inst.b_offset_imm0 as i64)) as u64))
        };

        EmuFullTraceStep {
            a: [F::from_canonical_u64(a[0]), F::from_canonical_u64(a[1])],
            b: [F::from_canonical_u64(b[0]), F::from_canonical_u64(b[1])],
            c: [F::from_canonical_u64(c[0]), F::from_canonical_u64(c[1])],

            flag: F::from_bool(inst_ctx.flag),
            pc: F::from_canonical_u64(inst.paddr),
            a_src_imm: F::from_bool(inst.a_src == SRC_IMM),
            a_src_mem: F::from_bool(inst.a_src == SRC_MEM),
            a_offset_imm0,
            // #[cfg(not(feature = "sp"))]
            a_imm1: F::from_canonical_u64(inst.a_use_sp_imm1),
            // #[cfg(feature = "sp")]
            // sp: F::from_canonical_u64(inst_ctx.sp),
            // #[cfg(feature = "sp")]
            // a_src_sp: F::from_bool(inst.a_src == SRC_SP),
            // #[cfg(feature = "sp")]
            // a_use_sp_imm1: F::from_canonical_u64(inst.a_use_sp_imm1),
            a_src_step: F::from_bool(inst.a_src == SRC_STEP),
            b_src_imm: F::from_bool(inst.b_src == SRC_IMM),
            b_src_mem: F::from_bool(inst.b_src == SRC_MEM),
            b_offset_imm0,
            // #[cfg(not(feature = "sp"))]
            b_imm1: F::from_canonical_u64(inst.b_use_sp_imm1),
            // #[cfg(feature = "sp")]
            // b_use_sp_imm1: F::from_canonical_u64(inst.b_use_sp_imm1),
            b_src_ind: F::from_bool(inst.b_src == SRC_IND),
            ind_width: F::from_canonical_u64(inst.ind_width),
            is_external_op: F::from_bool(inst.is_external_op),
            op: F::from_canonical_u8(inst.op),
            store_ra: F::from_bool(inst.store_ra),
            store_mem: F::from_bool(inst.store == STORE_MEM),
            store_ind: F::from_bool(inst.store == STORE_IND),
            store_offset,
            set_pc: F::from_bool(inst.set_pc),
            // #[cfg(feature = "sp")]
            // store_use_sp: F::from_bool(inst.store_use_sp),
            // #[cfg(feature = "sp")]
            // set_sp: F::from_bool(inst.set_sp),
            // #[cfg(feature = "sp")]
            // inc_sp: F::from_canonical_u64(inst.inc_sp),
            jmp_offset1,
            jmp_offset2,
            m32: F::from_bool(inst.m32),
            addr1: F::from_canonical_u64(addr1),
            __debug_operation_bus_enabled: F::from_bool(
                inst.op_type == ZiskOperationType::Arith ||
                    inst.op_type == ZiskOperationType::Binary ||
                    inst.op_type == ZiskOperationType::BinaryE,
            ),
        }
    }

    /// Returns if the emulation ended
    pub fn terminated(&self) -> bool {
        self.ctx.inst_ctx.end
    }

    /// Returns the number of executed steps
    pub fn number_of_steps(&self) -> u64 {
        self.ctx.inst_ctx.step
    }

    /// Get the output as a vector of u64
    pub fn get_output(&self) -> Vec<u64> {
        let n = self.ctx.inst_ctx.mem.read(OUTPUT_ADDR, 8);
        let mut addr = OUTPUT_ADDR + 8;

        let mut output: Vec<u64> = Vec::with_capacity(n as usize);
        for _i in 0..n {
            output.push(self.ctx.inst_ctx.mem.read(addr, 8));
            addr += 8;
        }
        output
    }

    /// Get the output as a vector of u32
    pub fn get_output_32(&self) -> Vec<u32> {
        let n = self.ctx.inst_ctx.mem.read(OUTPUT_ADDR, 4);
        let mut addr = OUTPUT_ADDR + 4;

        let mut output: Vec<u32> = Vec::with_capacity(n as usize);
        for _i in 0..n {
            output.push(self.ctx.inst_ctx.mem.read(addr, 4) as u32);
            addr += 4;
        }
        output
    }

    /// Get the output as a vector of u8
    pub fn get_output_8(&self) -> Vec<u8> {
        let n = self.ctx.inst_ctx.mem.read(OUTPUT_ADDR, 4);
        let mut addr = OUTPUT_ADDR + 4;

        let mut output: Vec<u8> = Vec::with_capacity(n as usize);
        for _i in 0..n {
            output.push(self.ctx.inst_ctx.mem.read(addr, 1) as u8);
            output.push(self.ctx.inst_ctx.mem.read(addr + 1, 1) as u8);
            output.push(self.ctx.inst_ctx.mem.read(addr + 2, 1) as u8);
            output.push(self.ctx.inst_ctx.mem.read(addr + 3, 1) as u8);
            addr += 4;
        }
        output
    }

    /// Gets the log traces
    pub fn get_tracerv(&self) -> Vec<String> {
        self.ctx.tracerv.clone()
    }

    /// Gets the current values of the 32 registers
    pub fn get_regs_array(&self) -> [u64; 32] {
        let mut regs_array: [u64; 32] = [0; 32];
        for (i, reg) in regs_array.iter_mut().enumerate() {
            *reg = self.ctx.inst_ctx.regs[i];
        }
        regs_array
    }

    #[inline(always)]
    pub fn get_reg(&self, index: usize) -> u64 {
        debug_assert!(index < 32);
        self.ctx.inst_ctx.regs[index]
        //println!("Emu::get_reg() index={} value={:x}", index, value);
    }

    #[inline(always)]
    pub fn set_reg(&mut self, index: usize, value: u64) {
        debug_assert!(index < 32);
        self.ctx.inst_ctx.regs[index] = value;
        //println!("Emu::set_reg() index={} value={:x}", index, value);
    }

    // #[inline(always)]
    // pub fn memory_read(&mut self, address: u64, width: u64) -> u64 {
    //     let value: u64;

    //     // If the operation is a register operation, get it from the context registers
    //     if (width == 8) && Mem::address_is_register(address) {
    //         value = self.get_reg(Mem::address_to_register_index(address));
    //     }
    //     // Otherwise, get it from memory
    //     else {
    //         assert!(*mem_reads_index < mem_reads.len());
    //         value = mem_reads[*mem_reads_index];
    //         *mem_reads_index += 1;
    //     }
    //     // Update stats
    //     if self.ctx.do_stats {
    //         self.ctx.stats.on_memory_read(address, width);
    //     }

    //     value
    // }

    // #[inline(always)]
    // pub fn memory_read_mem_reads(
    //     &mut self,
    //     address: u64,
    //     width: u64,
    //     mem_reads: &Vec<u64>,
    //     mem_reads_index: &mut usize,
    // ) -> u64 {
    //     let value: u64;

    //     // If the operation is a register operation, get it from the context registers
    //     if (width == 8) && Mem::address_is_register(address) {
    //         value = self.get_reg(Mem::address_to_register_index(address));
    //     }
    //     // Otherwise, get it from memory
    //     else {
    //         assert!(*mem_reads_index < mem_reads.len());
    //         value = mem_reads[*mem_reads_index];
    //         *mem_reads_index += 1;
    //     }
    //     // Update stats
    //     if self.ctx.do_stats {
    //         self.ctx.stats.on_memory_read(address, width);
    //     }

    //     value
    // }

    pub fn print_regs(&self) {
        let regs_array: [u64; 32] = self.get_regs_array();
        print!("Emu::print_regs(): ");
        for (i, r) in regs_array.iter().enumerate() {
            print!("x{}={}={:x} ", i, r, r);
        }
        println!();
    }
}<|MERGE_RESOLUTION|>--- conflicted
+++ resolved
@@ -13,14 +13,8 @@
 // use zisk_core::SRC_SP;
 use zisk_common::DataBus;
 use zisk_core::{
-<<<<<<< HEAD
-    InstContext, ZiskInst, ZiskOperationType, ZiskPcHistogram, ZiskRequiredMemory,
-    ZiskRequiredOperation, ZiskRom, OUTPUT_ADDR, ROM_ENTRY, SRC_C, SRC_IMM, SRC_IND, SRC_MEM,
-    SRC_STEP, STORE_IND, STORE_MEM, STORE_NONE, SYS_ADDR, ZISK_OPERATION_TYPE_VARIANTS,
-=======
     InstContext, Mem, ZiskInst, ZiskOperationType, ZiskRom, OUTPUT_ADDR, ROM_ENTRY, SRC_C, SRC_IMM,
     SRC_IND, SRC_MEM, SRC_STEP, STORE_IND, STORE_MEM, STORE_NONE,
->>>>>>> f0dcfeda
 };
 
 struct MemBusHelpers {}
@@ -170,57 +164,16 @@
     }
 
     /// Calculate the 'a' register value based on the source specified by the current instruction
-<<<<<<< HEAD
-    #[inline(always)]
-    pub fn source_a_memory(
-        &mut self,
-        instruction: &ZiskInst,
-        emu_mem: &mut Vec<ZiskRequiredMemory>,
-=======
     /// and generate memory reads data
     #[inline(always)]
     pub fn source_a_mem_reads_generate(
         &mut self,
         instruction: &ZiskInst,
         mem_reads: &mut Vec<u64>,
->>>>>>> f0dcfeda
     ) {
         match instruction.a_src {
             SRC_C => self.ctx.inst_ctx.a = self.ctx.inst_ctx.c,
             SRC_MEM => {
-<<<<<<< HEAD
-                // Build the memory address
-                let mut addr = instruction.a_offset_imm0;
-                if instruction.a_use_sp_imm1 != 0 {
-                    addr += self.ctx.inst_ctx.sp;
-                }
-
-                // Call read_required to get both the read value and the additional data (aligned
-                // read values required to construct the requested read value, if not aligned)
-                let additional_data: Vec<u64>;
-                (self.ctx.inst_ctx.a, additional_data) =
-                    self.ctx.inst_ctx.mem.read_required(addr, 8);
-
-                // Store the read value into the vector as a basic record
-                let required_memory = ZiskRequiredMemory::Basic {
-                    step: self.ctx.inst_ctx.step,
-                    step_offset: 0,
-                    is_write: false,
-                    address: addr as u32,
-                    width: 8,
-                    value: self.ctx.inst_ctx.a,
-                };
-                emu_mem.push(required_memory);
-
-                // Store the additional data, if any, as extended records
-                if !additional_data.is_empty() {
-                    assert!(additional_data.len() <= 2);
-                    let mut values: [u64; 2] = [0; 2];
-                    values[..additional_data.len()].copy_from_slice(&additional_data[..]);
-                    let required_memory =
-                        ZiskRequiredMemory::Extended { values, address: addr as u32 };
-                    emu_mem.push(required_memory);
-=======
                 // Calculate memory address
                 let mut address = instruction.a_offset_imm0;
                 if instruction.a_use_sp_imm1 != 0 {
@@ -402,7 +355,6 @@
                 // Feed the stats
                 if self.ctx.do_stats {
                     self.ctx.stats.on_memory_read(address, 8);
->>>>>>> f0dcfeda
                 }
             }
             SRC_IMM => {
@@ -412,11 +364,7 @@
             // #[cfg(feature = "sp")]
             // SRC_SP => self.ctx.inst_ctx.a = self.ctx.inst_ctx.sp,
             _ => panic!(
-<<<<<<< HEAD
-                "Emu::source_a() Invalid a_src={} pc={}",
-=======
                 "Emu::source_a_mem_reads_consume_databus() Invalid a_src={} pc={}",
->>>>>>> f0dcfeda
                 instruction.a_src, self.ctx.inst_ctx.pc
             ),
         }
@@ -480,54 +428,14 @@
 
     /// Calculate the 'b' register value based on the source specified by the current instruction
     #[inline(always)]
-<<<<<<< HEAD
-    pub fn source_b_memory(
-        &mut self,
-        instruction: &ZiskInst,
-        emu_mem: &mut Vec<ZiskRequiredMemory>,
-=======
     pub fn source_b_mem_reads_generate(
         &mut self,
         instruction: &ZiskInst,
         mem_reads: &mut Vec<u64>,
->>>>>>> f0dcfeda
     ) {
         match instruction.b_src {
             SRC_C => self.ctx.inst_ctx.b = self.ctx.inst_ctx.c,
             SRC_MEM => {
-<<<<<<< HEAD
-                // Build the memory address
-                let mut addr = instruction.b_offset_imm0;
-                if instruction.b_use_sp_imm1 != 0 {
-                    addr += self.ctx.inst_ctx.sp;
-                }
-
-                // Call read_required to get both the read value and the additional data (aligned
-                // read values required to construct the requested read value, if not aligned)
-                let additional_data: Vec<u64>;
-                (self.ctx.inst_ctx.b, additional_data) =
-                    self.ctx.inst_ctx.mem.read_required(addr, 8);
-
-                // Store the read value into the vector as a basic record
-                let required_memory = ZiskRequiredMemory::Basic {
-                    step: self.ctx.inst_ctx.step,
-                    step_offset: 1,
-                    is_write: false,
-                    address: addr as u32,
-                    width: 8,
-                    value: self.ctx.inst_ctx.b,
-                };
-                emu_mem.push(required_memory);
-
-                // Store the additional data, if any, as extended records
-                if !additional_data.is_empty() {
-                    assert!(additional_data.len() <= 2);
-                    let mut values: [u64; 2] = [0; 2];
-                    values[..additional_data.len()].copy_from_slice(&additional_data[..]);
-                    let required_memory =
-                        ZiskRequiredMemory::Extended { values, address: addr as u32 };
-                    emu_mem.push(required_memory);
-=======
                 // Calculate memory address
                 let mut address = instruction.b_offset_imm0;
                 if instruction.b_use_sp_imm1 != 0 {
@@ -658,51 +566,12 @@
 
                 if self.ctx.do_stats {
                     self.ctx.stats.on_memory_read(address, 8);
->>>>>>> f0dcfeda
                 }
             }
             SRC_IMM => {
                 self.ctx.inst_ctx.b = instruction.b_offset_imm0 | (instruction.b_use_sp_imm1 << 32)
             }
             SRC_IND => {
-<<<<<<< HEAD
-                // Build the memory address
-                let mut addr =
-                    (self.ctx.inst_ctx.a as i64 + instruction.b_offset_imm0 as i64) as u64;
-                if instruction.b_use_sp_imm1 != 0 {
-                    addr += self.ctx.inst_ctx.sp;
-                }
-
-                // Call read_required to get both the read value and the additional data (aligned
-                // read values required to construct the requested read value, if not aligned)
-                let additional_data: Vec<u64>;
-                (self.ctx.inst_ctx.b, additional_data) =
-                    self.ctx.inst_ctx.mem.read_required(addr, instruction.ind_width);
-
-                // Store the read value into the vector as a basic record
-                let required_memory = ZiskRequiredMemory::Basic {
-                    step: self.ctx.inst_ctx.step,
-                    step_offset: 1,
-                    is_write: false,
-                    address: addr as u32,
-                    width: instruction.ind_width as u8,
-                    value: self.ctx.inst_ctx.b,
-                };
-                emu_mem.push(required_memory);
-
-                // Store the additional data, if any, as extended records
-                if !additional_data.is_empty() {
-                    assert!(additional_data.len() <= 2);
-                    let mut values: [u64; 2] = [0; 2];
-                    values[..additional_data.len()].copy_from_slice(&additional_data[..]);
-                    let required_memory =
-                        ZiskRequiredMemory::Extended { values, address: addr as u32 };
-                    emu_mem.push(required_memory);
-                }
-            }
-            _ => panic!(
-                "Emu::source_b() Invalid b_src={} pc={}",
-=======
                 // Calculate memory address
                 let mut address =
                     (self.ctx.inst_ctx.a as i64 + instruction.b_offset_imm0 as i64) as u64;
@@ -943,7 +812,6 @@
             }
             _ => panic!(
                 "Emu::source_b_mem_reads_consume_databus() Invalid b_src={} pc={}",
->>>>>>> f0dcfeda
                 instruction.b_src, self.ctx.inst_ctx.pc
             ),
         }
@@ -1022,39 +890,20 @@
 
     /// Store the 'c' register value based on the storage specified by the current instruction
     #[inline(always)]
-<<<<<<< HEAD
-    pub fn store_c_memory(
-        &mut self,
-        instruction: &ZiskInst,
-        emu_mem: &mut Vec<ZiskRequiredMemory>,
-    ) {
-        match instruction.store {
-            STORE_NONE => {}
-            STORE_MEM => {
-                // Calculate the value to write
-                let val: i64 = if instruction.store_ra {
-=======
     pub fn store_c_mem_reads_generate(&mut self, instruction: &ZiskInst, mem_reads: &mut Vec<u64>) {
         match instruction.store {
             STORE_NONE => {}
             STORE_MEM => {
                 // Calculate the value
                 let value: i64 = if instruction.store_ra {
->>>>>>> f0dcfeda
                     self.ctx.inst_ctx.pc as i64 + instruction.jmp_offset2
                 } else {
                     self.ctx.inst_ctx.c as i64
                 };
-<<<<<<< HEAD
-
-                // Build the memory address
-                let mut addr: i64 = instruction.store_offset;
-=======
                 let value: u64 = value as u64;
 
                 // Calculate the memory address
                 let mut address: i64 = instruction.store_offset;
->>>>>>> f0dcfeda
                 if instruction.store_use_sp {
                     address += self.ctx.inst_ctx.sp as i64;
                 }
@@ -1077,57 +926,18 @@
 
                     self.ctx.inst_ctx.mem.write(address, value, 8);
                 }
-<<<<<<< HEAD
-
-                // Call write_silent_required to get the additional data (aligned read values
-                // required to construct the new written data, if not aligned)
-                let additional_data: Vec<u64> =
-                    self.ctx.inst_ctx.mem.write_silent_required(addr as u64, val as u64, 8);
-
-                // Store the written value into the vector as a basic record
-                let required_memory = ZiskRequiredMemory::Basic {
-                    step: self.ctx.inst_ctx.step,
-                    step_offset: 2,
-                    is_write: true,
-                    address: addr as u32,
-                    width: 8,
-                    value: val as u64,
-                };
-                emu_mem.push(required_memory);
-
-                // Store the additional data, if any, as extended records
-                if !additional_data.is_empty() {
-                    assert!(additional_data.len() <= 2);
-                    let mut values: [u64; 2] = [0; 2];
-                    values[..additional_data.len()].copy_from_slice(&additional_data[..]);
-                    let required_memory =
-                        ZiskRequiredMemory::Extended { values, address: addr as u32 };
-                    emu_mem.push(required_memory);
-                }
-            }
-            STORE_IND => {
-                // Calculate the value to write
-                let val: i64 = if instruction.store_ra {
-=======
             }
             STORE_IND => {
                 // Calculate the value
                 let value: i64 = if instruction.store_ra {
->>>>>>> f0dcfeda
                     self.ctx.inst_ctx.pc as i64 + instruction.jmp_offset2
                 } else {
                     self.ctx.inst_ctx.c as i64
                 };
-<<<<<<< HEAD
-
-                // Build the memory address
-                let mut addr = instruction.store_offset;
-=======
                 let value = value as u64;
 
                 // Calculate the memory address
                 let mut address = instruction.store_offset;
->>>>>>> f0dcfeda
                 if instruction.store_use_sp {
                     address += self.ctx.inst_ctx.sp as i64;
                 }
@@ -1152,41 +962,6 @@
 
                     self.ctx.inst_ctx.mem.write(address, value, instruction.ind_width);
                 }
-<<<<<<< HEAD
-                addr += self.ctx.inst_ctx.a as i64;
-
-                // Call write_silent_required to get the additional data (aligned read values
-                // required to construct the new written data, if not aligned)
-                let additional_data: Vec<u64> = self.ctx.inst_ctx.mem.write_silent_required(
-                    addr as u64,
-                    val as u64,
-                    instruction.ind_width,
-                );
-
-                // Store the written value into the vector as a basic record
-                let required_memory = ZiskRequiredMemory::Basic {
-                    step: self.ctx.inst_ctx.step,
-                    step_offset: 2,
-                    is_write: true,
-                    address: addr as u32,
-                    width: instruction.ind_width as u8,
-                    value: val as u64,
-                };
-                emu_mem.push(required_memory);
-
-                // Store the additional data, if any, as extended records
-                if !additional_data.is_empty() {
-                    assert!(additional_data.len() <= 2);
-                    let mut values: [u64; 2] = [0; 2];
-                    values[..additional_data.len()].copy_from_slice(&additional_data[..]);
-                    let required_memory =
-                        ZiskRequiredMemory::Extended { values, address: addr as u32 };
-                    emu_mem.push(required_memory);
-                }
-            }
-            _ => panic!(
-                "Emu::store_c() Invalid store={} pc={}",
-=======
             }
             _ => panic!(
                 "Emu::store_c_mem_reads_generate() Invalid store={} pc={}",
@@ -1463,7 +1238,6 @@
             }
             _ => panic!(
                 "Emu::store_c_mem_reads_consume_databus() Invalid store={} pc={}",
->>>>>>> f0dcfeda
                 instruction.store, self.ctx.inst_ctx.pc
             ),
         }
@@ -1479,12 +1253,7 @@
     //         self.ctx.inst_ctx.sp += instruction.inc_sp;
     //     }
     // }
-<<<<<<< HEAD
-
-    // Set PC, based on current PC, current flag and current instruction
-=======
     /// Set PC, based on current PC, current flag and current instruction
->>>>>>> f0dcfeda
     #[inline(always)]
     pub fn set_pc(&mut self, instruction: &ZiskInst) {
         if instruction.set_pc {
@@ -1848,71 +1617,7 @@
 
     /// Performs one single step of the emulation
     #[inline(always)]
-<<<<<<< HEAD
-    #[allow(unused_variables)]
-    pub fn par_step_memory<F: PrimeField>(&mut self, emu_mem: &mut Vec<ZiskRequiredMemory>) {
-        //let last_pc = self.ctx.inst_ctx.pc;
-        //let last_c = self.ctx.inst_ctx.c;
-
-        let instruction = self.rom.get_instruction(self.ctx.inst_ctx.pc);
-
-        // println!(
-        //     "#### step={} pc={} op={}={} a={} b={} c={} flag={} inst={}",
-        //     self.ctx.inst_ctx.step,
-        //     self.ctx.inst_ctx.pc,
-        //     instruction.op,
-        //     instruction.op_str,
-        //     self.ctx.inst_ctx.a,
-        //     self.ctx.inst_ctx.b,
-        //     self.ctx.inst_ctx.c,
-        //     self.ctx.inst_ctx.flag,
-        //     instruction.to_text()
-        // );
-        // self.print_regs();
-        // println!();
-
-        // Build the 'a' register value  based on the source specified by the current instruction
-        self.source_a_memory(instruction, emu_mem);
-
-        // Build the 'b' register value  based on the source specified by the current instruction
-        self.source_b_memory(instruction, emu_mem);
-
-        // Call the operation
-        (instruction.func)(&mut self.ctx.inst_ctx);
-
-        // Store the 'c' register value based on the storage specified by the current instruction
-        self.store_c_memory(instruction, emu_mem);
-
-        // Set SP, if specified by the current instruction
-        // #[cfg(feature = "sp")]
-        // self.set_sp(instruction);
-
-        // Set PC, based on current PC, current flag and current instruction
-        self.set_pc(instruction);
-
-        // If this is the last instruction, stop executing
-        self.ctx.inst_ctx.end = instruction.end;
-
-        // Increment step counter
-        self.ctx.inst_ctx.step += 1;
-    }
-
-    /// Performs one single step of the emulation
-    #[inline(always)]
-    #[allow(unused_variables)]
-    pub fn par_step_2<F: PrimeField>(
-        &mut self,
-        options: &EmuOptions,
-        par_options: &ParEmuOptions,
-        emu_segments: &mut EmuStartingPoints,
-        segment_count: &mut [u64; ZISK_OPERATION_TYPE_VARIANTS],
-    ) {
-        let last_pc = self.ctx.inst_ctx.pc;
-        let last_c = self.ctx.inst_ctx.c;
-
-=======
     pub fn par_step(&mut self) {
->>>>>>> f0dcfeda
         let instruction = self.rom.get_instruction(self.ctx.inst_ctx.pc);
 
         // Build the 'a' register value  based on the source specified by the current instruction
@@ -2075,9 +1780,6 @@
             data_bus,
         );
         (instruction.func)(&mut self.ctx.inst_ctx);
-<<<<<<< HEAD
-        // No need to store c
-=======
         self.store_c_mem_reads_consume_databus(
             instruction,
             &trace_step.mem_reads,
@@ -2089,7 +1791,6 @@
             return true;
         }
 
->>>>>>> f0dcfeda
         // #[cfg(feature = "sp")]
         // self.set_sp(instruction);
         self.set_pc(instruction);
@@ -2114,11 +1815,7 @@
         self.source_a_mem_reads_consume(instruction, &trace_step.mem_reads, trace_step_index);
         self.source_b_mem_reads_consume(instruction, &trace_step.mem_reads, trace_step_index);
         (instruction.func)(&mut self.ctx.inst_ctx);
-<<<<<<< HEAD
-        // No need to store c
-=======
         self.store_c_mem_reads_consume(instruction, &trace_step.mem_reads, trace_step_index);
->>>>>>> f0dcfeda
         // #[cfg(feature = "sp")]
         // self.set_sp(instruction);
         self.set_pc(instruction);
