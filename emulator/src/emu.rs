--- conflicted
+++ resolved
@@ -581,14 +581,8 @@
         trace_step: &EmuTraceStep,
         emu_slice: &mut EmuSlice<F>,
     ) {
-<<<<<<< HEAD
-        let last_c = self.ctx.c;
-        let pc = self.ctx.pc;
-        let instruction = self.rom.get_instruction(self.ctx.pc);
-=======
         let last_c = self.ctx.inst_ctx.c;
         let instruction = self.rom.get_instruction(self.ctx.inst_ctx.pc);
->>>>>>> 367e45c4
         self.source_a_slice(instruction, trace_step.a, &mut emu_slice.required);
         self.source_b_slice(instruction, trace_step.b, &mut emu_slice.required);
         (instruction.func)(&mut self.ctx.inst_ctx);
@@ -602,18 +596,6 @@
         // Build and store the full trace
         let full_trace_step = EmuFullTraceStep {
             a: [
-<<<<<<< HEAD
-                F::from_canonical_u64(self.ctx.a & 0xFFFFFFFF),
-                F::from_canonical_u64((self.ctx.a >> 32) & 0xFFFFFFFF),
-            ],
-            b: [
-                F::from_canonical_u64(self.ctx.b & 0xFFFFFFFF),
-                F::from_canonical_u64((self.ctx.b >> 32) & 0xFFFFFFFF),
-            ],
-            c: [
-                F::from_canonical_u64(self.ctx.c & 0xFFFFFFFF),
-                F::from_canonical_u64((self.ctx.c >> 32) & 0xFFFFFFFF),
-=======
                 F::from_canonical_u64(self.ctx.inst_ctx.a & 0xFFFFFFFF),
                 F::from_canonical_u64((self.ctx.inst_ctx.a >> 32) & 0xFFFFFFFF),
             ],
@@ -624,19 +606,13 @@
             c: [
                 F::from_canonical_u64(self.ctx.inst_ctx.c & 0xFFFFFFFF),
                 F::from_canonical_u64((self.ctx.inst_ctx.c >> 32) & 0xFFFFFFFF),
->>>>>>> 367e45c4
             ],
             last_c: [
                 F::from_canonical_u64(last_c & 0xFFFFFFFF),
                 F::from_canonical_u64((last_c >> 32) & 0xFFFFFFFF),
             ],
-<<<<<<< HEAD
-            flag: F::from_bool(self.ctx.flag),
-            pc: F::from_canonical_u64(pc),
-=======
             flag: F::from_bool(self.ctx.inst_ctx.flag),
             pc: F::from_canonical_u64(self.ctx.inst_ctx.pc),
->>>>>>> 367e45c4
             a_src_imm: F::from_bool(instruction.a_src == SRC_IMM),
             a_src_mem: F::from_bool(instruction.a_src == SRC_MEM),
             a_offset_imm0: F::from_canonical_u64(instruction.a_offset_imm0),
