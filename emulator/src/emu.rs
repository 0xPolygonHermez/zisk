use std::{mem, sync::atomic::AtomicU32};

use crate::{EmuContext, EmuFullTraceStep, EmuOptions, EmuRegTrace, ParEmuOptions};
use data_bus::{
    BusDevice, ExtOperationData, OperationBusData, RomBusData, MEM_BUS_ID, OPERATION_BUS_ID,
    ROM_BUS_ID,
};
use p3_field::PrimeField;
use riscv::RiscVRegisters;
use sm_mem::MemHelpers;
// #[cfg(feature = "sp")]
// use zisk_core::SRC_SP;
use data_bus::DataBus;
<<<<<<< HEAD
use zisk_core::zisk_ops::ZiskOp;
=======
use zisk_common::{EmuTrace, EmuTraceStart};
>>>>>>> c42779b9
use zisk_core::{
    EmulationMode, InstContext, Mem, ZiskInst, ZiskRom, OUTPUT_ADDR, ROM_ENTRY, SRC_C, SRC_IMM,
    SRC_IND, SRC_MEM, SRC_REG, SRC_STEP, STORE_IND, STORE_MEM, STORE_NONE, STORE_REG,
};

/// ZisK emulator structure, containing the ZisK rom, the list of ZisK operations, and the
/// execution context
pub struct Emu<'a> {
    /// ZisK rom, containing the program to execute, which is constant for this program except for
    /// the input data
    pub rom: &'a ZiskRom,
    /// Context, where the state of the execution is stored and modified at every execution step
    pub ctx: EmuContext,
}

/// ZisK emulator structure implementation
/// There are different modes of execution for different purposes:
/// - run -> step -> source_a, source_b, store_c (full functionality, called by main state machine,
///   calls callback with trace)
/// - run -> run_fast -> step_fast -> source_a, source_b, store_c (maximum speed, for benchmarking)
/// - run_slice -> step_slice -> source_a_slice, source_b_slice, store_c_slice (generates full trace
///   and required input data for secondary state machines)
impl<'a> Emu<'a> {
    pub fn new(rom: &ZiskRom) -> Emu {
        Emu { rom, ctx: EmuContext::default() }
    }

    pub fn from_emu_trace_start(rom: &'a ZiskRom, trace_start: &'a EmuTraceStart) -> Emu<'a> {
        let mut emu = Emu::new(rom);
        emu.ctx.inst_ctx.pc = trace_start.pc;
        emu.ctx.inst_ctx.sp = trace_start.sp;
        emu.ctx.inst_ctx.step = trace_start.step;
        emu.ctx.inst_ctx.c = trace_start.c;
        emu.ctx.inst_ctx.regs = trace_start.regs;

        emu
    }

    pub fn create_emu_context(&mut self, inputs: Vec<u8>) -> EmuContext {
        // Initialize an empty instance
        let mut ctx = EmuContext::new(inputs);

        // Create a new read section for every RO data entry of the rom
        for i in 0..self.rom.ro_data.len() {
            ctx.inst_ctx.mem.add_read_section(self.rom.ro_data[i].from, &self.rom.ro_data[i].data);
        }

        // Sort read sections by start address to improve performance when using binary search
        ctx.inst_ctx.mem.read_sections.sort_by(|a, b| a.start.cmp(&b.start));

        // Get registers
        //emu.get_regs(); // TODO: ask Jordi

        ctx
    }

    /// Calculate the 'a' register value based on the source specified by the current instruction
    #[inline(always)]
    pub fn source_a(&mut self, instruction: &ZiskInst) {
        match instruction.a_src {
            SRC_C => self.ctx.inst_ctx.a = self.ctx.inst_ctx.c,
            SRC_REG => {
                // Calculate memory address
                let reg = instruction.a_offset_imm0 as usize;
                self.ctx.inst_ctx.a = self.get_reg(reg);
            }
            SRC_MEM => {
                // Calculate memory address
                let mut address = instruction.a_offset_imm0;
                if instruction.a_use_sp_imm1 != 0 {
                    address += self.ctx.inst_ctx.sp;
                }

                if address < 0x200 {
                    println!("ALERT INSTRUCTION: {:?} PC: {:X}", instruction, self.ctx.inst_ctx.pc);
                }
                // get it from memory
                self.ctx.inst_ctx.a = self.ctx.inst_ctx.mem.read(address, 8);

                // Feed the stats
                if self.ctx.do_stats {
                    self.ctx.stats.on_memory_read(address, 8);
                }
            }
            SRC_IMM => {
                self.ctx.inst_ctx.a = instruction.a_offset_imm0 | (instruction.a_use_sp_imm1 << 32)
            }
            SRC_STEP => self.ctx.inst_ctx.a = self.ctx.inst_ctx.step,
            // #[cfg(feature = "sp")]
            // SRC_SP => self.ctx.inst_ctx.a = self.ctx.inst_ctx.sp,
            _ => panic!(
                "Emu::source_a() Invalid a_src={} pc={}",
                instruction.a_src, self.ctx.inst_ctx.pc
            ),
        }
    }

    /// Calculate the 'a' register value based on the source specified by the current instruction
    /// and generate memory reads data
    #[inline(always)]
    pub fn source_a_mem_reads_generate(
        &mut self,
        instruction: &ZiskInst,
        mem_reads: &mut Vec<u64>,
    ) {
        match instruction.a_src {
            SRC_C => self.ctx.inst_ctx.a = self.ctx.inst_ctx.c,
            SRC_REG => {
                // Calculate memory address
                let reg = instruction.a_offset_imm0 as usize;
                self.ctx.inst_ctx.a = self.get_reg(reg);
            }
            SRC_MEM => {
                // Calculate memory address
                let mut address = instruction.a_offset_imm0;
                if instruction.a_use_sp_imm1 != 0 {
                    address += self.ctx.inst_ctx.sp;
                }

                // If the operation is a register operation, get it from the context registers
                if Mem::is_full_aligned(address, 8) {
                    self.ctx.inst_ctx.a = self.ctx.inst_ctx.mem.read(address, 8);
                    mem_reads.push(self.ctx.inst_ctx.a);
                } else {
                    let mut additional_data: Vec<u64>;
                    (self.ctx.inst_ctx.a, additional_data) =
                        self.ctx.inst_ctx.mem.read_required(address, 8);
                    debug_assert!(!additional_data.is_empty());
                    mem_reads.append(&mut additional_data);
                }
                /*println!(
                    "Emu::source_a_mem_reads_generate() mem_leads.len={} value={:x}",
                    mem_reads.len(),
                    self.ctx.inst_ctx.a
                );*/

                // Feed the stats
                if self.ctx.do_stats {
                    self.ctx.stats.on_memory_read(address, 8);
                }
            }
            SRC_IMM => {
                self.ctx.inst_ctx.a = instruction.a_offset_imm0 | (instruction.a_use_sp_imm1 << 32)
            }
            SRC_STEP => self.ctx.inst_ctx.a = self.ctx.inst_ctx.step,
            // #[cfg(feature = "sp")]
            // SRC_SP => self.ctx.inst_ctx.a = self.ctx.inst_ctx.sp,
            _ => panic!(
                "Emu::source_a_mem_reads_generate() Invalid a_src={} pc={}",
                instruction.a_src, self.ctx.inst_ctx.pc
            ),
        }
    }

    /// Calculate the 'a' register value based on the source specified by the current instruction,
    /// using formerly generated memory reads from a previous emulation
    #[inline(always)]
    pub fn source_a_mem_reads_consume(
        &mut self,
        instruction: &ZiskInst,
        mem_reads: &[u64],
        mem_reads_index: &mut usize,
        reg_trace: &mut EmuRegTrace,
    ) {
        match instruction.a_src {
            SRC_C => self.ctx.inst_ctx.a = self.ctx.inst_ctx.c,
            SRC_REG => {
                self.ctx.inst_ctx.a =
                    self.get_traced_reg(instruction.a_offset_imm0 as usize, 0, reg_trace);
            }
            SRC_MEM => {
                // Calculate memory address
                let mut address = instruction.a_offset_imm0;
                if instruction.a_use_sp_imm1 != 0 {
                    address += self.ctx.inst_ctx.sp;
                }

                // get it from memory
                if Mem::is_full_aligned(address, 8) {
                    assert!(*mem_reads_index < mem_reads.len());
                    self.ctx.inst_ctx.a = mem_reads[*mem_reads_index];
                    *mem_reads_index += 1;
                } else {
                    let (required_address_1, required_address_2) =
                        Mem::required_addresses(address, 8);
                    debug_assert!(required_address_1 != required_address_2);
                    assert!(*mem_reads_index < mem_reads.len());
                    let raw_data_1 = mem_reads[*mem_reads_index];
                    *mem_reads_index += 1;
                    assert!(*mem_reads_index < mem_reads.len());
                    let raw_data_2 = mem_reads[*mem_reads_index];
                    *mem_reads_index += 1;
                    self.ctx.inst_ctx.a =
                        Mem::get_double_not_aligned_data(address, 8, raw_data_1, raw_data_2);
                }
                /*println!(
                    "Emu::source_a_mem_reads_consume() mem_leads_index={} value={:x}",
                    *mem_reads_index, self.ctx.inst_ctx.a
                );*/

                // Feed the stats
                if self.ctx.do_stats {
                    self.ctx.stats.on_memory_read(address, 8);
                }
            }
            SRC_IMM => {
                self.ctx.inst_ctx.a = instruction.a_offset_imm0 | (instruction.a_use_sp_imm1 << 32)
            }
            SRC_STEP => self.ctx.inst_ctx.a = self.ctx.inst_ctx.step,
            // #[cfg(feature = "sp")]
            // SRC_SP => self.ctx.inst_ctx.a = self.ctx.inst_ctx.sp,
            _ => panic!(
                "Emu::source_a_mem_reads_consume() Invalid a_src={} pc={}",
                instruction.a_src, self.ctx.inst_ctx.pc
            ),
        }
    }

    /// Calculate the 'a' register value based on the source specified by the current instruction,
    /// using formerly generated memory reads from a previous emulation
    #[inline(always)]
    pub fn source_a_mem_reads_consume_databus<BD: BusDevice<u64>>(
        &mut self,
        instruction: &ZiskInst,
        mem_reads: &[u64],
        mem_reads_index: &mut usize,
        data_bus: &mut DataBus<u64, BD>,
    ) {
        match instruction.a_src {
            SRC_C => self.ctx.inst_ctx.a = self.ctx.inst_ctx.c,
            SRC_REG => {
                self.ctx.inst_ctx.a = self.get_reg(instruction.a_offset_imm0 as usize);
            }
            SRC_MEM => {
                // Calculate memory address
                let mut address = instruction.a_offset_imm0;
                if instruction.a_use_sp_imm1 != 0 {
                    address += self.ctx.inst_ctx.sp;
                }

                // Otherwise, get it from memory
                if Mem::is_full_aligned(address, 8) {
                    assert!(*mem_reads_index < mem_reads.len());
                    self.ctx.inst_ctx.a = mem_reads[*mem_reads_index];
                    *mem_reads_index += 1;
                    let payload = MemHelpers::mem_load(
                        address as u32,
                        self.ctx.inst_ctx.step,
                        0,
                        8,
                        [self.ctx.inst_ctx.a, 0],
                    );
                    data_bus.write_to_bus(MEM_BUS_ID, &payload);
                } else {
                    let (required_address_1, required_address_2) =
                        Mem::required_addresses(address, 8);
                    debug_assert!(required_address_1 != required_address_2);
                    assert!(*mem_reads_index < mem_reads.len());
                    let raw_data_1 = mem_reads[*mem_reads_index];
                    *mem_reads_index += 1;
                    assert!(*mem_reads_index < mem_reads.len());
                    let raw_data_2 = mem_reads[*mem_reads_index];
                    *mem_reads_index += 1;
                    self.ctx.inst_ctx.a =
                        Mem::get_double_not_aligned_data(address, 8, raw_data_1, raw_data_2);
                    let payload = MemHelpers::mem_load(
                        address as u32,
                        self.ctx.inst_ctx.step,
                        0,
                        8,
                        [raw_data_1, raw_data_2],
                    );
                    data_bus.write_to_bus(MEM_BUS_ID, &payload);
                }
                /*println!(
                    "Emu::source_a_mem_reads_consume() mem_leads_index={} value={:x}",
                    *mem_reads_index, self.ctx.inst_ctx.a
                );*/

                // Feed the stats
                if self.ctx.do_stats {
                    self.ctx.stats.on_memory_read(address, 8);
                }
            }
            SRC_IMM => {
                self.ctx.inst_ctx.a = instruction.a_offset_imm0 | (instruction.a_use_sp_imm1 << 32)
            }
            SRC_STEP => self.ctx.inst_ctx.a = self.ctx.inst_ctx.step,
            // #[cfg(feature = "sp")]
            // SRC_SP => self.ctx.inst_ctx.a = self.ctx.inst_ctx.sp,
            _ => panic!(
                "Emu::source_a_mem_reads_consume_databus() Invalid a_src={} pc={}",
                instruction.a_src, self.ctx.inst_ctx.pc
            ),
        }
    }

    /// Calculate the 'b' register value based on the source specified by the current instruction
    #[inline(always)]
    pub fn source_b(&mut self, instruction: &ZiskInst) {
        match instruction.b_src {
            SRC_C => self.ctx.inst_ctx.b = self.ctx.inst_ctx.c,
            SRC_REG => {
                // Calculate memory address
                self.ctx.inst_ctx.b = self.get_reg(instruction.b_offset_imm0 as usize);
            }
            SRC_MEM => {
                // Calculate memory address
                let mut addr = instruction.b_offset_imm0;
                if instruction.b_use_sp_imm1 != 0 {
                    addr += self.ctx.inst_ctx.sp;
                }

                // Get it from memory
                self.ctx.inst_ctx.b = self.ctx.inst_ctx.mem.read(addr, 8);

                if self.ctx.do_stats {
                    self.ctx.stats.on_memory_read(addr, 8);
                }
            }
            SRC_IMM => {
                self.ctx.inst_ctx.b = instruction.b_offset_imm0 | (instruction.b_use_sp_imm1 << 32)
            }
            SRC_IND => {
                // Calculate memory address
                let mut addr =
                    (self.ctx.inst_ctx.a as i64 + instruction.b_offset_imm0 as i64) as u64;
                if instruction.b_use_sp_imm1 != 0 {
                    addr += self.ctx.inst_ctx.sp;
                }

                // get it from memory
                self.ctx.inst_ctx.b = self.ctx.inst_ctx.mem.read(addr, instruction.ind_width);

                if self.ctx.do_stats {
                    self.ctx.stats.on_memory_read(addr, instruction.ind_width);
                }
            }
            _ => panic!(
                "Emu::source_b() Invalid b_src={} pc={}",
                instruction.b_src, self.ctx.inst_ctx.pc
            ),
        }
    }

    /// Calculate the 'b' register value based on the source specified by the current instruction
    #[inline(always)]
    pub fn source_b_mem_reads_generate(
        &mut self,
        instruction: &ZiskInst,
        mem_reads: &mut Vec<u64>,
    ) {
        match instruction.b_src {
            SRC_C => self.ctx.inst_ctx.b = self.ctx.inst_ctx.c,
            SRC_REG => {
                self.ctx.inst_ctx.b = self.get_reg(instruction.b_offset_imm0 as usize);
            }
            SRC_MEM => {
                // Calculate memory address
                let mut address = instruction.b_offset_imm0;
                if instruction.b_use_sp_imm1 != 0 {
                    address += self.ctx.inst_ctx.sp;
                }
                if Mem::is_full_aligned(address, 8) {
                    self.ctx.inst_ctx.b = self.ctx.inst_ctx.mem.read(address, 8);
                    mem_reads.push(self.ctx.inst_ctx.b);
                } else {
                    let mut additional_data: Vec<u64>;
                    (self.ctx.inst_ctx.b, additional_data) =
                        self.ctx.inst_ctx.mem.read_required(address, 8);

                    // debug_assert!(!additional_data.is_empty());
                    if additional_data.is_empty() {
                        println!("ADDITIONAL DATA IS EMPTY 0x{:X}", address);
                    }
                    mem_reads.append(&mut additional_data);
                }
                /*println!(
                    "Emu::source_b_mem_reads_generate() mem_leads.len={} value={:x}",
                    mem_reads.len(),
                    self.ctx.inst_ctx.b
                );*/

                if self.ctx.do_stats {
                    self.ctx.stats.on_memory_read(address, 8);
                }
            }
            SRC_IMM => {
                self.ctx.inst_ctx.b = instruction.b_offset_imm0 | (instruction.b_use_sp_imm1 << 32)
            }
            SRC_IND => {
                // Calculate memory address
                let mut address =
                    (self.ctx.inst_ctx.a as i64 + instruction.b_offset_imm0 as i64) as u64;
                if instruction.b_use_sp_imm1 != 0 {
                    address += self.ctx.inst_ctx.sp;
                }

                // If the operation is a register operation, get it from the context registers
                if Mem::is_full_aligned(address, instruction.ind_width) {
                    self.ctx.inst_ctx.b =
                        self.ctx.inst_ctx.mem.read(address, instruction.ind_width);
                    mem_reads.push(self.ctx.inst_ctx.b);
                } else {
                    let mut additional_data: Vec<u64>;
                    (self.ctx.inst_ctx.b, additional_data) =
                        self.ctx.inst_ctx.mem.read_required(address, instruction.ind_width);
                    debug_assert!(!additional_data.is_empty());
                    mem_reads.append(&mut additional_data);
                }
                /*println!(
                    "Emu::source_b_mem_reads_generate() mem_leads.len={} value={:x}",
                    mem_reads.len(),
                    self.ctx.inst_ctx.b
                );*/

                if self.ctx.do_stats {
                    self.ctx.stats.on_memory_read(address, instruction.ind_width);
                }
            }
            _ => panic!(
                "Emu::source_b_mem_reads_generate() Invalid b_src={} pc={}",
                instruction.b_src, self.ctx.inst_ctx.pc
            ),
        }
    }

    /// Calculate the 'b' register value based on the source specified by the current instruction,
    /// using formerly generated memory reads from a previous emulation
    #[inline(always)]
    pub fn source_b_mem_reads_consume(
        &mut self,
        instruction: &ZiskInst,
        mem_reads: &[u64],
        mem_reads_index: &mut usize,
        reg_trace: &mut EmuRegTrace,
    ) {
        match instruction.b_src {
            SRC_C => self.ctx.inst_ctx.b = self.ctx.inst_ctx.c,
            SRC_REG => {
                self.ctx.inst_ctx.b =
                    self.get_traced_reg(instruction.b_offset_imm0 as usize, 1, reg_trace);
            }
            SRC_MEM => {
                // Calculate memory address
                let mut address = instruction.b_offset_imm0;
                if instruction.b_use_sp_imm1 != 0 {
                    address += self.ctx.inst_ctx.sp;
                }

                // Get it from memory
                if Mem::is_full_aligned(address, 8) {
                    assert!(*mem_reads_index < mem_reads.len());
                    self.ctx.inst_ctx.b = mem_reads[*mem_reads_index];
                    *mem_reads_index += 1;
                } else {
                    let (required_address_1, required_address_2) =
                        Mem::required_addresses(address, 8);
                    if required_address_1 == required_address_2 {
                        assert!(*mem_reads_index < mem_reads.len());
                        let raw_data = mem_reads[*mem_reads_index];
                        *mem_reads_index += 1;
                        self.ctx.inst_ctx.b =
                            Mem::get_single_not_aligned_data(address, 8, raw_data);
                    } else {
                        assert!(*mem_reads_index < mem_reads.len());
                        let raw_data_1 = mem_reads[*mem_reads_index];
                        *mem_reads_index += 1;
                        assert!(*mem_reads_index < mem_reads.len());
                        let raw_data_2 = mem_reads[*mem_reads_index];
                        *mem_reads_index += 1;
                        self.ctx.inst_ctx.b =
                            Mem::get_double_not_aligned_data(address, 8, raw_data_1, raw_data_2);
                    }
                }
                /*println!(
                    "Emu::source_b_mem_reads_consume() mem_leads_index={} value={:x}",
                    *mem_reads_index, self.ctx.inst_ctx.b
                );*/

                if self.ctx.do_stats {
                    self.ctx.stats.on_memory_read(address, 8);
                }
            }
            SRC_IMM => {
                self.ctx.inst_ctx.b = instruction.b_offset_imm0 | (instruction.b_use_sp_imm1 << 32)
            }
            SRC_IND => {
                // Calculate memory address
                let mut address =
                    (self.ctx.inst_ctx.a as i64 + instruction.b_offset_imm0 as i64) as u64;
                if instruction.b_use_sp_imm1 != 0 {
                    address += self.ctx.inst_ctx.sp;
                }

                // Otherwise, get it from memory
                if Mem::is_full_aligned(address, instruction.ind_width) {
                    assert!(*mem_reads_index < mem_reads.len());
                    self.ctx.inst_ctx.b = mem_reads[*mem_reads_index];
                    *mem_reads_index += 1;
                } else {
                    let (required_address_1, required_address_2) =
                        Mem::required_addresses(address, instruction.ind_width);
                    if required_address_1 == required_address_2 {
                        assert!(*mem_reads_index < mem_reads.len());
                        let raw_data = mem_reads[*mem_reads_index];
                        *mem_reads_index += 1;
                        self.ctx.inst_ctx.b = Mem::get_single_not_aligned_data(
                            address,
                            instruction.ind_width,
                            raw_data,
                        );
                    } else {
                        assert!(*mem_reads_index < mem_reads.len());
                        let raw_data_1 = mem_reads[*mem_reads_index];
                        *mem_reads_index += 1;
                        assert!(*mem_reads_index < mem_reads.len());
                        let raw_data_2 = mem_reads[*mem_reads_index];
                        *mem_reads_index += 1;
                        self.ctx.inst_ctx.b = Mem::get_double_not_aligned_data(
                            address,
                            instruction.ind_width,
                            raw_data_1,
                            raw_data_2,
                        );
                    }
                }
                /*println!(
                    "Emu::source_b_mem_reads_consume() mem_leads_index={} value={:x}",
                    *mem_reads_index, self.ctx.inst_ctx.b
                );*/

                if self.ctx.do_stats {
                    self.ctx.stats.on_memory_read(address, instruction.ind_width);
                }
            }
            _ => panic!(
                "Emu::source_b_mem_reads_consume() Invalid b_src={} pc={}",
                instruction.b_src, self.ctx.inst_ctx.pc
            ),
        }
    }

    /// Calculate the 'b' register value based on the source specified by the current instruction,
    /// using formerly generated memory reads from a previous emulation
    #[inline(always)]
    pub fn source_b_mem_reads_consume_databus<BD: BusDevice<u64>>(
        &mut self,
        instruction: &ZiskInst,
        mem_reads: &[u64],
        mem_reads_index: &mut usize,
        data_bus: &mut DataBus<u64, BD>,
    ) {
        match instruction.b_src {
            SRC_C => self.ctx.inst_ctx.b = self.ctx.inst_ctx.c,
            SRC_REG => {
                self.ctx.inst_ctx.b = self.get_reg(instruction.b_offset_imm0 as usize);
            }
            SRC_MEM => {
                // Calculate memory address
                let mut address = instruction.b_offset_imm0;
                if instruction.b_use_sp_imm1 != 0 {
                    address += self.ctx.inst_ctx.sp;
                }

                // Otherwise, get it from memory
                if Mem::is_full_aligned(address, 8) {
                    assert!(*mem_reads_index < mem_reads.len());
                    self.ctx.inst_ctx.b = mem_reads[*mem_reads_index];
                    *mem_reads_index += 1;
                    let payload = MemHelpers::mem_load(
                        address as u32,
                        self.ctx.inst_ctx.step,
                        1,
                        8,
                        [self.ctx.inst_ctx.b, 0],
                    );
                    data_bus.write_to_bus(MEM_BUS_ID, &payload);
                } else {
                    let (required_address_1, required_address_2) =
                        Mem::required_addresses(address, 8);
                    if required_address_1 == required_address_2 {
                        assert!(*mem_reads_index < mem_reads.len());
                        let raw_data = mem_reads[*mem_reads_index];
                        *mem_reads_index += 1;
                        self.ctx.inst_ctx.b =
                            Mem::get_single_not_aligned_data(address, 8, raw_data);
                        let payload = MemHelpers::mem_load(
                            address as u32,
                            self.ctx.inst_ctx.step,
                            1,
                            8,
                            [raw_data, 0],
                        );
                        data_bus.write_to_bus(MEM_BUS_ID, &payload);
                    } else {
                        assert!(*mem_reads_index < mem_reads.len());
                        let raw_data_1 = mem_reads[*mem_reads_index];
                        *mem_reads_index += 1;
                        assert!(*mem_reads_index < mem_reads.len());
                        let raw_data_2 = mem_reads[*mem_reads_index];
                        *mem_reads_index += 1;
                        self.ctx.inst_ctx.b =
                            Mem::get_double_not_aligned_data(address, 8, raw_data_1, raw_data_2);
                        let payload = MemHelpers::mem_load(
                            address as u32,
                            self.ctx.inst_ctx.step,
                            1,
                            8,
                            [raw_data_1, raw_data_2],
                        );
                        data_bus.write_to_bus(MEM_BUS_ID, &payload);
                    }
                }
                /*println!(
                    "Emu::source_b_mem_reads_consume() mem_leads_index={} value={:x}",
                    *mem_reads_index, self.ctx.inst_ctx.b
                );*/

                if self.ctx.do_stats {
                    self.ctx.stats.on_memory_read(address, 8);
                }
            }
            SRC_IMM => {
                self.ctx.inst_ctx.b = instruction.b_offset_imm0 | (instruction.b_use_sp_imm1 << 32)
            }
            SRC_IND => {
                // Calculate memory address
                let mut address =
                    (self.ctx.inst_ctx.a as i64 + instruction.b_offset_imm0 as i64) as u64;
                if instruction.b_use_sp_imm1 != 0 {
                    address += self.ctx.inst_ctx.sp;
                }

                // Otherwise, get it from memory
                if Mem::is_full_aligned(address, instruction.ind_width) {
                    assert!(*mem_reads_index < mem_reads.len());
                    self.ctx.inst_ctx.b = mem_reads[*mem_reads_index];
                    *mem_reads_index += 1;
                    let payload = MemHelpers::mem_load(
                        address as u32,
                        self.ctx.inst_ctx.step,
                        1,
                        8,
                        [self.ctx.inst_ctx.b, 0],
                    );
                    data_bus.write_to_bus(MEM_BUS_ID, &payload);
                } else {
                    let (required_address_1, required_address_2) =
                        Mem::required_addresses(address, instruction.ind_width);
                    if required_address_1 == required_address_2 {
                        assert!(*mem_reads_index < mem_reads.len());
                        let raw_data = mem_reads[*mem_reads_index];
                        *mem_reads_index += 1;
                        self.ctx.inst_ctx.b = Mem::get_single_not_aligned_data(
                            address,
                            instruction.ind_width,
                            raw_data,
                        );
                        let payload = MemHelpers::mem_load(
                            address as u32,
                            self.ctx.inst_ctx.step,
                            1,
                            instruction.ind_width as u8,
                            [raw_data, 0],
                        );
                        data_bus.write_to_bus(MEM_BUS_ID, &payload);
                    } else {
                        assert!(*mem_reads_index < mem_reads.len());
                        let raw_data_1 = mem_reads[*mem_reads_index];
                        *mem_reads_index += 1;
                        assert!(*mem_reads_index < mem_reads.len());
                        let raw_data_2 = mem_reads[*mem_reads_index];
                        *mem_reads_index += 1;
                        self.ctx.inst_ctx.b = Mem::get_double_not_aligned_data(
                            address,
                            instruction.ind_width,
                            raw_data_1,
                            raw_data_2,
                        );
                        let payload = MemHelpers::mem_load(
                            address as u32,
                            self.ctx.inst_ctx.step,
                            1,
                            8,
                            [raw_data_1, raw_data_2],
                        );
                        data_bus.write_to_bus(MEM_BUS_ID, &payload);
                    }
                }
                /*println!(
                    "Emu::source_b_mem_reads_consume() mem_leads_index={} value={:x}",
                    *mem_reads_index, self.ctx.inst_ctx.b
                );*/

                if self.ctx.do_stats {
                    self.ctx.stats.on_memory_read(address, instruction.ind_width);
                }
            }
            _ => panic!(
                "Emu::source_b_mem_reads_consume_databus() Invalid b_src={} pc={}",
                instruction.b_src, self.ctx.inst_ctx.pc
            ),
        }
    }

    /// Store the 'c' register value based on the storage specified by the current instruction
    #[inline(always)]
    pub fn store_c(&mut self, instruction: &ZiskInst) {
        match instruction.store {
            STORE_NONE => {}
            STORE_REG => {
                if instruction.store_offset >= 32 {
                    println!("instruction ALERT 0 {:?}", instruction);
                }

                self.set_reg(
                    instruction.store_offset as usize,
                    self.get_value_to_store(instruction),
                );
            }
            STORE_MEM => {
                // Calculate value
                let val = self.get_value_to_store(instruction);

                // Calculate memory address
                let mut addr: i64 = instruction.store_offset;
                if instruction.store_use_sp {
                    addr += self.ctx.inst_ctx.sp as i64;
                }
                debug_assert!(addr >= 0);
                let addr = addr as u64;

                // get it from memory
                self.ctx.inst_ctx.mem.write(addr, val, 8);
                if self.ctx.do_stats {
                    self.ctx.stats.on_memory_write(addr, 8);
                }
            }
            STORE_IND => {
                // Calculate value
                let val: i64 = if instruction.store_ra {
                    self.ctx.inst_ctx.pc as i64 + instruction.jmp_offset2
                } else {
                    self.ctx.inst_ctx.c as i64
                };
                let val = val as u64;

                // Calculate memory address
                let mut addr = instruction.store_offset;
                if instruction.store_use_sp {
                    addr += self.ctx.inst_ctx.sp as i64;
                }
                addr += self.ctx.inst_ctx.a as i64;
                debug_assert!(addr >= 0);
                let addr = addr as u64;

                // Get it from memory
                self.ctx.inst_ctx.mem.write(addr, val, instruction.ind_width);
                if self.ctx.do_stats {
                    self.ctx.stats.on_memory_write(addr, instruction.ind_width);
                }
            }
            _ => panic!(
                "Emu::store_c() Invalid store={} pc={}",
                instruction.store, self.ctx.inst_ctx.pc
            ),
        }
    }

    /// Store the 'c' register value based on the storage specified by the current instruction and
    /// log memory access if required
    #[inline(always)]
    pub fn store_c_mem_reads_generate(&mut self, instruction: &ZiskInst, mem_reads: &mut Vec<u64>) {
        match instruction.store {
            STORE_NONE => {}
            STORE_REG => {
                if instruction.store_offset >= 32 {
                    println!("instruction ALERT 1 {:?}", instruction);
                }

                self.set_reg(
                    instruction.store_offset as usize,
                    self.get_value_to_store(instruction),
                );
            }
            STORE_MEM => {
                // Calculate the value
                let value = self.get_value_to_store(instruction);

                // Calculate the memory address
                let mut address: i64 = instruction.store_offset;
                if instruction.store_use_sp {
                    address += self.ctx.inst_ctx.sp as i64;
                }
                debug_assert!(address >= 0);
                let address = address as u64;

                // If not aligned, get old raw data from memory, then write it
                if Mem::is_full_aligned(address, 8) {
                    self.ctx.inst_ctx.mem.write(address, value, 8);
                } else {
                    let mut additional_data: Vec<u64>;
                    (self.ctx.inst_ctx.b, additional_data) =
                        self.ctx.inst_ctx.mem.read_required(address, 8);
                    debug_assert!(!additional_data.is_empty());
                    mem_reads.append(&mut additional_data);

                    self.ctx.inst_ctx.mem.write(address, value, 8);
                }
            }
            STORE_IND => {
                // Calculate the value
                let value = self.get_value_to_store(instruction);

                // Calculate the memory address
                let mut address = instruction.store_offset;
                if instruction.store_use_sp {
                    address += self.ctx.inst_ctx.sp as i64;
                }
                address += self.ctx.inst_ctx.a as i64;
                debug_assert!(address >= 0);
                let address = address as u64;

                // If the operation is a register operation, write it to the context registers
                // If not aligned, get old raw data from memory, then write it
                if Mem::is_full_aligned(address, instruction.ind_width) {
                    self.ctx.inst_ctx.mem.write(address, value, instruction.ind_width);
                } else {
                    let mut additional_data: Vec<u64>;
                    (self.ctx.inst_ctx.b, additional_data) =
                        self.ctx.inst_ctx.mem.read_required(address, instruction.ind_width);
                    debug_assert!(!additional_data.is_empty());
                    mem_reads.append(&mut additional_data);

                    self.ctx.inst_ctx.mem.write(address, value, instruction.ind_width);
                }
            }
            _ => panic!(
                "Emu::store_c_mem_reads_generate() Invalid store={} pc={}",
                instruction.store, self.ctx.inst_ctx.pc
            ),
        }
    }

    /// Store the 'c' register value based on the storage specified by the current instruction and
    /// log memory access if required
    #[inline(always)]
    pub fn store_c_mem_reads_consume(
        &mut self,
        instruction: &ZiskInst,
        mem_reads: &[u64],
        mem_reads_index: &mut usize,
        reg_trace: &mut EmuRegTrace,
    ) {
        match instruction.store {
            STORE_NONE => {}
            STORE_REG => {
                self.set_traced_reg(
                    instruction.store_offset as usize,
                    self.get_value_to_store(instruction),
                    reg_trace,
                );
            }
            STORE_MEM => {
                // Calculate the memory address
                let mut address: i64 = instruction.store_offset;
                if instruction.store_use_sp {
                    address += self.ctx.inst_ctx.sp as i64;
                }
                debug_assert!(address >= 0);
                let address = address as u64;

                // If not aligned, get old raw data from memory, then write it
                if !Mem::is_full_aligned(address, 8) {
                    let (required_address_1, required_address_2) =
                        Mem::required_addresses(address, 8);
                    if required_address_1 == required_address_2 {
                        assert!(*mem_reads_index < mem_reads.len());
                        *mem_reads_index += 1;
                    } else {
                        assert!(*mem_reads_index < mem_reads.len());
                        *mem_reads_index += 1;
                        assert!(*mem_reads_index < mem_reads.len());
                        *mem_reads_index += 1;
                    }
                }
            }
            STORE_IND => {
                // Calculate the memory address
                let mut address = instruction.store_offset;
                if instruction.store_use_sp {
                    address += self.ctx.inst_ctx.sp as i64;
                }
                address += self.ctx.inst_ctx.a as i64;
                debug_assert!(address >= 0);
                let address = address as u64;

                // If not aligned, get old raw data from memory, then write it
                if !Mem::is_full_aligned(address, instruction.ind_width) {
                    let (required_address_1, required_address_2) =
                        Mem::required_addresses(address, instruction.ind_width);
                    if required_address_1 == required_address_2 {
                        assert!(*mem_reads_index < mem_reads.len());
                        *mem_reads_index += 1;
                    } else {
                        assert!(*mem_reads_index < mem_reads.len());
                        *mem_reads_index += 1;
                        assert!(*mem_reads_index < mem_reads.len());
                        *mem_reads_index += 1;
                    }
                }
            }
            _ => panic!(
                "Emu::store_c_mem_reads_consume() Invalid store={} pc={}",
                instruction.store, self.ctx.inst_ctx.pc
            ),
        }
    }

    /// Store the 'c' register value based on the storage specified by the current instruction and
    /// log memory access if required
    #[inline(always)]
    pub fn store_c_mem_reads_consume_databus<BD: BusDevice<u64>>(
        &mut self,
        instruction: &ZiskInst,
        mem_reads: &[u64],
        mem_reads_index: &mut usize,
        data_bus: &mut DataBus<u64, BD>,
    ) {
        match instruction.store {
            STORE_NONE => {}
            STORE_REG => {
                if instruction.store_offset >= 32 {
                    println!("instruction ALERT 2 {:?}", instruction);
                }

                self.set_reg(
                    instruction.store_offset as usize,
                    self.get_value_to_store(instruction),
                );
            }
            STORE_MEM => {
                // Calculate the value
                let value = self.get_value_to_store(instruction);

                // Calculate the memory address
                let mut address: i64 = instruction.store_offset;
                if instruction.store_use_sp {
                    address += self.ctx.inst_ctx.sp as i64;
                }
                debug_assert!(address >= 0);
                let address = address as u64;

                if Mem::is_full_aligned(address, 8) {
                    let payload = MemHelpers::mem_write(
                        address as u32,
                        self.ctx.inst_ctx.step,
                        2,
                        8,
                        value,
                        [value, 0],
                    );
                    data_bus.write_to_bus(MEM_BUS_ID, &payload);
                }
                // Otherwise, if not aligned, get old raw data from memory, then write it
                else {
                    let (required_address_1, required_address_2) =
                        Mem::required_addresses(address, 8);
                    if required_address_1 == required_address_2 {
                        assert!(*mem_reads_index < mem_reads.len());
                        let raw_data = mem_reads[*mem_reads_index];
                        *mem_reads_index += 1;

                        let payload = MemHelpers::mem_write(
                            address as u32,
                            self.ctx.inst_ctx.step,
                            2,
                            8,
                            value,
                            [raw_data, 0],
                        );
                        data_bus.write_to_bus(MEM_BUS_ID, &payload);
                    } else {
                        assert!(*mem_reads_index < mem_reads.len());
                        let raw_data_1 = mem_reads[*mem_reads_index];
                        *mem_reads_index += 1;
                        assert!(*mem_reads_index < mem_reads.len());
                        let raw_data_2 = mem_reads[*mem_reads_index];
                        *mem_reads_index += 1;

                        let payload = MemHelpers::mem_write(
                            address as u32,
                            self.ctx.inst_ctx.step,
                            2,
                            8,
                            value,
                            [raw_data_1, raw_data_2],
                        );
                        data_bus.write_to_bus(MEM_BUS_ID, &payload);
                    }
                }
            }
            STORE_IND => {
                // Calculate the value
                let value = self.get_value_to_store(instruction);

                // Calculate the memory address
                let mut address = instruction.store_offset;
                if instruction.store_use_sp {
                    address += self.ctx.inst_ctx.sp as i64;
                }
                address += self.ctx.inst_ctx.a as i64;
                debug_assert!(address >= 0);
                let address = address as u64;

                // Otherwise, if aligned
                if Mem::is_full_aligned(address, instruction.ind_width) {
                    let payload = MemHelpers::mem_write(
                        address as u32,
                        self.ctx.inst_ctx.step,
                        2,
                        instruction.ind_width as u8,
                        value,
                        [value, 0],
                    );
                    data_bus.write_to_bus(MEM_BUS_ID, &payload);
                }
                // Otherwise, if not aligned, get old raw data from memory, then write it
                else {
                    let (required_address_1, required_address_2) =
                        Mem::required_addresses(address, instruction.ind_width);
                    if required_address_1 == required_address_2 {
                        assert!(*mem_reads_index < mem_reads.len());
                        let raw_data = mem_reads[*mem_reads_index];
                        *mem_reads_index += 1;

                        let payload = MemHelpers::mem_write(
                            address as u32,
                            self.ctx.inst_ctx.step,
                            2,
                            instruction.ind_width as u8,
                            value,
                            [raw_data, 0],
                        );
                        data_bus.write_to_bus(MEM_BUS_ID, &payload);
                    } else {
                        assert!(*mem_reads_index < mem_reads.len());
                        let raw_data_1 = mem_reads[*mem_reads_index];
                        *mem_reads_index += 1;
                        assert!(*mem_reads_index < mem_reads.len());
                        let raw_data_2 = mem_reads[*mem_reads_index];
                        *mem_reads_index += 1;

                        let payload = MemHelpers::mem_write(
                            address as u32,
                            self.ctx.inst_ctx.step,
                            2,
                            instruction.ind_width as u8,
                            value,
                            [raw_data_1, raw_data_2],
                        );
                        data_bus.write_to_bus(MEM_BUS_ID, &payload);
                    }
                }
            }
            _ => panic!(
                "Emu::store_c_mem_reads_consume_databus() Invalid store={} pc={}",
                instruction.store, self.ctx.inst_ctx.pc
            ),
        }
    }

    // Set SP, if specified by the current instruction
    // #[cfg(feature = "sp")]
    // #[inline(always)]
    // pub fn set_sp(&mut self, instruction: &ZiskInst) {
    //     if instruction.set_sp {
    //         self.ctx.inst_ctx.sp = self.ctx.inst_ctx.c;
    //     } else {
    //         self.ctx.inst_ctx.sp += instruction.inc_sp;
    //     }
    // }
    /// Set PC, based on current PC, current flag and current instruction
    #[inline(always)]
    pub fn set_pc(&mut self, instruction: &ZiskInst) {
        if instruction.set_pc {
            self.ctx.inst_ctx.pc = (self.ctx.inst_ctx.c as i64 + instruction.jmp_offset1) as u64;
        } else if self.ctx.inst_ctx.flag {
            self.ctx.inst_ctx.pc = (self.ctx.inst_ctx.pc as i64 + instruction.jmp_offset1) as u64;
        } else {
            self.ctx.inst_ctx.pc = (self.ctx.inst_ctx.pc as i64 + instruction.jmp_offset2) as u64;
        }
    }

    /// Run the whole program, fast
    #[inline(always)]
    pub fn run_fast(&mut self, options: &EmuOptions) {
        while !self.ctx.inst_ctx.end && (self.ctx.inst_ctx.step < options.max_steps) {
            self.step_fast();
        }
    }

    /// Performs one single step of the emulation
    #[inline(always)]
    pub fn step_fast(&mut self) {
        let instruction = self.rom.get_instruction(self.ctx.inst_ctx.pc);
        self.source_a(instruction);
        self.source_b(instruction);
        (instruction.func)(&mut self.ctx.inst_ctx);
        self.store_c(instruction);
        // #[cfg(feature = "sp")]
        // self.set_sp(instruction);
        self.set_pc(instruction);
        self.ctx.inst_ctx.end = instruction.end;
        self.ctx.inst_ctx.step += 1;
    }

    /// Run the whole program
    pub fn run(
        &mut self,
        inputs: Vec<u8>,
        options: &EmuOptions,
        callback: Option<impl Fn(EmuTrace)>,
    ) {
        // Context, where the state of the execution is stored and modified at every execution step
        self.ctx = self.create_emu_context(inputs);

        // Check that callback is provided if trace_steps is specified
        if options.trace_steps.is_some() {
            // Check callback consistency
            if callback.is_none() {
                panic!("Emu::run() called with trace_steps but no callback");
            }

            // Record callback into context
            self.ctx.do_callback = true;
            self.ctx.callback_steps = options.trace_steps.unwrap();

            // Check steps value
            if self.ctx.callback_steps == 0 {
                panic!("Emu::run() called with trace_steps=0");
            }

            // Reserve enough entries for all the requested steps between callbacks
            self.ctx.trace.mem_reads.reserve(self.ctx.callback_steps as usize);

            // Init pc to the rom entry address
            self.ctx.trace.start_state.pc = ROM_ENTRY;
        }

        // Call run_fast if only essential work is needed
        if options.is_fast() {
            return self.run_fast(options);
        }
        //println!("Emu::run() full-equipe");

        // Store the stats option into the emulator context
        self.ctx.do_stats = options.stats;

        // While not done
        while !self.ctx.inst_ctx.end {
            if options.verbose {
                println!(
                    "Emu::run() step={} ctx.pc={}",
                    self.ctx.inst_ctx.step, self.ctx.inst_ctx.pc
                );
            }
            // Check trace PC
            if options.tracerv && (self.ctx.inst_ctx.pc & 0b11 == 0) {
                self.ctx.trace_pc = self.ctx.inst_ctx.pc;
            }

            // Log emulation step, if requested
            if options.print_step.is_some()
                && (options.print_step.unwrap() != 0)
                && ((self.ctx.inst_ctx.step % options.print_step.unwrap()) == 0)
            {
                println!("step={}", self.ctx.inst_ctx.step);
            }

            // Stop the execution if we exceeded the specified running conditions
            if self.ctx.inst_ctx.step >= options.max_steps {
                break;
            }

            // Execute the current step
            self.step(options, &callback);

            // Only trace after finishing a riscV instruction
            if options.tracerv && (self.ctx.inst_ctx.pc & 0b11) == 0 {
                // Store logs in a vector of strings
                let mut changes: Vec<String> = Vec::new();

                // Get the current state of the registers
                let new_regs_array = self.get_regs_array();

                // For all current registers
                for (i, register) in new_regs_array.iter().enumerate() {
                    // If they changed since previous stem, add them to the logs
                    if *register != self.ctx.tracerv_current_regs[i] {
                        changes.push(format!(
                            "{}={:x}",
                            RiscVRegisters::name_from_usize(i).unwrap(),
                            *register
                        ));
                        self.ctx.tracerv_current_regs[i] = *register;
                    }
                }

                // Add a log trace including all modified registers
                self.ctx.tracerv.push(format!(
                    "{}: {} -> {}",
                    self.ctx.tracerv_step,
                    self.ctx.trace_pc,
                    changes.join(", ")
                ));

                // Increase tracer step counter
                self.ctx.tracerv_step += 1;
            }

            // println!("Emu::run() done ctx.pc={}", self.ctx.pc); // 2147483828
        }

        // Print stats report
        if options.stats {
            let report = self.ctx.stats.report();
            println!("{}", report);
        }
    }

    /// Run the whole program
    pub fn par_run<F: PrimeField>(
        &mut self,
        inputs: Vec<u8>,
        options: &EmuOptions,
        par_options: &ParEmuOptions,
    ) -> Vec<EmuTrace> {
        // Context, where the state of the execution is stored and modified at every execution step
        self.ctx = self.create_emu_context(inputs);

        // Init pc to the rom entry address
        self.ctx.trace.start_state.pc = ROM_ENTRY;

        // Store the stats option into the emulator context
        self.ctx.do_stats = options.stats;

        // Set emulation mode
        self.ctx.inst_ctx.emulation_mode = EmulationMode::GenerateMemReads;

        let mut emu_traces = Vec::new();

        while !self.ctx.inst_ctx.end {
            let block_idx = self.ctx.inst_ctx.step / par_options.num_steps as u64;
            let is_my_block =
                block_idx % par_options.num_threads as u64 == par_options.thread_id as u64;

            if !is_my_block {
                self.par_step();
            } else {
                // Check if is the first step of a new block
                if self.ctx.inst_ctx.step % par_options.num_steps as u64 == 0 {
                    emu_traces.push(EmuTrace {
                        start_state: EmuTraceStart {
                            pc: self.ctx.inst_ctx.pc,
                            sp: self.ctx.inst_ctx.sp,
                            c: self.ctx.inst_ctx.c,
                            step: self.ctx.inst_ctx.step,
                            regs: self.ctx.inst_ctx.regs,
                        },
                        last_c: 0,
                        steps: 0,
                        mem_reads: Vec::with_capacity(par_options.num_steps),
                        end: false,
                    });
                }
                self.par_step_my_block::<F>(emu_traces.last_mut().unwrap());

                if self.ctx.inst_ctx.step >= options.max_steps {
                    panic!("Emu::par_run() reached max_steps");
                }
            }
        }

        emu_traces
    }

    /// Performs one single step of the emulation
    #[inline(always)]
    #[allow(unused_variables)]
    pub fn step(&mut self, options: &EmuOptions, callback: &Option<impl Fn(EmuTrace)>) {
        let pc = self.ctx.inst_ctx.pc;
        let instruction = self.rom.get_instruction(self.ctx.inst_ctx.pc);

        // println!(
        //     "Emu::step() executing step={} pc={:x} inst={}",
        //     self.ctx.inst_ctx.step,
        //     self.ctx.inst_ctx.pc,
        //     instruction.to_text()
        // );
        // println!("Emu::step() step={} pc={}", ctx.step, ctx.pc);

        //println!("PCLOG={}", instruction.to_text());

        // Build the 'a' register value  based on the source specified by the current instruction
        self.source_a(instruction);

        // Build the 'b' register value  based on the source specified by the current instruction
        self.source_b(instruction);

        // Call the operation
        (instruction.func)(&mut self.ctx.inst_ctx);

        // println!(
        //     "a={:08x} b={:08x} c={:08x} flag={:08x} step={}",
        //     self.ctx.inst_ctx.a,
        //     self.ctx.inst_ctx.b,
        //     self.ctx.inst_ctx.c,
        //     self.ctx.inst_ctx.flag as u64,
        //     self.ctx.inst_ctx.step,
        // );

        // for i in 0..32 {
        //     print!("r{}={:08x} ", i, self.ctx.inst_ctx.regs[i]);
        // }
        // println!("");

        // Retrieve statistics data
        if self.ctx.do_stats {
            self.ctx.stats.on_op(instruction, self.ctx.inst_ctx.a, self.ctx.inst_ctx.b);
        }

        // Store the 'c' register value based on the storage specified by the current instruction
        self.store_c(instruction);

        // Set SP, if specified by the current instruction
        // #[cfg(feature = "sp")]
        // self.set_sp(instruction);

        // Set PC, based on current PC, current flag and current instruction
        self.set_pc(instruction);

        // If this is the last instruction, stop executing
        if instruction.end {
            self.ctx.inst_ctx.end = true;
            if options.stats {
                self.ctx.stats.on_steps(self.ctx.inst_ctx.step);
            }
        }

        // Log the step, if requested
        #[cfg(debug_assertions)]
        if options.log_step {
            println!(
                "step={} pc={:x} next={:x} op={}={} a={:x} b={:x} c={:x} flag={} inst={}",
                self.ctx.inst_ctx.step,
                pc,
                self.ctx.inst_ctx.pc,
                instruction.op,
                instruction.op_str,
                self.ctx.inst_ctx.a,
                self.ctx.inst_ctx.b,
                self.ctx.inst_ctx.c,
                self.ctx.inst_ctx.flag,
                instruction.to_text()
            );
            self.print_regs();
            println!();
        }

        // Store an emulator trace, if requested
        if self.ctx.do_callback {
            // Increment step counter
            self.ctx.inst_ctx.step += 1;

            if self.ctx.inst_ctx.end
                || ((self.ctx.inst_ctx.step - self.ctx.last_callback_step)
                    == self.ctx.callback_steps)
            {
                // In run() we have checked the callback consistency with ctx.do_callback
                let callback = callback.as_ref().unwrap();

                // Set the end-of-trace data
                self.ctx.trace.end = self.ctx.inst_ctx.end;

                // Swap the emulator trace to avoid memory copies
                let mut trace = EmuTrace::default();
                trace.mem_reads.reserve(self.ctx.callback_steps as usize);
                mem::swap(&mut self.ctx.trace, &mut trace);
                (callback)(trace);

                // Set the start-of-trace data
                self.ctx.trace.start_state.pc = self.ctx.inst_ctx.pc;
                self.ctx.trace.start_state.sp = self.ctx.inst_ctx.sp;
                self.ctx.trace.start_state.c = self.ctx.inst_ctx.c;
                self.ctx.trace.start_state.step = self.ctx.inst_ctx.step;
                self.ctx.trace.start_state.regs = self.ctx.inst_ctx.regs;

                // Increment the last callback step counter
                self.ctx.last_callback_step += self.ctx.callback_steps;
            }
        } else {
            // Increment step counter
            self.ctx.inst_ctx.step += 1;
        }
    }

    /// Performs one single step of the emulation
    #[inline(always)]
    pub fn par_step_my_block<F: PrimeField>(&mut self, emu_full_trace_vec: &mut EmuTrace) {
        let instruction = self.rom.get_instruction(self.ctx.inst_ctx.pc);
        // Build the 'a' register value  based on the source specified by the current instruction
        self.source_a_mem_reads_generate(instruction, &mut emu_full_trace_vec.mem_reads);

        // Build the 'b' register value  based on the source specified by the current instruction
        self.source_b_mem_reads_generate(instruction, &mut emu_full_trace_vec.mem_reads);

        // If this is a precompiled, get the required input data to copy it to mem_reads
        if instruction.input_size > 0 {
            self.ctx.inst_ctx.precompiled.input_data.clear();
            self.ctx.inst_ctx.precompiled.output_data.clear();
        }

        // Call the operation
        (instruction.func)(&mut self.ctx.inst_ctx);

        // If this is a precompiled, copy input data to mem_reads
        if instruction.input_size > 0 {
<<<<<<< HEAD
            emu_full_trace_vec
                .steps
                .mem_reads
                .append(&mut self.ctx.inst_ctx.precompiled.input_data);
        }

        // Add fcallget result into mem reads
        let opcode = ZiskOp::try_from_code(instruction.op).expect("Invalid ZiskOp opcode");
        if opcode == ZiskOp::FcallGet {
            emu_full_trace_vec.steps.mem_reads.push(self.ctx.inst_ctx.c);
=======
            emu_full_trace_vec.mem_reads.append(&mut self.ctx.inst_ctx.precompiled.input_data);
            self.ctx.inst_ctx.precompiled.emulation_mode = PrecompiledEmulationMode::None;
>>>>>>> c42779b9
        }

        // Store the 'c' register value based on the storage specified by the current instruction
        self.store_c_mem_reads_generate(instruction, &mut emu_full_trace_vec.mem_reads);

        // Set SP, if specified by the current instruction
        // #[cfg(feature = "sp")]
        // self.set_sp(instruction);

        // Set PC, based on current PC, current flag and current instruction
        self.set_pc(instruction);

        // If this is the last instruction, stop executing
        self.ctx.inst_ctx.end = instruction.end;

        emu_full_trace_vec.last_c = self.ctx.inst_ctx.c;
        emu_full_trace_vec.end = self.ctx.inst_ctx.end;

        // Increment step counter
        self.ctx.inst_ctx.step += 1;
        emu_full_trace_vec.steps += 1;
    }

    /// Performs one single step of the emulation
    #[inline(always)]
    pub fn par_step(&mut self) {
        let instruction = self.rom.get_instruction(self.ctx.inst_ctx.pc);

        // Build the 'a' register value  based on the source specified by the current instruction
        self.source_a(instruction);

        // Build the 'b' register value  based on the source specified by the current instruction
        self.source_b(instruction);

        // Call the operation
        (instruction.func)(&mut self.ctx.inst_ctx);

        // Store the 'c' register value based on the storage specified by the current instruction
        self.store_c(instruction);

        // Set SP, if specified by the current instruction
        // #[cfg(feature = "sp")]
        // self.set_sp(instruction);

        // Set PC, based on current PC, current flag and current instruction
        self.set_pc(instruction);

        // If this is the last instruction, stop executing
        self.ctx.inst_ctx.end = instruction.end;

        // Increment step counter
        self.ctx.inst_ctx.step += 1;
    }

    /// Performs one single step of the emulation
    #[inline(always)]
    pub fn step_emu_trace<F: PrimeField, BD: BusDevice<u64>>(
        &mut self,
        mem_reads: &[u64],
        mem_reads_index: &mut usize,
        data_bus: &mut DataBus<u64, BD>,
    ) -> bool {
        let instruction = self.rom.get_instruction(self.ctx.inst_ctx.pc);
        self.source_a_mem_reads_consume_databus(instruction, mem_reads, mem_reads_index, data_bus);
        self.source_b_mem_reads_consume_databus(instruction, mem_reads, mem_reads_index, data_bus);
        // If this is a precompiled, get the required input data from mem_reads
        if instruction.input_size > 0 {
            self.ctx.inst_ctx.precompiled.input_data.clear();
            self.ctx.inst_ctx.precompiled.output_data.clear();

            // round_up => (size + 7) >> 3
            let number_of_mem_reads = (instruction.input_size + 7) >> 3;
            for _ in 0..number_of_mem_reads {
                let mem_read = mem_reads[*mem_reads_index];
                *mem_reads_index += 1;
                self.ctx.inst_ctx.precompiled.input_data.push(mem_read);
            }
        }
<<<<<<< HEAD

        // Add fcallget result into mem reads
        let opcode = ZiskOp::try_from_code(instruction.op).expect("Invalid ZiskOp opcode");
        if opcode == ZiskOp::FcallGet {
            self.ctx.inst_ctx.c = trace_step.mem_reads[*mem_reads_index];
            *mem_reads_index += 1;
        } else {
            (instruction.func)(&mut self.ctx.inst_ctx);
        }

        self.store_c_mem_reads_consume_databus(
            instruction,
            &trace_step.mem_reads,
            mem_reads_index,
            data_bus,
        );
=======
        (instruction.func)(&mut self.ctx.inst_ctx);
        self.store_c_mem_reads_consume_databus(instruction, mem_reads, mem_reads_index, data_bus);
>>>>>>> c42779b9

        // Get operation bus data
        let operation_payload = OperationBusData::from_instruction(instruction, &self.ctx.inst_ctx);

        // Write operation bus data to operation bus
        match operation_payload {
            ExtOperationData::OperationData(data) => {
                data_bus.write_to_bus(OPERATION_BUS_ID, &data);
            }
            ExtOperationData::OperationKeccakData(data) => {
                data_bus.write_to_bus(OPERATION_BUS_ID, &data);
            }
            ExtOperationData::OperationArith256Data(data) => {
                data_bus.write_to_bus(OPERATION_BUS_ID, &data);
            }
            ExtOperationData::OperationArith256ModData(data) => {
                data_bus.write_to_bus(OPERATION_BUS_ID, &data);
            }
            ExtOperationData::OperationSecp256k1AddData(data) => {
                data_bus.write_to_bus(OPERATION_BUS_ID, &data);
            }
            ExtOperationData::OperationSecp256k1DblData(data) => {
                data_bus.write_to_bus(OPERATION_BUS_ID, &data);
            }
        }

        // Get rom bus data
        let rom_payload = RomBusData::from_instruction(instruction, &self.ctx.inst_ctx);

        // Write rom bus data to rom bus
        data_bus.write_to_bus(ROM_BUS_ID, &rom_payload);

        // let finished = inst_observer.on_instruction(instruction, &self.ctx.inst_ctx);

        // #[cfg(feature = "sp")]
        // self.set_sp(instruction);
        self.set_pc(instruction);
        self.ctx.inst_ctx.end = instruction.end;

        self.ctx.inst_ctx.step += 1;
        //trace_step.steps += 1;

        false
    }

    /// Run a slice of the program to generate full traces
    #[inline(always)]
    pub fn process_emu_trace<F: PrimeField, BD: BusDevice<u64>>(
        &mut self,
        emu_trace: &EmuTrace,
        data_bus: &mut DataBus<u64, BD>,
    ) {
        // Set initial state
        self.ctx.inst_ctx.pc = emu_trace.start_state.pc;
        self.ctx.inst_ctx.sp = emu_trace.start_state.sp;
        self.ctx.inst_ctx.step = emu_trace.start_state.step;
        self.ctx.inst_ctx.c = emu_trace.start_state.c;
        self.ctx.inst_ctx.regs = emu_trace.start_state.regs;
        self.ctx.inst_ctx.emulation_mode = EmulationMode::ConsumeMemReads;

        let mut mem_reads_index: usize = 0;
        for _ in 0..emu_trace.steps {
            self.step_emu_trace::<F, BD>(&emu_trace.mem_reads, &mut mem_reads_index, data_bus);
        }
    }

    /// Run a slice of the program to generate full traces
    #[inline(always)]
    pub fn process_emu_traces<BD: BusDevice<u64>>(
        &mut self,
        vec_traces: &[EmuTrace],
        chunk_id: usize,
        data_bus: &mut DataBus<u64, BD>,
    ) {
        // Set initial state
        let emu_trace_start = &vec_traces[chunk_id].start_state;
        self.ctx.inst_ctx.pc = emu_trace_start.pc;
        self.ctx.inst_ctx.sp = emu_trace_start.sp;
        self.ctx.inst_ctx.step = emu_trace_start.step;
        self.ctx.inst_ctx.c = emu_trace_start.c;
        self.ctx.inst_ctx.regs = emu_trace_start.regs;
        self.ctx.inst_ctx.emulation_mode = EmulationMode::ConsumeMemReads;

        let mut current_step_idx = 0;
        let mut mem_reads_index: usize = 0;
        loop {
            self.step_emu_traces(&vec_traces[chunk_id].mem_reads, &mut mem_reads_index, data_bus);

            if self.ctx.inst_ctx.end {
                break;
            }

            current_step_idx += 1;
            if current_step_idx == vec_traces[chunk_id].steps {
                break;
            }
        }
    }

    /// Performs one single step of the emulation
    #[inline(always)]
    pub fn step_emu_traces<BD: BusDevice<u64>>(
        &mut self,
        mem_reads: &[u64],
        mem_reads_index: &mut usize,
        data_bus: &mut DataBus<u64, BD>,
    ) {
        let instruction = self.rom.get_instruction(self.ctx.inst_ctx.pc);
        self.source_a_mem_reads_consume_databus(instruction, mem_reads, mem_reads_index, data_bus);
        self.source_b_mem_reads_consume_databus(instruction, mem_reads, mem_reads_index, data_bus);
        // If this is a precompiled, get the required input data from mem_reads
        if instruction.input_size > 0 {
            self.ctx.inst_ctx.precompiled.input_data.clear();
            self.ctx.inst_ctx.precompiled.output_data.clear();
            let number_of_mem_reads = (instruction.input_size + 7) >> 3;
            for _ in 0..number_of_mem_reads {
                let mem_read = mem_reads[*mem_reads_index];
                *mem_reads_index += 1;
                self.ctx.inst_ctx.precompiled.input_data.push(mem_read);
            }
        }
<<<<<<< HEAD

        // Add fcallget result into mem reads
        let opcode = ZiskOp::try_from_code(instruction.op).expect("Invalid ZiskOp opcode");
        if opcode == ZiskOp::FcallGet {
            self.ctx.inst_ctx.c = trace_step.mem_reads[*mem_reads_index];
            *mem_reads_index += 1;
        } else {
            (instruction.func)(&mut self.ctx.inst_ctx);
        }

        self.store_c_mem_reads_consume_databus(
            instruction,
            &trace_step.mem_reads,
            mem_reads_index,
            data_bus,
        );
=======
        (instruction.func)(&mut self.ctx.inst_ctx);
        self.store_c_mem_reads_consume_databus(instruction, mem_reads, mem_reads_index, data_bus);
>>>>>>> c42779b9

        // Get operation bus data
        let operation_payload = OperationBusData::from_instruction(instruction, &self.ctx.inst_ctx);

        // Write operation bus data to operation bus
        match operation_payload {
            ExtOperationData::OperationData(data) => {
                data_bus.write_to_bus(OPERATION_BUS_ID, &data);
            }
            ExtOperationData::OperationKeccakData(data) => {
                data_bus.write_to_bus(OPERATION_BUS_ID, &data);
            }
            ExtOperationData::OperationArith256Data(data) => {
                data_bus.write_to_bus(OPERATION_BUS_ID, &data);
            }
            ExtOperationData::OperationArith256ModData(data) => {
                data_bus.write_to_bus(OPERATION_BUS_ID, &data);
            }
            ExtOperationData::OperationSecp256k1AddData(data) => {
                data_bus.write_to_bus(OPERATION_BUS_ID, &data);
            }
            ExtOperationData::OperationSecp256k1DblData(data) => {
                data_bus.write_to_bus(OPERATION_BUS_ID, &data);
            }
        }

        // #[cfg(feature = "sp")]
        // self.set_sp(instruction);
        self.set_pc(instruction);
        self.ctx.inst_ctx.end = instruction.end;

        self.ctx.inst_ctx.step += 1;
    }

    /// Performs one single step of the emulation
    #[inline(always)]
    pub fn step_slice_full_trace<F: PrimeField>(
        &mut self,
        mem_reads: &[u64],
        mem_reads_index: &mut usize,
        reg_trace: &mut EmuRegTrace,
        step_range_check: Option<&[AtomicU32]>,
    ) -> EmuFullTraceStep<F> {
        let instruction = self.rom.get_instruction(self.ctx.inst_ctx.pc);

        reg_trace.clear_reg_step_ranges();

        self.source_a_mem_reads_consume(instruction, mem_reads, mem_reads_index, reg_trace);
        self.source_b_mem_reads_consume(instruction, mem_reads, mem_reads_index, reg_trace);
        // If this is a precompiled, get the required input data from mem_reads
        self.ctx.inst_ctx.emulation_mode = EmulationMode::ConsumeMemReads;
        if instruction.input_size > 0 {
            self.ctx.inst_ctx.precompiled.input_data.clear();
            self.ctx.inst_ctx.precompiled.output_data.clear();
            let number_of_mem_reads = (instruction.input_size + 7) >> 3;
            for _ in 0..number_of_mem_reads {
                let mem_read = mem_reads[*mem_reads_index];
                *mem_reads_index += 1;
                self.ctx.inst_ctx.precompiled.input_data.push(mem_read);
            }
        }

<<<<<<< HEAD
        // Add fcallget result into mem reads
        let opcode = ZiskOp::try_from_code(instruction.op).expect("Invalid ZiskOp opcode");
        if opcode == ZiskOp::FcallGet {
            self.ctx.inst_ctx.c = trace_step.mem_reads[*trace_step_index];
            *trace_step_index += 1;
        } else {
            (instruction.func)(&mut self.ctx.inst_ctx);
        }

        self.store_c_mem_reads_consume(
            instruction,
            &trace_step.mem_reads,
            trace_step_index,
            reg_trace,
        );
=======
        (instruction.func)(&mut self.ctx.inst_ctx);
        self.store_c_mem_reads_consume(instruction, mem_reads, mem_reads_index, reg_trace);
>>>>>>> c42779b9

        if let Some(step_range_check) = step_range_check {
            reg_trace.update_step_range_check(step_range_check);
        }

        // #[cfg(feature = "sp")]
        // self.set_sp(instruction);
        self.set_pc(instruction);
        self.ctx.inst_ctx.end = instruction.end;

        // Build and store the full trace
        let full_trace_step =
            Self::build_full_trace_step(instruction, &self.ctx.inst_ctx, reg_trace);

        // if self.ctx.inst_ctx.step > 8070 && self.ctx.inst_ctx.step < 8395 {
        //     println!(
        //         "STEP step={} pc={:x} inst={:?} trace={:?}",
        //         self.ctx.inst_ctx.step, self.ctx.inst_ctx.pc, instruction, full_trace_step,
        //     );
        //     self.print_regs();
        //     println!();
        // }
        self.ctx.inst_ctx.step += 1;

        full_trace_step
    }

    pub fn intermediate_value<F: PrimeField>(value: u64) -> [F; 2] {
        [F::from_u64(value & 0xFFFFFFFF), F::from_u64((value >> 32) & 0xFFFFFFFF)]
    }

    #[inline(always)]
    pub fn build_full_trace_step<F: PrimeField>(
        inst: &ZiskInst,
        inst_ctx: &InstContext,
        reg_trace: &EmuRegTrace,
    ) -> EmuFullTraceStep<F> {
        // Calculate intermediate values
        let a = [inst_ctx.a & 0xFFFFFFFF, (inst_ctx.a >> 32) & 0xFFFFFFFF];
        let b = [inst_ctx.b & 0xFFFFFFFF, (inst_ctx.b >> 32) & 0xFFFFFFFF];
        let c = [inst_ctx.c & 0xFFFFFFFF, (inst_ctx.c >> 32) & 0xFFFFFFFF];
        let store_prev_value = [
            reg_trace.store_reg_prev_value & 0xFFFFFFFF,
            (reg_trace.store_reg_prev_value >> 32) & 0xFFFFFFFF,
        ];

        let addr1 = (inst.b_offset_imm0 as i64
            + if inst.b_src == SRC_IND { inst_ctx.a as i64 } else { 0 }) as u64;

        let jmp_offset1 = if inst.jmp_offset1 >= 0 {
            F::from_u64(inst.jmp_offset1 as u64)
        } else {
            F::neg(F::from_u64((-inst.jmp_offset1) as u64))
        };

        let jmp_offset2 = if inst.jmp_offset2 >= 0 {
            F::from_u64(inst.jmp_offset2 as u64)
        } else {
            F::neg(F::from_u64((-inst.jmp_offset2) as u64))
        };

        let store_offset = if inst.store_offset >= 0 {
            F::from_u64(inst.store_offset as u64)
        } else {
            F::neg(F::from_u64((-inst.store_offset) as u64))
        };

        let a_offset_imm0 = if inst.a_offset_imm0 as i64 >= 0 {
            F::from_u64(inst.a_offset_imm0)
        } else {
            F::neg(F::from_u64((-(inst.a_offset_imm0 as i64)) as u64))
        };

        let b_offset_imm0 = if inst.b_offset_imm0 as i64 >= 0 {
            F::from_u64(inst.b_offset_imm0)
        } else {
            F::neg(F::from_u64((-(inst.b_offset_imm0 as i64)) as u64))
        };

        EmuFullTraceStep {
            a: [F::from_u64(a[0]), F::from_u64(a[1])],
            b: [F::from_u64(b[0]), F::from_u64(b[1])],
            c: [F::from_u64(c[0]), F::from_u64(c[1])],

            flag: F::from_bool(inst_ctx.flag),
            pc: F::from_u64(inst.paddr),
            a_src_imm: F::from_bool(inst.a_src == SRC_IMM),
            a_src_mem: F::from_bool(inst.a_src == SRC_MEM),
            a_src_reg: F::from_bool(inst.a_src == SRC_REG),
            a_offset_imm0,
            // #[cfg(not(feature = "sp"))]
            a_imm1: F::from_u64(inst.a_use_sp_imm1),
            // #[cfg(feature = "sp")]
            // sp: F::from_u64(inst_ctx.sp),
            // #[cfg(feature = "sp")]
            // a_src_sp: F::from_bool(inst.a_src == SRC_SP),
            // #[cfg(feature = "sp")]
            // a_use_sp_imm1: F::from_u64(inst.a_use_sp_imm1),
            a_src_step: F::from_bool(inst.a_src == SRC_STEP),
            b_src_imm: F::from_bool(inst.b_src == SRC_IMM),
            b_src_mem: F::from_bool(inst.b_src == SRC_MEM),
            b_src_reg: F::from_bool(inst.b_src == SRC_REG),
            b_offset_imm0,
            // #[cfg(not(feature = "sp"))]
            b_imm1: F::from_u64(inst.b_use_sp_imm1),
            // #[cfg(feature = "sp")]
            // b_use_sp_imm1: F::from_u64(inst.b_use_sp_imm1),
            b_src_ind: F::from_bool(inst.b_src == SRC_IND),
            ind_width: F::from_u64(inst.ind_width),
            is_external_op: F::from_bool(inst.is_external_op),
            op: F::from_u8(inst.op),
            store_ra: F::from_bool(inst.store_ra),
            store_mem: F::from_bool(inst.store == STORE_MEM),
            store_reg: F::from_bool(inst.store == STORE_REG),
            store_ind: F::from_bool(inst.store == STORE_IND),
            store_offset,
            set_pc: F::from_bool(inst.set_pc),
            // #[cfg(feature = "sp")]
            // store_use_sp: F::from_bool(inst.store_use_sp),
            // #[cfg(feature = "sp")]
            // set_sp: F::from_bool(inst.set_sp),
            // #[cfg(feature = "sp")]
            // inc_sp: F::from_u64(inst.inc_sp),
            jmp_offset1,
            jmp_offset2,
            m32: F::from_bool(inst.m32),
            addr1: F::from_u64(addr1),
            a_reg_prev_mem_step: F::from_u64(reg_trace.reg_prev_steps[0]),
            b_reg_prev_mem_step: F::from_u64(reg_trace.reg_prev_steps[1]),
            store_reg_prev_mem_step: F::from_u64(reg_trace.reg_prev_steps[2]),
            store_reg_prev_value: [
                F::from_u64(store_prev_value[0]),
                F::from_u64(store_prev_value[1]),
            ],
        }
    }

    /// Returns if the emulation ended
    pub fn terminated(&self) -> bool {
        self.ctx.inst_ctx.end
    }

    /// Returns the number of executed steps
    pub fn number_of_steps(&self) -> u64 {
        self.ctx.inst_ctx.step
    }

    /// Get the output as a vector of u64
    pub fn get_output(&self) -> Vec<u64> {
        let n = self.ctx.inst_ctx.mem.read(OUTPUT_ADDR, 8);
        let mut addr = OUTPUT_ADDR + 8;

        let mut output: Vec<u64> = Vec::with_capacity(n as usize);
        for _i in 0..n {
            output.push(self.ctx.inst_ctx.mem.read(addr, 8));
            addr += 8;
        }
        output
    }

    /// Get the output as a vector of u32
    pub fn get_output_32(&self) -> Vec<u32> {
        let n = self.ctx.inst_ctx.mem.read(OUTPUT_ADDR, 4);
        let mut addr = OUTPUT_ADDR + 4;
        let mut output: Vec<u32> = Vec::with_capacity(n as usize);
        for _i in 0..n {
            output.push(self.ctx.inst_ctx.mem.read(addr, 4) as u32);
            addr += 4;
        }

        // let mut addr = OUTPUT_ADDR;
        // let mut output: Vec<u32> = Vec::with_capacity(32);
        // for _i in 0..32 {
        //     output.push(self.ctx.inst_ctx.mem.read(addr, 4) as u32);
        //     addr += 4;
        // }

        output
    }

    /// Get the output as a vector of u8
    pub fn get_output_8(&self) -> Vec<u8> {
        let n = self.ctx.inst_ctx.mem.read(OUTPUT_ADDR, 4);
        let mut addr = OUTPUT_ADDR + 4;

        let mut output: Vec<u8> = Vec::with_capacity(n as usize);
        for _i in 0..n {
            output.push(self.ctx.inst_ctx.mem.read(addr, 1) as u8);
            output.push(self.ctx.inst_ctx.mem.read(addr + 1, 1) as u8);
            output.push(self.ctx.inst_ctx.mem.read(addr + 2, 1) as u8);
            output.push(self.ctx.inst_ctx.mem.read(addr + 3, 1) as u8);
            addr += 4;
        }
        output
    }

    /// Gets the log traces
    pub fn get_tracerv(&self) -> Vec<String> {
        self.ctx.tracerv.clone()
    }

    /// Gets the current values of the 32 registers
    pub fn get_regs_array(&self) -> [u64; 32] {
        let mut regs_array: [u64; 32] = [0; 32];
        for (i, reg) in regs_array.iter_mut().enumerate() {
            *reg = self.ctx.inst_ctx.regs[i];
        }
        regs_array
    }

    #[inline(always)]
    pub fn get_traced_reg(&mut self, index: usize, slot: u8, reg_trace: &mut EmuRegTrace) -> u64 {
        reg_trace.trace_reg_access(index, self.ctx.inst_ctx.step, slot);
        self.ctx.inst_ctx.regs[index]
    }

    #[inline(always)]
    pub fn set_traced_reg(&mut self, index: usize, value: u64, reg_trace: &mut EmuRegTrace) {
        reg_trace.trace_reg_access(index, self.ctx.inst_ctx.step, 2);
        reg_trace.store_reg_prev_value = self.ctx.inst_ctx.regs[index];
        self.ctx.inst_ctx.regs[index] = value;
    }

    #[inline(always)]
    pub fn get_reg(&self, index: usize) -> u64 {
        debug_assert!(index < 32);
        self.ctx.inst_ctx.regs[index]
    }

    #[inline(always)]
    pub fn set_reg(&mut self, index: usize, value: u64) {
        debug_assert!(index < 32);
        self.ctx.inst_ctx.regs[index] = value;
    }

    #[inline(always)]
    pub fn get_value_to_store(&self, instruction: &ZiskInst) -> u64 {
        if instruction.store_ra {
            (self.ctx.inst_ctx.pc as i64 + instruction.jmp_offset2) as u64
        } else {
            self.ctx.inst_ctx.c
        }
    }

    pub fn print_regs(&self) {
        let regs_array: [u64; 32] = self.get_regs_array();
        print!("Emu::print_regs(): ");
        for (i, r) in regs_array.iter().enumerate() {
            print!("x{}={}={:x} ", i, r, r);
        }
        println!();
    }
}<|MERGE_RESOLUTION|>--- conflicted
+++ resolved
@@ -11,11 +11,8 @@
 // #[cfg(feature = "sp")]
 // use zisk_core::SRC_SP;
 use data_bus::DataBus;
-<<<<<<< HEAD
+use zisk_common::{EmuTrace, EmuTraceStart};
 use zisk_core::zisk_ops::ZiskOp;
-=======
-use zisk_common::{EmuTrace, EmuTraceStart};
->>>>>>> c42779b9
 use zisk_core::{
     EmulationMode, InstContext, Mem, ZiskInst, ZiskRom, OUTPUT_ADDR, ROM_ENTRY, SRC_C, SRC_IMM,
     SRC_IND, SRC_MEM, SRC_REG, SRC_STEP, STORE_IND, STORE_MEM, STORE_NONE, STORE_REG,
@@ -1445,7 +1442,6 @@
 
         // If this is a precompiled, copy input data to mem_reads
         if instruction.input_size > 0 {
-<<<<<<< HEAD
             emu_full_trace_vec
                 .steps
                 .mem_reads
@@ -1456,10 +1452,6 @@
         let opcode = ZiskOp::try_from_code(instruction.op).expect("Invalid ZiskOp opcode");
         if opcode == ZiskOp::FcallGet {
             emu_full_trace_vec.steps.mem_reads.push(self.ctx.inst_ctx.c);
-=======
-            emu_full_trace_vec.mem_reads.append(&mut self.ctx.inst_ctx.precompiled.input_data);
-            self.ctx.inst_ctx.precompiled.emulation_mode = PrecompiledEmulationMode::None;
->>>>>>> c42779b9
         }
 
         // Store the 'c' register value based on the storage specified by the current instruction
@@ -1538,7 +1530,6 @@
                 self.ctx.inst_ctx.precompiled.input_data.push(mem_read);
             }
         }
-<<<<<<< HEAD
 
         // Add fcallget result into mem reads
         let opcode = ZiskOp::try_from_code(instruction.op).expect("Invalid ZiskOp opcode");
@@ -1555,10 +1546,6 @@
             mem_reads_index,
             data_bus,
         );
-=======
-        (instruction.func)(&mut self.ctx.inst_ctx);
-        self.store_c_mem_reads_consume_databus(instruction, mem_reads, mem_reads_index, data_bus);
->>>>>>> c42779b9
 
         // Get operation bus data
         let operation_payload = OperationBusData::from_instruction(instruction, &self.ctx.inst_ctx);
@@ -1680,7 +1667,6 @@
                 self.ctx.inst_ctx.precompiled.input_data.push(mem_read);
             }
         }
-<<<<<<< HEAD
 
         // Add fcallget result into mem reads
         let opcode = ZiskOp::try_from_code(instruction.op).expect("Invalid ZiskOp opcode");
@@ -1697,10 +1683,6 @@
             mem_reads_index,
             data_bus,
         );
-=======
-        (instruction.func)(&mut self.ctx.inst_ctx);
-        self.store_c_mem_reads_consume_databus(instruction, mem_reads, mem_reads_index, data_bus);
->>>>>>> c42779b9
 
         // Get operation bus data
         let operation_payload = OperationBusData::from_instruction(instruction, &self.ctx.inst_ctx);
@@ -1763,7 +1745,6 @@
             }
         }
 
-<<<<<<< HEAD
         // Add fcallget result into mem reads
         let opcode = ZiskOp::try_from_code(instruction.op).expect("Invalid ZiskOp opcode");
         if opcode == ZiskOp::FcallGet {
@@ -1779,10 +1760,6 @@
             trace_step_index,
             reg_trace,
         );
-=======
-        (instruction.func)(&mut self.ctx.inst_ctx);
-        self.store_c_mem_reads_consume(instruction, mem_reads, mem_reads_index, reg_trace);
->>>>>>> c42779b9
 
         if let Some(step_range_check) = step_range_check {
             reg_trace.update_step_range_check(step_range_check);
