--- conflicted
+++ resolved
@@ -1,16 +1,10 @@
 use std::mem;
 
 use crate::{EmuContext, EmuOptions, EmuTrace, MemTrace};
-<<<<<<< HEAD
 use riscv::RiscVRegisters;
 use zisk_core::{
     opcode_execute, ZiskRom, OUTPUT_ADDR, ROM_ADDR, ROM_ENTRY, SRC_C, SRC_IMM, SRC_IND, SRC_MEM,
     SRC_SP, SRC_STEP, STORE_IND, STORE_MEM, STORE_NONE, SYS_ADDR,
-=======
-use riscv2zisk::{
-    opcode_execute, RiscVRegisters, ZiskRom, OUTPUT_ADDR, ROM_ADDR, ROM_ENTRY, SRC_C, SRC_IMM,
-    SRC_IND, SRC_MEM, SRC_SP, SRC_STEP, STORE_IND, STORE_MEM, STORE_NONE, SYS_ADDR,
->>>>>>> 109f4ecc
 };
 
 /// ZisK emulator structure, containing the ZisK rom, the list of ZisK operations, and the
@@ -66,7 +60,6 @@
             self.ctx.end = true;
             return;
         };
-<<<<<<< HEAD
 
         //println!("Emu::step() executing step={} pc={:x} inst={}", ctx.step, ctx.pc,
         // inst.i.to_string()); println!("Emu::step() step={} pc={}", ctx.step, ctx.pc);
@@ -75,11 +68,6 @@
         if instruction.end {
             self.ctx.end = true;
         }
-=======
-
-        // If this is the last instruction, stop executing
-        self.ctx.end = instruction.end;
->>>>>>> 109f4ecc
 
         // Build the 'a' register value  based on the source specified by the current instruction
         match instruction.a_src {
@@ -91,12 +79,7 @@
                 }
                 self.ctx.a = self.ctx.mem.read(addr, 8);
                 if tracing_steps {
-<<<<<<< HEAD
-                    let mem_trace = MemTrace::new(false, addr, 8, self.ctx.a);
-                    self.ctx.mem_trace.push(mem_trace);
-=======
                     self.ctx.mem_trace.push(MemTrace::new(false, addr, 8, self.ctx.a));
->>>>>>> 109f4ecc
                 }
             }
             SRC_IMM => self.ctx.a = instruction.a_offset_imm0 | (instruction.a_use_sp_imm1 << 32),
@@ -115,12 +98,7 @@
                 }
                 self.ctx.b = self.ctx.mem.read(addr, 8);
                 if tracing_steps {
-<<<<<<< HEAD
-                    let mem_trace = MemTrace::new(false, addr, 8, self.ctx.b);
-                    self.ctx.mem_trace.push(mem_trace);
-=======
                     self.ctx.mem_trace.push(MemTrace::new(false, addr, 8, self.ctx.b));
->>>>>>> 109f4ecc
                 }
             }
             SRC_IMM => self.ctx.b = instruction.b_offset_imm0 | (instruction.b_use_sp_imm1 << 32),
@@ -136,16 +114,9 @@
         // Call the operation
         (self.ctx.c, self.ctx.flag) = opcode_execute(instruction.op, self.ctx.a, self.ctx.b);
 
-<<<<<<< HEAD
-        // Store the value of the c register based on the storage specified by the current
-        // instruction
-        match instruction.store {
-            STORE_NONE => print!(""),
-=======
         // Store the 'c' register value based on the storage specified by the current instruction
         match instruction.store {
             STORE_NONE => {}
->>>>>>> 109f4ecc
             STORE_MEM => {
                 let val: i64 = if instruction.store_ra {
                     self.ctx.pc as i64 + instruction.jmp_offset2
@@ -174,11 +145,6 @@
                 }
                 addr += self.ctx.a as i64;
                 self.ctx.mem.write(addr as u64, val as u64, instruction.ind_width);
-<<<<<<< HEAD
-                //println!{"Emu::step() step={} pc={} writing to memory addr={} val={}", ctx.step,
-                // ctx.pc, addr, val as u64};
-=======
->>>>>>> 109f4ecc
             }
             _ => panic!("Emu::step() Invalid store={} pc={}", instruction.store, self.ctx.pc),
         }
