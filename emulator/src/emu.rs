--- conflicted
+++ resolved
@@ -43,30 +43,7 @@
 
     /// Calculate a based on a source
     #[inline(always)]
-<<<<<<< HEAD
-    pub fn step(&mut self, options: &EmuOptions, callback: &Option<impl Fn(Vec<EmuTrace>)>) {
-        // Check if we are tracing steps to improve the execution
-        let tracing_steps = options.trace_steps.is_some();
-
-        // Reset memory traces vector
-        if tracing_steps {
-            self.ctx.mem_trace.clear();
-        }
-
-        let pc = self.ctx.pc;
-
-        let instruction = self.rom.get_instruction(pc);
-
-        //println!("Emu::step() executing step={} pc={:x} inst={}", ctx.step, ctx.pc,
-        // inst.i.to_string()); println!("Emu::step() step={} pc={}", ctx.step, ctx.pc);
-
-        // If this is the last instruction, stop executing
-        self.ctx.end = instruction.end;
-
-        // Build the 'a' register value  based on the source specified by the current instruction
-=======
     pub fn source_a(&mut self, instruction: &ZiskInst, tracing_steps: bool) {
->>>>>>> 27466d7c
         match instruction.a_src {
             SRC_C => self.ctx.a = self.ctx.c,
             SRC_MEM => {
@@ -152,7 +129,7 @@
 
     /// Performs one single step of the emulation
     #[inline(always)]
-    pub fn step(&mut self, options: &EmuOptions, callback: &Option<Box<dyn Fn(Vec<EmuTrace>)>>) {
+    pub fn step(&mut self, options: &EmuOptions, callback: &Option<impl Fn(Vec<EmuTrace>)>) {
         // Check if we are tracing steps to improve the execution
         let tracing_steps = options.trace_steps.is_some();
 
@@ -236,14 +213,11 @@
             if self.ctx.end ||
                 ((self.ctx.step - self.ctx.last_callback_step) == self.ctx.callback_steps)
             {
-<<<<<<< HEAD
                 if callback.is_none() {
                     panic!("Emu::step() found empty callback");
                 }
                 let callback = callback.as_ref().expect("Emu::step() found empty callback");
-=======
-                let callback = callback.as_ref().unwrap();
->>>>>>> 27466d7c
+
                 let emu_trace = mem::take(&mut self.ctx.emu_trace);
                 (callback)(emu_trace);
                 self.ctx.last_callback_step += self.ctx.callback_steps;
