use std::mem;

use crate::{
    EmuContext, EmuFullTraceStep, EmuOptions, EmuTrace, EmuTraceEnd, EmuTraceStart, EmuTraceSteps,
    ParEmuOptions,
};
use data_bus::{BusDevice, OperationBusData, RomBusData, MEM_BUS_ID, OPERATION_BUS_ID, ROM_BUS_ID};
use p3_field::{AbstractField, PrimeField};
use riscv::RiscVRegisters;
// #[cfg(feature = "sp")]
// use zisk_core::SRC_SP;
use data_bus::DataBus;
use zisk_core::{
<<<<<<< HEAD
    InstContext, Mem, ZiskInst, ZiskOperationType, ZiskRom, OUTPUT_ADDR, ROM_ENTRY, SRC_C, SRC_IMM,
    SRC_IND, SRC_MEM, SRC_REG, SRC_STEP, STORE_IND, STORE_MEM, STORE_NONE, STORE_REG,
=======
    InstContext, Mem, ZiskInst, ZiskRom, OUTPUT_ADDR, ROM_ENTRY, SRC_C, SRC_IMM, SRC_IND, SRC_MEM,
    SRC_STEP, STORE_IND, STORE_MEM, STORE_NONE,
>>>>>>> 5da6b9b2
};

struct MemBusHelpers {}

const MEMORY_LOAD_OP: u64 = 1;
const MEMORY_STORE_OP: u64 = 2;

const MEM_STEP_BASE: u64 = 1;
const MAX_MEM_STEP_OFFSET: u64 = 2;
const MAX_MEM_OPS_BY_STEP_OFFSET: u64 = 2;
const MAX_MEM_OPS_BY_MAIN_STEP: u64 = (MAX_MEM_STEP_OFFSET + 1) * MAX_MEM_OPS_BY_STEP_OFFSET;

impl MemBusHelpers {
    // function mem_load(expr addr, expr step, expr step_offset = 0, expr bytes = 8, expr value[]) {
    // function mem_store(expr addr, expr step, expr step_offset = 0, expr bytes = 8, expr value[])
    // {
    pub fn mem_load(
        addr: u32,
        step: u64,
        step_offset: u8,
        bytes: u8,
        mem_values: [u64; 2],
    ) -> [u64; 7] {
        [
            MEMORY_LOAD_OP,
            addr as u64,
            Self::main_step_to_mem_step(step, step_offset),
            bytes as u64,
            mem_values[0],
            mem_values[1],
            0,
        ]
    }
    pub fn mem_write(
        addr: u32,
        step: u64,
        step_offset: u8,
        bytes: u8,
        value: u64,
        mem_values: [u64; 2],
    ) -> [u64; 7] {
        [
            MEMORY_STORE_OP,
            addr as u64,
            Self::main_step_to_mem_step(step, step_offset),
            bytes as u64,
            mem_values[0],
            mem_values[1],
            value,
        ]
    }
    #[inline(always)]
    pub fn main_step_to_mem_step(step: u64, step_offset: u8) -> u64 {
        MEM_STEP_BASE
            + MAX_MEM_OPS_BY_MAIN_STEP * step
            + MAX_MEM_OPS_BY_STEP_OFFSET * step_offset as u64
    }
    pub fn mem_step_to_slot(mem_step: u64) -> u8 {
        (((mem_step - MEM_STEP_BASE) % MAX_MEM_OPS_BY_MAIN_STEP) / MAX_MEM_OPS_BY_STEP_OFFSET) as u8
    }
}

pub struct EmuRegTrace {
    pub reg_steps: [u64; 32],
    pub reg_prev_steps: [u64; 3],
    pub store_reg_prev_value: u64,
    pub first_step_uses: [Option<u64>; 32],
    pub first_value_uses: [Option<u64>; 32],
}

/// ZisK emulator structure, containing the ZisK rom, the list of ZisK operations, and the
/// execution context
pub struct Emu<'a> {
    /// ZisK rom, containing the program to execute, which is constant for this program except for
    /// the input data
    pub rom: &'a ZiskRom,
    /// Context, where the state of the execution is stored and modified at every execution step
    pub ctx: EmuContext,
}

/// ZisK emulator structure implementation
/// There are different modes of execution for different purposes:
/// - run -> step -> source_a, source_b, store_c (full functionality, called by main state machine,
///   calls callback with trace)
/// - run -> run_fast -> step_fast -> source_a, source_b, store_c (maximum speed, for benchmarking)
/// - run_slice -> step_slice -> source_a_slice, source_b_slice, store_c_slice (generates full trace
///   and required input data for secondary state machines)
impl<'a> Emu<'a> {
    pub fn new(rom: &ZiskRom) -> Emu {
        Emu { rom, ctx: EmuContext::default() }
    }

    pub fn from_emu_trace_start(rom: &'a ZiskRom, trace_start: &'a EmuTraceStart) -> Emu<'a> {
        let mut emu = Emu::new(rom);
        emu.ctx.inst_ctx.pc = trace_start.pc;
        emu.ctx.inst_ctx.sp = trace_start.sp;
        emu.ctx.inst_ctx.step = trace_start.step;
        emu.ctx.inst_ctx.c = trace_start.c;
        emu.ctx.inst_ctx.regs = trace_start.regs;

        emu
    }

    pub fn create_emu_context(&mut self, inputs: Vec<u8>) -> EmuContext {
        // Initialize an empty instance
        let mut ctx = EmuContext::new(inputs);

        // Create a new read section for every RO data entry of the rom
        for i in 0..self.rom.ro_data.len() {
            ctx.inst_ctx.mem.add_read_section(self.rom.ro_data[i].from, &self.rom.ro_data[i].data);
        }

        // Sort read sections by start address to improve performance when using binary search
        ctx.inst_ctx.mem.read_sections.sort_by(|a, b| a.start.cmp(&b.start));

        // Get registers
        //emu.get_regs(); // TODO: ask Jordi

        ctx
    }

    /// Calculate the 'a' register value based on the source specified by the current instruction
    #[inline(always)]
    pub fn source_a(&mut self, instruction: &ZiskInst) {
        match instruction.a_src {
            SRC_C => self.ctx.inst_ctx.a = self.ctx.inst_ctx.c,
            SRC_REG => {
                // Calculate memory address
                let reg = instruction.a_offset_imm0 as usize;
                self.ctx.inst_ctx.a = self.get_reg(reg);
            }
            SRC_MEM => {
                // Calculate memory address
                let mut address = instruction.a_offset_imm0;
                if instruction.a_use_sp_imm1 != 0 {
                    address += self.ctx.inst_ctx.sp;
                }

                // get it from memory
                self.ctx.inst_ctx.a = self.ctx.inst_ctx.mem.read(address, 8);
                self.ctx.trace.steps.mem_reads.push(self.ctx.inst_ctx.a);

                // Feed the stats
                if self.ctx.do_stats {
                    self.ctx.stats.on_memory_read(address, 8);
                }
            }
            SRC_IMM => {
                self.ctx.inst_ctx.a = instruction.a_offset_imm0 | (instruction.a_use_sp_imm1 << 32)
            }
            SRC_STEP => self.ctx.inst_ctx.a = self.ctx.inst_ctx.step,
            // #[cfg(feature = "sp")]
            // SRC_SP => self.ctx.inst_ctx.a = self.ctx.inst_ctx.sp,
            _ => panic!(
                "Emu::source_a() Invalid a_src={} pc={}",
                instruction.a_src, self.ctx.inst_ctx.pc
            ),
        }
    }

    /// Calculate the 'a' register value based on the source specified by the current instruction
    /// and generate memory reads data
    #[inline(always)]
    pub fn source_a_mem_reads_generate(
        &mut self,
        instruction: &ZiskInst,
        mem_reads: &mut Vec<u64>,
    ) {
        match instruction.a_src {
            SRC_C => self.ctx.inst_ctx.a = self.ctx.inst_ctx.c,
            SRC_REG => {
                // Calculate memory address
                let reg = instruction.a_offset_imm0 as usize;
                self.ctx.inst_ctx.a = self.get_reg(reg);
            }
            SRC_MEM => {
                // Calculate memory address
                let mut address = instruction.a_offset_imm0;
                if instruction.a_use_sp_imm1 != 0 {
                    address += self.ctx.inst_ctx.sp;
                }

                // If the operation is a register operation, get it from the context registers
                if Mem::is_full_aligned(address, 8) {
                    self.ctx.inst_ctx.a = self.ctx.inst_ctx.mem.read(address, 8);
                    mem_reads.push(self.ctx.inst_ctx.a);
                } else {
                    let mut additional_data: Vec<u64>;
                    (self.ctx.inst_ctx.a, additional_data) =
                        self.ctx.inst_ctx.mem.read_required(address, 8);
                    debug_assert!(!additional_data.is_empty());
                    mem_reads.append(&mut additional_data);
                }
                /*println!(
                    "Emu::source_a_mem_reads_generate() mem_leads.len={} value={:x}",
                    mem_reads.len(),
                    self.ctx.inst_ctx.a
                );*/

                // Feed the stats
                if self.ctx.do_stats {
                    self.ctx.stats.on_memory_read(address, 8);
                }
            }
            SRC_IMM => {
                self.ctx.inst_ctx.a = instruction.a_offset_imm0 | (instruction.a_use_sp_imm1 << 32)
            }
            SRC_STEP => self.ctx.inst_ctx.a = self.ctx.inst_ctx.step,
            // #[cfg(feature = "sp")]
            // SRC_SP => self.ctx.inst_ctx.a = self.ctx.inst_ctx.sp,
            _ => panic!(
                "Emu::source_a_mem_reads_generate() Invalid a_src={} pc={}",
                instruction.a_src, self.ctx.inst_ctx.pc
            ),
        }
    }

    /// Calculate the 'a' register value based on the source specified by the current instruction,
    /// using formerly generated memory reads from a previous emulation
    #[inline(always)]
    pub fn source_a_mem_reads_consume(
        &mut self,
        instruction: &ZiskInst,
        mem_reads: &[u64],
        mem_reads_index: &mut usize,
        reg_trace: &mut EmuRegTrace,
    ) {
        match instruction.a_src {
            SRC_C => self.ctx.inst_ctx.a = self.ctx.inst_ctx.c,
            SRC_REG => {
                self.ctx.inst_ctx.a =
                    self.get_traced_reg(instruction.a_offset_imm0 as usize, 0, reg_trace);
            }
            SRC_MEM => {
                // Calculate memory address
                let mut address = instruction.a_offset_imm0;
                if instruction.a_use_sp_imm1 != 0 {
                    address += self.ctx.inst_ctx.sp;
                }

                // get it from memory
                if Mem::is_full_aligned(address, 8) {
                    assert!(*mem_reads_index < mem_reads.len());
                    self.ctx.inst_ctx.a = mem_reads[*mem_reads_index];
                    *mem_reads_index += 1;
                } else {
                    let (required_address_1, required_address_2) =
                        Mem::required_addresses(address, 8);
                    debug_assert!(required_address_1 != required_address_2);
                    assert!(*mem_reads_index < mem_reads.len());
                    let raw_data_1 = mem_reads[*mem_reads_index];
                    *mem_reads_index += 1;
                    assert!(*mem_reads_index < mem_reads.len());
                    let raw_data_2 = mem_reads[*mem_reads_index];
                    *mem_reads_index += 1;
                    self.ctx.inst_ctx.a =
                        Mem::get_double_not_aligned_data(address, 8, raw_data_1, raw_data_2);
                }
                /*println!(
                    "Emu::source_a_mem_reads_consume() mem_leads_index={} value={:x}",
                    *mem_reads_index, self.ctx.inst_ctx.a
                );*/

                // Feed the stats
                if self.ctx.do_stats {
                    self.ctx.stats.on_memory_read(address, 8);
                }
            }
            SRC_IMM => {
                self.ctx.inst_ctx.a = instruction.a_offset_imm0 | (instruction.a_use_sp_imm1 << 32)
            }
            SRC_STEP => self.ctx.inst_ctx.a = self.ctx.inst_ctx.step,
            // #[cfg(feature = "sp")]
            // SRC_SP => self.ctx.inst_ctx.a = self.ctx.inst_ctx.sp,
            _ => panic!(
                "Emu::source_a_mem_reads_consume() Invalid a_src={} pc={}",
                instruction.a_src, self.ctx.inst_ctx.pc
            ),
        }
    }

    /// Calculate the 'a' register value based on the source specified by the current instruction,
    /// using formerly generated memory reads from a previous emulation
    #[inline(always)]
    pub fn source_a_mem_reads_consume_databus<BD: BusDevice<u64>>(
        &mut self,
        instruction: &ZiskInst,
        mem_reads: &[u64],
        mem_reads_index: &mut usize,
        data_bus: &mut DataBus<u64, BD>,
    ) {
        match instruction.a_src {
            SRC_C => self.ctx.inst_ctx.a = self.ctx.inst_ctx.c,
            SRC_REG => {
                self.ctx.inst_ctx.a = self.get_reg(instruction.a_offset_imm0 as usize);
            }
            SRC_MEM => {
                // Calculate memory address
                let mut address = instruction.a_offset_imm0;
                if instruction.a_use_sp_imm1 != 0 {
                    address += self.ctx.inst_ctx.sp;
                }

                // Otherwise, get it from memory
                if Mem::is_full_aligned(address, 8) {
                    assert!(*mem_reads_index < mem_reads.len());
                    self.ctx.inst_ctx.a = mem_reads[*mem_reads_index];
                    *mem_reads_index += 1;
                    let payload = MemBusHelpers::mem_load(
                        address as u32,
                        self.ctx.inst_ctx.step,
                        0,
                        8,
                        [self.ctx.inst_ctx.a, 0],
                    );
                    data_bus.write_to_bus(MEM_BUS_ID, payload.to_vec());
                } else {
                    let (required_address_1, required_address_2) =
                        Mem::required_addresses(address, 8);
                    debug_assert!(required_address_1 != required_address_2);
                    assert!(*mem_reads_index < mem_reads.len());
                    let raw_data_1 = mem_reads[*mem_reads_index];
                    *mem_reads_index += 1;
                    assert!(*mem_reads_index < mem_reads.len());
                    let raw_data_2 = mem_reads[*mem_reads_index];
                    *mem_reads_index += 1;
                    self.ctx.inst_ctx.a =
                        Mem::get_double_not_aligned_data(address, 8, raw_data_1, raw_data_2);
                    let payload = MemBusHelpers::mem_load(
                        address as u32,
                        self.ctx.inst_ctx.step,
                        0,
                        8,
                        [raw_data_1, raw_data_2],
                    );
                    data_bus.write_to_bus(MEM_BUS_ID, payload.to_vec());
                }
                /*println!(
                    "Emu::source_a_mem_reads_consume() mem_leads_index={} value={:x}",
                    *mem_reads_index, self.ctx.inst_ctx.a
                );*/

                // Feed the stats
                if self.ctx.do_stats {
                    self.ctx.stats.on_memory_read(address, 8);
                }
            }
            SRC_IMM => {
                self.ctx.inst_ctx.a = instruction.a_offset_imm0 | (instruction.a_use_sp_imm1 << 32)
            }
            SRC_STEP => self.ctx.inst_ctx.a = self.ctx.inst_ctx.step,
            // #[cfg(feature = "sp")]
            // SRC_SP => self.ctx.inst_ctx.a = self.ctx.inst_ctx.sp,
            _ => panic!(
                "Emu::source_a_mem_reads_consume_databus() Invalid a_src={} pc={}",
                instruction.a_src, self.ctx.inst_ctx.pc
            ),
        }
    }

    /// Calculate the 'b' register value based on the source specified by the current instruction
    #[inline(always)]
    pub fn source_b(&mut self, instruction: &ZiskInst) {
        match instruction.b_src {
            SRC_C => self.ctx.inst_ctx.b = self.ctx.inst_ctx.c,
            SRC_REG => {
                // Calculate memory address
                self.ctx.inst_ctx.b = self.get_reg(instruction.b_offset_imm0 as usize);
            }
            SRC_MEM => {
                // Calculate memory address
                let mut addr = instruction.b_offset_imm0;
                if instruction.b_use_sp_imm1 != 0 {
                    addr += self.ctx.inst_ctx.sp;
                }

                // Get it from memory
                self.ctx.inst_ctx.b = self.ctx.inst_ctx.mem.read(addr, 8);
                self.ctx.trace.steps.mem_reads.push(self.ctx.inst_ctx.b);

                if self.ctx.do_stats {
                    self.ctx.stats.on_memory_read(addr, 8);
                }
            }
            SRC_IMM => {
                self.ctx.inst_ctx.b = instruction.b_offset_imm0 | (instruction.b_use_sp_imm1 << 32)
            }
            SRC_IND => {
                // Calculate memory address
                let mut addr =
                    (self.ctx.inst_ctx.a as i64 + instruction.b_offset_imm0 as i64) as u64;
                if instruction.b_use_sp_imm1 != 0 {
                    addr += self.ctx.inst_ctx.sp;
                }

                // get it from memory
                self.ctx.inst_ctx.b = self.ctx.inst_ctx.mem.read(addr, instruction.ind_width);

                self.ctx.trace.steps.mem_reads.push(self.ctx.inst_ctx.b);
                if self.ctx.do_stats {
                    self.ctx.stats.on_memory_read(addr, instruction.ind_width);
                }
            }
            _ => panic!(
                "Emu::source_b() Invalid b_src={} pc={}",
                instruction.b_src, self.ctx.inst_ctx.pc
            ),
        }
    }

    /// Calculate the 'b' register value based on the source specified by the current instruction
    #[inline(always)]
    pub fn source_b_mem_reads_generate(
        &mut self,
        instruction: &ZiskInst,
        mem_reads: &mut Vec<u64>,
    ) {
        match instruction.b_src {
            SRC_C => self.ctx.inst_ctx.b = self.ctx.inst_ctx.c,
            SRC_REG => {
                self.ctx.inst_ctx.b = self.get_reg(instruction.b_offset_imm0 as usize);
            }
            SRC_MEM => {
                // Calculate memory address
                let mut address = instruction.b_offset_imm0;
                if instruction.b_use_sp_imm1 != 0 {
                    address += self.ctx.inst_ctx.sp;
                }

                let mut additional_data: Vec<u64>;
                (self.ctx.inst_ctx.b, additional_data) =
                    self.ctx.inst_ctx.mem.read_required(address, 8);
                debug_assert!(!additional_data.is_empty());
                mem_reads.append(&mut additional_data);
                /*println!(
                    "Emu::source_b_mem_reads_generate() mem_leads.len={} value={:x}",
                    mem_reads.len(),
                    self.ctx.inst_ctx.b
                );*/

                if self.ctx.do_stats {
                    self.ctx.stats.on_memory_read(address, 8);
                }
            }
            SRC_IMM => {
                self.ctx.inst_ctx.b = instruction.b_offset_imm0 | (instruction.b_use_sp_imm1 << 32)
            }
            SRC_IND => {
                // Calculate memory address
                let mut address =
                    (self.ctx.inst_ctx.a as i64 + instruction.b_offset_imm0 as i64) as u64;
                if instruction.b_use_sp_imm1 != 0 {
                    address += self.ctx.inst_ctx.sp;
                }

                // If the operation is a register operation, get it from the context registers
                if Mem::is_full_aligned(address, instruction.ind_width) {
                    self.ctx.inst_ctx.b =
                        self.ctx.inst_ctx.mem.read(address, instruction.ind_width);
                    mem_reads.push(self.ctx.inst_ctx.b);
                } else {
                    let mut additional_data: Vec<u64>;
                    (self.ctx.inst_ctx.b, additional_data) =
                        self.ctx.inst_ctx.mem.read_required(address, instruction.ind_width);
                    debug_assert!(!additional_data.is_empty());
                    mem_reads.append(&mut additional_data);
                }
                /*println!(
                    "Emu::source_b_mem_reads_generate() mem_leads.len={} value={:x}",
                    mem_reads.len(),
                    self.ctx.inst_ctx.b
                );*/

                if self.ctx.do_stats {
                    self.ctx.stats.on_memory_read(address, instruction.ind_width);
                }
            }
            _ => panic!(
                "Emu::source_b_mem_reads_generate() Invalid b_src={} pc={}",
                instruction.b_src, self.ctx.inst_ctx.pc
            ),
        }
    }

    /// Calculate the 'b' register value based on the source specified by the current instruction,
    /// using formerly generated memory reads from a previous emulation
    #[inline(always)]
    pub fn source_b_mem_reads_consume(
        &mut self,
        instruction: &ZiskInst,
        mem_reads: &[u64],
        mem_reads_index: &mut usize,
        reg_trace: &mut EmuRegTrace,
    ) {
        match instruction.b_src {
            SRC_C => self.ctx.inst_ctx.b = self.ctx.inst_ctx.c,
            SRC_REG => {
                self.ctx.inst_ctx.b =
                    self.get_traced_reg(instruction.b_offset_imm0 as usize, 1, reg_trace);
            }
            SRC_MEM => {
                // Calculate memory address
                let mut address = instruction.b_offset_imm0;
                if instruction.b_use_sp_imm1 != 0 {
                    address += self.ctx.inst_ctx.sp;
                }

                // Get it from memory
                if Mem::is_full_aligned(address, 8) {
                    assert!(*mem_reads_index < mem_reads.len());
                    self.ctx.inst_ctx.b = mem_reads[*mem_reads_index];
                    *mem_reads_index += 1;
                } else {
                    let (required_address_1, required_address_2) =
                        Mem::required_addresses(address, 8);
                    if required_address_1 == required_address_2 {
                        assert!(*mem_reads_index < mem_reads.len());
                        let raw_data = mem_reads[*mem_reads_index];
                        *mem_reads_index += 1;
                        self.ctx.inst_ctx.b =
                            Mem::get_single_not_aligned_data(address, 8, raw_data);
                    } else {
                        assert!(*mem_reads_index < mem_reads.len());
                        let raw_data_1 = mem_reads[*mem_reads_index];
                        *mem_reads_index += 1;
                        assert!(*mem_reads_index < mem_reads.len());
                        let raw_data_2 = mem_reads[*mem_reads_index];
                        *mem_reads_index += 1;
                        self.ctx.inst_ctx.b =
                            Mem::get_double_not_aligned_data(address, 8, raw_data_1, raw_data_2);
                    }
                }
                /*println!(
                    "Emu::source_b_mem_reads_consume() mem_leads_index={} value={:x}",
                    *mem_reads_index, self.ctx.inst_ctx.b
                );*/

                if self.ctx.do_stats {
                    self.ctx.stats.on_memory_read(address, 8);
                }
            }
            SRC_IMM => {
                self.ctx.inst_ctx.b = instruction.b_offset_imm0 | (instruction.b_use_sp_imm1 << 32)
            }
            SRC_IND => {
                // Calculate memory address
                let mut address =
                    (self.ctx.inst_ctx.a as i64 + instruction.b_offset_imm0 as i64) as u64;
                if instruction.b_use_sp_imm1 != 0 {
                    address += self.ctx.inst_ctx.sp;
                }

                // Otherwise, get it from memory
                if Mem::is_full_aligned(address, instruction.ind_width) {
                    assert!(*mem_reads_index < mem_reads.len());
                    self.ctx.inst_ctx.b = mem_reads[*mem_reads_index];
                    *mem_reads_index += 1;
                } else {
                    let (required_address_1, required_address_2) =
                        Mem::required_addresses(address, instruction.ind_width);
                    if required_address_1 == required_address_2 {
                        assert!(*mem_reads_index < mem_reads.len());
                        let raw_data = mem_reads[*mem_reads_index];
                        *mem_reads_index += 1;
                        self.ctx.inst_ctx.b = Mem::get_single_not_aligned_data(
                            address,
                            instruction.ind_width,
                            raw_data,
                        );
                    } else {
                        assert!(*mem_reads_index < mem_reads.len());
                        let raw_data_1 = mem_reads[*mem_reads_index];
                        *mem_reads_index += 1;
                        assert!(*mem_reads_index < mem_reads.len());
                        let raw_data_2 = mem_reads[*mem_reads_index];
                        *mem_reads_index += 1;
                        self.ctx.inst_ctx.b = Mem::get_double_not_aligned_data(
                            address,
                            instruction.ind_width,
                            raw_data_1,
                            raw_data_2,
                        );
                    }
                }
                /*println!(
                    "Emu::source_b_mem_reads_consume() mem_leads_index={} value={:x}",
                    *mem_reads_index, self.ctx.inst_ctx.b
                );*/

                if self.ctx.do_stats {
                    self.ctx.stats.on_memory_read(address, instruction.ind_width);
                }
            }
            _ => panic!(
                "Emu::source_b_mem_reads_consume() Invalid b_src={} pc={}",
                instruction.b_src, self.ctx.inst_ctx.pc
            ),
        }
    }

    /// Calculate the 'b' register value based on the source specified by the current instruction,
    /// using formerly generated memory reads from a previous emulation
    #[inline(always)]
    pub fn source_b_mem_reads_consume_databus<BD: BusDevice<u64>>(
        &mut self,
        instruction: &ZiskInst,
        mem_reads: &[u64],
        mem_reads_index: &mut usize,
        data_bus: &mut DataBus<u64, BD>,
    ) {
        match instruction.b_src {
            SRC_C => self.ctx.inst_ctx.b = self.ctx.inst_ctx.c,
            SRC_REG => {
                self.ctx.inst_ctx.b = self.get_reg(instruction.b_offset_imm0 as usize);
            }
            SRC_MEM => {
                // Calculate memory address
                let mut address = instruction.b_offset_imm0;
                if instruction.b_use_sp_imm1 != 0 {
                    address += self.ctx.inst_ctx.sp;
                }

                // Otherwise, get it from memory
                if Mem::is_full_aligned(address, 8) {
                    assert!(*mem_reads_index < mem_reads.len());
                    self.ctx.inst_ctx.b = mem_reads[*mem_reads_index];
                    *mem_reads_index += 1;
                    let payload = MemBusHelpers::mem_load(
                        address as u32,
                        self.ctx.inst_ctx.step,
                        1,
                        8,
                        [self.ctx.inst_ctx.b, 0],
                    );
                    data_bus.write_to_bus(MEM_BUS_ID, payload.to_vec());
                } else {
                    let (required_address_1, required_address_2) =
                        Mem::required_addresses(address, 8);
                    if required_address_1 == required_address_2 {
                        assert!(*mem_reads_index < mem_reads.len());
                        let raw_data = mem_reads[*mem_reads_index];
                        *mem_reads_index += 1;
                        self.ctx.inst_ctx.b =
                            Mem::get_single_not_aligned_data(address, 8, raw_data);
                        let payload = MemBusHelpers::mem_load(
                            address as u32,
                            self.ctx.inst_ctx.step,
                            1,
                            8,
                            [raw_data, 0],
                        );
                        data_bus.write_to_bus(MEM_BUS_ID, payload.to_vec());
                    } else {
                        assert!(*mem_reads_index < mem_reads.len());
                        let raw_data_1 = mem_reads[*mem_reads_index];
                        *mem_reads_index += 1;
                        assert!(*mem_reads_index < mem_reads.len());
                        let raw_data_2 = mem_reads[*mem_reads_index];
                        *mem_reads_index += 1;
                        self.ctx.inst_ctx.b =
                            Mem::get_double_not_aligned_data(address, 8, raw_data_1, raw_data_2);
                        let payload = MemBusHelpers::mem_load(
                            address as u32,
                            self.ctx.inst_ctx.step,
                            1,
                            8,
                            [raw_data_1, raw_data_2],
                        );
                        data_bus.write_to_bus(MEM_BUS_ID, payload.to_vec());
                    }
                }
                /*println!(
                    "Emu::source_b_mem_reads_consume() mem_leads_index={} value={:x}",
                    *mem_reads_index, self.ctx.inst_ctx.b
                );*/

                if self.ctx.do_stats {
                    self.ctx.stats.on_memory_read(address, 8);
                }
            }
            SRC_IMM => {
                self.ctx.inst_ctx.b = instruction.b_offset_imm0 | (instruction.b_use_sp_imm1 << 32)
            }
            SRC_IND => {
                // Calculate memory address
                let mut address =
                    (self.ctx.inst_ctx.a as i64 + instruction.b_offset_imm0 as i64) as u64;
                if instruction.b_use_sp_imm1 != 0 {
                    address += self.ctx.inst_ctx.sp;
                }

                // Otherwise, get it from memory
                if Mem::is_full_aligned(address, instruction.ind_width) {
                    assert!(*mem_reads_index < mem_reads.len());
                    self.ctx.inst_ctx.b = mem_reads[*mem_reads_index];
                    *mem_reads_index += 1;
                    let payload = MemBusHelpers::mem_load(
                        address as u32,
                        self.ctx.inst_ctx.step,
                        1,
                        8,
                        [self.ctx.inst_ctx.b, 0],
                    );
                    data_bus.write_to_bus(MEM_BUS_ID, payload.to_vec());
                } else {
                    let (required_address_1, required_address_2) =
                        Mem::required_addresses(address, instruction.ind_width);
                    if required_address_1 == required_address_2 {
                        assert!(*mem_reads_index < mem_reads.len());
                        let raw_data = mem_reads[*mem_reads_index];
                        *mem_reads_index += 1;
                        self.ctx.inst_ctx.b = Mem::get_single_not_aligned_data(
                            address,
                            instruction.ind_width,
                            raw_data,
                        );
                        let payload = MemBusHelpers::mem_load(
                            address as u32,
                            self.ctx.inst_ctx.step,
                            1,
                            instruction.ind_width as u8,
                            [raw_data, 0],
                        );
                        data_bus.write_to_bus(MEM_BUS_ID, payload.to_vec());
                    } else {
                        assert!(*mem_reads_index < mem_reads.len());
                        let raw_data_1 = mem_reads[*mem_reads_index];
                        *mem_reads_index += 1;
                        assert!(*mem_reads_index < mem_reads.len());
                        let raw_data_2 = mem_reads[*mem_reads_index];
                        *mem_reads_index += 1;
                        self.ctx.inst_ctx.b = Mem::get_double_not_aligned_data(
                            address,
                            instruction.ind_width,
                            raw_data_1,
                            raw_data_2,
                        );
                        let payload = MemBusHelpers::mem_load(
                            address as u32,
                            self.ctx.inst_ctx.step,
                            1,
                            8,
                            [raw_data_1, raw_data_2],
                        );
                        data_bus.write_to_bus(MEM_BUS_ID, payload.to_vec());
                    }
                }
                /*println!(
                    "Emu::source_b_mem_reads_consume() mem_leads_index={} value={:x}",
                    *mem_reads_index, self.ctx.inst_ctx.b
                );*/

                if self.ctx.do_stats {
                    self.ctx.stats.on_memory_read(address, instruction.ind_width);
                }
            }
            _ => panic!(
                "Emu::source_b_mem_reads_consume_databus() Invalid b_src={} pc={}",
                instruction.b_src, self.ctx.inst_ctx.pc
            ),
        }
    }

    /// Store the 'c' register value based on the storage specified by the current instruction
    #[inline(always)]
    pub fn store_c(&mut self, instruction: &ZiskInst) {
        match instruction.store {
            STORE_NONE => {}
            STORE_REG => {
                self.set_reg(instruction.store_offset as usize, self.ctx.inst_ctx.c);
            }
            STORE_MEM => {
                // Calculate value
                let val: i64 = if instruction.store_ra {
                    self.ctx.inst_ctx.pc as i64 + instruction.jmp_offset2
                } else {
                    self.ctx.inst_ctx.c as i64
                };
                let val = val as u64;

                // Calculate memory address
                let mut addr: i64 = instruction.store_offset;
                if instruction.store_use_sp {
                    addr += self.ctx.inst_ctx.sp as i64;
                }
                debug_assert!(addr >= 0);
                let addr = addr as u64;

                // get it from memory
                self.ctx.inst_ctx.mem.write(addr, val, 8);
                if self.ctx.do_stats {
                    self.ctx.stats.on_memory_write(addr, 8);
                }
            }
            STORE_IND => {
                // Calculate value
                let val: i64 = if instruction.store_ra {
                    self.ctx.inst_ctx.pc as i64 + instruction.jmp_offset2
                } else {
                    self.ctx.inst_ctx.c as i64
                };
                let val = val as u64;

                // Calculate memory address
                let mut addr = instruction.store_offset;
                if instruction.store_use_sp {
                    addr += self.ctx.inst_ctx.sp as i64;
                }
                addr += self.ctx.inst_ctx.a as i64;
                debug_assert!(addr >= 0);
                let addr = addr as u64;

                // Get it from memory
                self.ctx.inst_ctx.mem.write(addr, val, instruction.ind_width);
                if self.ctx.do_stats {
                    self.ctx.stats.on_memory_write(addr, instruction.ind_width);
                }
            }
            _ => panic!(
                "Emu::store_c() Invalid store={} pc={}",
                instruction.store, self.ctx.inst_ctx.pc
            ),
        }
    }

    /// Store the 'c' register value based on the storage specified by the current instruction and
    /// log memory access if required
    #[inline(always)]
    pub fn store_c_mem_reads_generate(&mut self, instruction: &ZiskInst, mem_reads: &mut Vec<u64>) {
        match instruction.store {
            STORE_NONE => {}
            STORE_REG => {
                self.set_reg(instruction.store_offset as usize, self.ctx.inst_ctx.c);
            }
            STORE_MEM => {
                // Calculate the value
                let value: i64 = if instruction.store_ra {
                    self.ctx.inst_ctx.pc as i64 + instruction.jmp_offset2
                } else {
                    self.ctx.inst_ctx.c as i64
                };
                let value: u64 = value as u64;

                // Calculate the memory address
                let mut address: i64 = instruction.store_offset;
                if instruction.store_use_sp {
                    address += self.ctx.inst_ctx.sp as i64;
                }
                debug_assert!(address >= 0);
                let address = address as u64;

                // If not aligned, get old raw data from memory, then write it
                if Mem::is_full_aligned(address, 8) {
                    self.ctx.inst_ctx.mem.write(address, value, 8);
                } else {
                    let mut additional_data: Vec<u64>;
                    (self.ctx.inst_ctx.b, additional_data) =
                        self.ctx.inst_ctx.mem.read_required(address, 8);
                    debug_assert!(!additional_data.is_empty());
                    mem_reads.append(&mut additional_data);

                    self.ctx.inst_ctx.mem.write(address, value, 8);
                }
            }
            STORE_IND => {
                // Calculate the value
                let value: i64 = if instruction.store_ra {
                    self.ctx.inst_ctx.pc as i64 + instruction.jmp_offset2
                } else {
                    self.ctx.inst_ctx.c as i64
                };
                let value = value as u64;

                // Calculate the memory address
                let mut address = instruction.store_offset;
                if instruction.store_use_sp {
                    address += self.ctx.inst_ctx.sp as i64;
                }
                address += self.ctx.inst_ctx.a as i64;
                debug_assert!(address >= 0);
                let address = address as u64;

                // If the operation is a register operation, write it to the context registers
                // If not aligned, get old raw data from memory, then write it
                if Mem::is_full_aligned(address, instruction.ind_width) {
                    self.ctx.inst_ctx.mem.write(address, value, instruction.ind_width);
                } else {
                    let mut additional_data: Vec<u64>;
                    (self.ctx.inst_ctx.b, additional_data) =
                        self.ctx.inst_ctx.mem.read_required(address, instruction.ind_width);
                    debug_assert!(!additional_data.is_empty());
                    mem_reads.append(&mut additional_data);

                    self.ctx.inst_ctx.mem.write(address, value, instruction.ind_width);
                }
            }
            _ => panic!(
                "Emu::store_c_mem_reads_generate() Invalid store={} pc={}",
                instruction.store, self.ctx.inst_ctx.pc
            ),
        }
    }

    /// Store the 'c' register value based on the storage specified by the current instruction and
    /// log memory access if required
    #[inline(always)]
    pub fn store_c_mem_reads_consume(
        &mut self,
        instruction: &ZiskInst,
        mem_reads: &[u64],
        mem_reads_index: &mut usize,
        reg_trace: &mut EmuRegTrace,
    ) {
        match instruction.store {
            STORE_NONE => {}
            STORE_REG => {
                self.set_traced_reg(
                    instruction.store_offset as usize,
                    self.ctx.inst_ctx.c,
                    reg_trace,
                );
            }
            STORE_MEM => {
                // Calculate the memory address
                let mut address: i64 = instruction.store_offset;
                if instruction.store_use_sp {
                    address += self.ctx.inst_ctx.sp as i64;
                }
                debug_assert!(address >= 0);
                let address = address as u64;

                // If not aligned, get old raw data from memory, then write it
                if !Mem::is_full_aligned(address, 8) {
                    let (required_address_1, required_address_2) =
                        Mem::required_addresses(address, 8);
                    if required_address_1 == required_address_2 {
                        assert!(*mem_reads_index < mem_reads.len());
                        *mem_reads_index += 1;
                    } else {
                        assert!(*mem_reads_index < mem_reads.len());
                        *mem_reads_index += 1;
                        assert!(*mem_reads_index < mem_reads.len());
                        *mem_reads_index += 1;
                    }
                }
            }
            STORE_IND => {
                // Calculate the memory address
                let mut address = instruction.store_offset;
                if instruction.store_use_sp {
                    address += self.ctx.inst_ctx.sp as i64;
                }
                address += self.ctx.inst_ctx.a as i64;
                debug_assert!(address >= 0);
                let address = address as u64;

                // If not aligned, get old raw data from memory, then write it
                if !Mem::is_full_aligned(address, instruction.ind_width) {
                    let (required_address_1, required_address_2) =
                        Mem::required_addresses(address, instruction.ind_width);
                    if required_address_1 == required_address_2 {
                        assert!(*mem_reads_index < mem_reads.len());
                        *mem_reads_index += 1;
                    } else {
                        assert!(*mem_reads_index < mem_reads.len());
                        *mem_reads_index += 1;
                        assert!(*mem_reads_index < mem_reads.len());
                        *mem_reads_index += 1;
                    }
                }
            }
            _ => panic!(
                "Emu::store_c_mem_reads_consume() Invalid store={} pc={}",
                instruction.store, self.ctx.inst_ctx.pc
            ),
        }
    }

    /// Store the 'c' register value based on the storage specified by the current instruction and
    /// log memory access if required
    #[inline(always)]
    pub fn store_c_mem_reads_consume_databus<BD: BusDevice<u64>>(
        &mut self,
        instruction: &ZiskInst,
        mem_reads: &[u64],
        mem_reads_index: &mut usize,
        data_bus: &mut DataBus<u64, BD>,
    ) {
        match instruction.store {
            STORE_NONE => {}
            STORE_REG => {
                self.set_reg(instruction.store_offset as usize, self.ctx.inst_ctx.c);
            }
            STORE_MEM => {
                // Calculate the value
                let value: i64 = if instruction.store_ra {
                    self.ctx.inst_ctx.pc as i64 + instruction.jmp_offset2
                } else {
                    self.ctx.inst_ctx.c as i64
                };
                let value = value as u64;

                // Calculate the memory address
                let mut address: i64 = instruction.store_offset;
                if instruction.store_use_sp {
                    address += self.ctx.inst_ctx.sp as i64;
                }
                debug_assert!(address >= 0);
                let address = address as u64;

                if Mem::is_full_aligned(address, 8) {
                    let payload = MemBusHelpers::mem_write(
                        address as u32,
                        self.ctx.inst_ctx.step,
                        2,
                        8,
                        value,
                        [value, 0],
                    );
                    data_bus.write_to_bus(MEM_BUS_ID, payload.to_vec());
                }
                // Otherwise, if not aligned, get old raw data from memory, then write it
                else {
                    let (required_address_1, required_address_2) =
                        Mem::required_addresses(address, 8);
                    if required_address_1 == required_address_2 {
                        assert!(*mem_reads_index < mem_reads.len());
                        let raw_data = mem_reads[*mem_reads_index];
                        *mem_reads_index += 1;

                        let payload = MemBusHelpers::mem_write(
                            address as u32,
                            self.ctx.inst_ctx.step,
                            2,
                            8,
                            value,
                            [raw_data, 0],
                        );
                        data_bus.write_to_bus(MEM_BUS_ID, payload.to_vec());
                    } else {
                        assert!(*mem_reads_index < mem_reads.len());
                        let raw_data_1 = mem_reads[*mem_reads_index];
                        *mem_reads_index += 1;
                        assert!(*mem_reads_index < mem_reads.len());
                        let raw_data_2 = mem_reads[*mem_reads_index];
                        *mem_reads_index += 1;

                        let payload = MemBusHelpers::mem_write(
                            address as u32,
                            self.ctx.inst_ctx.step,
                            2,
                            8,
                            value,
                            [raw_data_1, raw_data_2],
                        );
                        data_bus.write_to_bus(MEM_BUS_ID, payload.to_vec());
                    }
                }
            }
            STORE_IND => {
                // Calculate the value
                let value: i64 = if instruction.store_ra {
                    self.ctx.inst_ctx.pc as i64 + instruction.jmp_offset2
                } else {
                    self.ctx.inst_ctx.c as i64
                };
                let value = value as u64;

                // Calculate the memory address
                let mut address = instruction.store_offset;
                if instruction.store_use_sp {
                    address += self.ctx.inst_ctx.sp as i64;
                }
                address += self.ctx.inst_ctx.a as i64;
                debug_assert!(address >= 0);
                let address = address as u64;

                // Otherwise, if aligned
                if Mem::is_full_aligned(address, instruction.ind_width) {
                    let payload = MemBusHelpers::mem_write(
                        address as u32,
                        self.ctx.inst_ctx.step,
                        2,
                        instruction.ind_width as u8,
                        value,
                        [value, 0],
                    );
                    data_bus.write_to_bus(MEM_BUS_ID, payload.to_vec());
                }
                // Otherwise, if not aligned, get old raw data from memory, then write it
                else {
                    let (required_address_1, required_address_2) =
                        Mem::required_addresses(address, instruction.ind_width);
                    if required_address_1 == required_address_2 {
                        assert!(*mem_reads_index < mem_reads.len());
                        let raw_data = mem_reads[*mem_reads_index];
                        *mem_reads_index += 1;

                        let payload = MemBusHelpers::mem_write(
                            address as u32,
                            self.ctx.inst_ctx.step,
                            2,
                            instruction.ind_width as u8,
                            value,
                            [raw_data, 0],
                        );
                        data_bus.write_to_bus(MEM_BUS_ID, payload.to_vec());
                    } else {
                        assert!(*mem_reads_index < mem_reads.len());
                        let raw_data_1 = mem_reads[*mem_reads_index];
                        *mem_reads_index += 1;
                        assert!(*mem_reads_index < mem_reads.len());
                        let raw_data_2 = mem_reads[*mem_reads_index];
                        *mem_reads_index += 1;

                        let payload = MemBusHelpers::mem_write(
                            address as u32,
                            self.ctx.inst_ctx.step,
                            2,
                            instruction.ind_width as u8,
                            value,
                            [raw_data_1, raw_data_2],
                        );
                        data_bus.write_to_bus(MEM_BUS_ID, payload.to_vec());
                    }
                }
            }
            _ => panic!(
                "Emu::store_c_mem_reads_consume_databus() Invalid store={} pc={}",
                instruction.store, self.ctx.inst_ctx.pc
            ),
        }
    }

    // Set SP, if specified by the current instruction
    // #[cfg(feature = "sp")]
    // #[inline(always)]
    // pub fn set_sp(&mut self, instruction: &ZiskInst) {
    //     if instruction.set_sp {
    //         self.ctx.inst_ctx.sp = self.ctx.inst_ctx.c;
    //     } else {
    //         self.ctx.inst_ctx.sp += instruction.inc_sp;
    //     }
    // }
    /// Set PC, based on current PC, current flag and current instruction
    #[inline(always)]
    pub fn set_pc(&mut self, instruction: &ZiskInst) {
        if instruction.set_pc {
            self.ctx.inst_ctx.pc = (self.ctx.inst_ctx.c as i64 + instruction.jmp_offset1) as u64;
        } else if self.ctx.inst_ctx.flag {
            self.ctx.inst_ctx.pc = (self.ctx.inst_ctx.pc as i64 + instruction.jmp_offset1) as u64;
        } else {
            self.ctx.inst_ctx.pc = (self.ctx.inst_ctx.pc as i64 + instruction.jmp_offset2) as u64;
        }
    }

    /// Run the whole program, fast
    #[inline(always)]
    pub fn run_fast(&mut self, options: &EmuOptions) {
        while !self.ctx.inst_ctx.end && (self.ctx.inst_ctx.step < options.max_steps) {
            self.step_fast();
        }
    }

    /// Performs one single step of the emulation
    #[inline(always)]
    pub fn step_fast(&mut self) {
        let instruction = self.rom.get_instruction(self.ctx.inst_ctx.pc);
        self.source_a(instruction);
        self.source_b(instruction);
        (instruction.func)(&mut self.ctx.inst_ctx);
        self.store_c(instruction);
        // #[cfg(feature = "sp")]
        // self.set_sp(instruction);
        self.set_pc(instruction);
        self.ctx.inst_ctx.end = instruction.end;
        self.ctx.inst_ctx.step += 1;
    }

    /// Run the whole program
    pub fn run(
        &mut self,
        inputs: Vec<u8>,
        options: &EmuOptions,
        callback: Option<impl Fn(EmuTrace)>,
    ) {
        // Context, where the state of the execution is stored and modified at every execution step
        self.ctx = self.create_emu_context(inputs);

        // Check that callback is provided if trace_steps is specified
        if options.trace_steps.is_some() {
            // Check callback consistency
            if callback.is_none() {
                panic!("Emu::run() called with trace_steps but no callback");
            }

            // Record callback into context
            self.ctx.do_callback = true;
            self.ctx.callback_steps = options.trace_steps.unwrap();

            // Check steps value
            if self.ctx.callback_steps == 0 {
                panic!("Emu::run() called with trace_steps=0");
            }

            // Reserve enough entries for all the requested steps between callbacks
            self.ctx.trace.steps.mem_reads.reserve(self.ctx.callback_steps as usize);

            // Init pc to the rom entry address
            self.ctx.trace.start_state.pc = ROM_ENTRY;
        }

        // Call run_fast if only essential work is needed
        if options.is_fast() {
            return self.run_fast(options);
        }
        //println!("Emu::run() full-equipe");

        // Store the stats option into the emulator context
        self.ctx.do_stats = options.stats;

        // While not done
        while !self.ctx.inst_ctx.end {
            if options.verbose {
                println!(
                    "Emu::run() step={} ctx.pc={}",
                    self.ctx.inst_ctx.step, self.ctx.inst_ctx.pc
                );
            }
            // Check trace PC
            if options.tracerv && (self.ctx.inst_ctx.pc & 0b11 == 0) {
                self.ctx.trace_pc = self.ctx.inst_ctx.pc;
            }

            // Log emulation step, if requested
            if options.print_step.is_some()
                && (options.print_step.unwrap() != 0)
                && ((self.ctx.inst_ctx.step % options.print_step.unwrap()) == 0)
            {
                println!("step={}", self.ctx.inst_ctx.step);
            }

            // Stop the execution if we exceeded the specified running conditions
            if self.ctx.inst_ctx.step >= options.max_steps {
                break;
            }

            // Execute the current step
            self.step(options, &callback);

            // Only trace after finishing a riscV instruction
            if options.tracerv && (self.ctx.inst_ctx.pc & 0b11) == 0 {
                // Store logs in a vector of strings
                let mut changes: Vec<String> = Vec::new();

                // Get the current state of the registers
                let new_regs_array = self.get_regs_array();

                // For all current registers
                for (i, register) in new_regs_array.iter().enumerate() {
                    // If they changed since previous stem, add them to the logs
                    if *register != self.ctx.tracerv_current_regs[i] {
                        changes.push(format!(
                            "{}={:x}",
                            RiscVRegisters::name_from_usize(i).unwrap(),
                            *register
                        ));
                        self.ctx.tracerv_current_regs[i] = *register;
                    }
                }

                // Add a log trace including all modified registers
                self.ctx.tracerv.push(format!(
                    "{}: {} -> {}",
                    self.ctx.tracerv_step,
                    self.ctx.trace_pc,
                    changes.join(", ")
                ));

                // Increase tracer step counter
                self.ctx.tracerv_step += 1;
            }

            // println!("Emu::run() done ctx.pc={}", self.ctx.pc); // 2147483828
        }

        // Print stats report
        if options.stats {
            let report = self.ctx.stats.report();
            println!("{}", report);
        }
    }

    /// Run the whole program
    pub fn par_run<F: PrimeField>(
        &mut self,
        inputs: Vec<u8>,
        options: &EmuOptions,
        par_options: &ParEmuOptions,
    ) -> Vec<EmuTrace> {
        // Context, where the state of the execution is stored and modified at every execution step
        self.ctx = self.create_emu_context(inputs);

        // Init pc to the rom entry address
        self.ctx.trace.start_state.pc = ROM_ENTRY;

        // Store the stats option into the emulator context
        self.ctx.do_stats = options.stats;

        let mut emu_traces = Vec::new();

        while !self.ctx.inst_ctx.end {
            let block_idx = self.ctx.inst_ctx.step / par_options.num_steps as u64;
            let is_my_block =
                block_idx % par_options.num_threads as u64 == par_options.thread_id as u64;

            if !is_my_block {
                self.par_step();
            } else {
                // Check if is the first step of a new block
                if self.ctx.inst_ctx.step % par_options.num_steps as u64 == 0 {
                    emu_traces.push(EmuTrace {
                        start_state: EmuTraceStart {
                            pc: self.ctx.inst_ctx.pc,
                            sp: self.ctx.inst_ctx.sp,
                            c: self.ctx.inst_ctx.c,
                            step: self.ctx.inst_ctx.step,
                            regs: self.ctx.inst_ctx.regs,
                            mem_reads_index: 0,
                        },
                        last_state: EmuTraceStart::default(),
                        steps: EmuTraceSteps {
                            mem_reads: Vec::with_capacity(par_options.num_steps),
                            steps: 0,
                        },
                        end: EmuTraceEnd { end: false },
                    });
                }
                self.par_step_my_block::<F>(emu_traces.last_mut().unwrap());
            }
        }

        emu_traces
    }

    /// Performs one single step of the emulation
    #[inline(always)]
    #[allow(unused_variables)]
    pub fn step(&mut self, options: &EmuOptions, callback: &Option<impl Fn(EmuTrace)>) {
        let pc = self.ctx.inst_ctx.pc;
        let instruction = self.rom.get_instruction(self.ctx.inst_ctx.pc);

        //println!("Emu::step() executing step={} pc={:x} inst={}", ctx.step, ctx.pc,
        // inst.i.to_string()); println!("Emu::step() step={} pc={}", ctx.step, ctx.pc);

        // Build the 'a' register value  based on the source specified by the current instruction
        self.source_a(instruction);

        // Build the 'b' register value  based on the source specified by the current instruction
        self.source_b(instruction);

        // Call the operation
        (instruction.func)(&mut self.ctx.inst_ctx);

        // Retrieve statistics data
        if self.ctx.do_stats {
            self.ctx.stats.on_op(instruction, self.ctx.inst_ctx.a, self.ctx.inst_ctx.b);
        }

        // Store the 'c' register value based on the storage specified by the current instruction
        self.store_c(instruction);

        // Set SP, if specified by the current instruction
        // #[cfg(feature = "sp")]
        // self.set_sp(instruction);

        // Set PC, based on current PC, current flag and current instruction
        self.set_pc(instruction);

        // If this is the last instruction, stop executing
        if instruction.end {
            self.ctx.inst_ctx.end = true;
            if options.stats {
                self.ctx.stats.on_steps(self.ctx.inst_ctx.step);
            }
        }

        // Log the step, if requested
        #[cfg(debug_assertions)]
        if options.log_step {
            println!(
                "step={} pc={:x} next={:x} op={}={} a={:x} b={:x} c={:x} flag={} inst={}",
                self.ctx.inst_ctx.step,
                pc,
                self.ctx.inst_ctx.pc,
                instruction.op,
                instruction.op_str,
                self.ctx.inst_ctx.a,
                self.ctx.inst_ctx.b,
                self.ctx.inst_ctx.c,
                self.ctx.inst_ctx.flag,
                instruction.to_text()
            );
            self.print_regs();
            println!();
        }

        // Store an emulator trace, if requested
        if self.ctx.do_callback {
            // Increment step counter
            self.ctx.inst_ctx.step += 1;

            if self.ctx.inst_ctx.end
                || ((self.ctx.inst_ctx.step - self.ctx.last_callback_step)
                    == self.ctx.callback_steps)
            {
                // In run() we have checked the callback consistency with ctx.do_callback
                let callback = callback.as_ref().unwrap();

                // Set the end-of-trace data
                self.ctx.trace.end.end = self.ctx.inst_ctx.end;

                // Swap the emulator trace to avoid memory copies
                let mut trace = EmuTrace::default();
                trace.steps.mem_reads.reserve(self.ctx.callback_steps as usize);
                mem::swap(&mut self.ctx.trace, &mut trace);
                (callback)(trace);

                // Set the start-of-trace data
                self.ctx.trace.start_state.pc = self.ctx.inst_ctx.pc;
                self.ctx.trace.start_state.sp = self.ctx.inst_ctx.sp;
                self.ctx.trace.start_state.c = self.ctx.inst_ctx.c;
                self.ctx.trace.start_state.step = self.ctx.inst_ctx.step;
                self.ctx.trace.start_state.regs = self.ctx.inst_ctx.regs;

                // Increment the last callback step counter
                self.ctx.last_callback_step += self.ctx.callback_steps;
            }
        } else {
            // Increment step counter
            self.ctx.inst_ctx.step += 1;
        }
    }

    /// Performs one single step of the emulation
    #[inline(always)]
    pub fn par_step_my_block<F: PrimeField>(&mut self, emu_full_trace_vec: &mut EmuTrace) {
        emu_full_trace_vec.last_state = EmuTraceStart {
            pc: self.ctx.inst_ctx.pc,
            sp: self.ctx.inst_ctx.sp,
            c: self.ctx.inst_ctx.c,
            step: self.ctx.inst_ctx.step,
            regs: self.ctx.inst_ctx.regs,
            mem_reads_index: emu_full_trace_vec.steps.mem_reads.len(),
        };

        let instruction = self.rom.get_instruction(self.ctx.inst_ctx.pc);

        // Build the 'a' register value  based on the source specified by the current instruction
        self.source_a_mem_reads_generate(instruction, &mut emu_full_trace_vec.steps.mem_reads);

        // Build the 'b' register value  based on the source specified by the current instruction
        self.source_b_mem_reads_generate(instruction, &mut emu_full_trace_vec.steps.mem_reads);

        // Call the operation
        (instruction.func)(&mut self.ctx.inst_ctx);

        // Store the 'c' register value based on the storage specified by the current instruction
        self.store_c_mem_reads_generate(instruction, &mut emu_full_trace_vec.steps.mem_reads);

        // Set SP, if specified by the current instruction
        // #[cfg(feature = "sp")]
        // self.set_sp(instruction);

        // Set PC, based on current PC, current flag and current instruction
        self.set_pc(instruction);

        // If this is the last instruction, stop executing
        self.ctx.inst_ctx.end = instruction.end;

        // Increment step counter
        self.ctx.inst_ctx.step += 1;
        emu_full_trace_vec.steps.steps += 1;
    }

    /// Performs one single step of the emulation
    #[inline(always)]
    pub fn par_step(&mut self) {
        let instruction = self.rom.get_instruction(self.ctx.inst_ctx.pc);

        // Build the 'a' register value  based on the source specified by the current instruction
        self.source_a(instruction);

        // Build the 'b' register value  based on the source specified by the current instruction
        self.source_b(instruction);

        // Call the operation
        (instruction.func)(&mut self.ctx.inst_ctx);

        // Store the 'c' register value based on the storage specified by the current instruction
        self.store_c(instruction);

        // Set SP, if specified by the current instruction
        // #[cfg(feature = "sp")]
        // self.set_sp(instruction);

        // Set PC, based on current PC, current flag and current instruction
        self.set_pc(instruction);

        // If this is the last instruction, stop executing
        self.ctx.inst_ctx.end = instruction.end;

        // Increment step counter
        self.ctx.inst_ctx.step += 1;
    }

    /// Performs one single step of the emulation
    #[inline(always)]
    pub fn step_emu_trace<F: PrimeField, BD: BusDevice<u64>>(
        &mut self,
        trace_step: &EmuTraceSteps,
        mem_reads_index: &mut usize,
        data_bus: &mut DataBus<u64, BD>,
    ) -> bool {
        let instruction = self.rom.get_instruction(self.ctx.inst_ctx.pc);
        self.source_a_mem_reads_consume_databus(
            instruction,
            &trace_step.mem_reads,
            mem_reads_index,
            data_bus,
        );
        self.source_b_mem_reads_consume_databus(
            instruction,
            &trace_step.mem_reads,
            mem_reads_index,
            data_bus,
        );
        (instruction.func)(&mut self.ctx.inst_ctx);
        self.store_c_mem_reads_consume_databus(
            instruction,
            &trace_step.mem_reads,
            mem_reads_index,
            data_bus,
        );

        let operation_payload = OperationBusData::from_instruction(instruction, &self.ctx.inst_ctx);
        data_bus.write_to_bus(OPERATION_BUS_ID, operation_payload.to_vec());

        let rom_payload = RomBusData::from_instruction(instruction, &self.ctx.inst_ctx);
        data_bus.write_to_bus(ROM_BUS_ID, rom_payload.to_vec());

        // let finished = inst_observer.on_instruction(instruction, &self.ctx.inst_ctx);

        // #[cfg(feature = "sp")]
        // self.set_sp(instruction);
        self.set_pc(instruction);
        self.ctx.inst_ctx.end = instruction.end;

        self.ctx.inst_ctx.step += 1;
        //trace_step.steps += 1;

        false
    }

    /// Run a slice of the program to generate full traces
    #[inline(always)]
    pub fn process_emu_trace<F: PrimeField, BD: BusDevice<u64>>(
        &mut self,
        emu_trace: &EmuTrace,
        data_bus: &mut DataBus<u64, BD>,
    ) {
        // Set initial state
        self.ctx.inst_ctx.pc = emu_trace.start_state.pc;
        self.ctx.inst_ctx.sp = emu_trace.start_state.sp;
        self.ctx.inst_ctx.step = emu_trace.start_state.step;
        self.ctx.inst_ctx.c = emu_trace.start_state.c;
        self.ctx.inst_ctx.regs = emu_trace.start_state.regs;

        let mut mem_reads_index: usize = 0;
        let emu_trace_steps = &emu_trace.steps;
        for _ in 0..emu_trace.steps.steps {
            self.step_emu_trace::<F, BD>(emu_trace_steps, &mut mem_reads_index, data_bus);
        }
    }

    /// Run a slice of the program to generate full traces
    #[inline(always)]
    pub fn process_emu_traces<BD: BusDevice<u64>>(
        &mut self,
        vec_traces: &[EmuTrace],
        chunk_id: usize,
        data_bus: &mut DataBus<u64, BD>,
    ) {
        // Set initial state
        let emu_trace_start = &vec_traces[chunk_id].start_state;
        self.ctx.inst_ctx.pc = emu_trace_start.pc;
        self.ctx.inst_ctx.sp = emu_trace_start.sp;
        self.ctx.inst_ctx.step = emu_trace_start.step;
        self.ctx.inst_ctx.c = emu_trace_start.c;
        self.ctx.inst_ctx.regs = emu_trace_start.regs;

        let mut current_step_idx = 0;
        let mut mem_reads_index: usize = 0;
        loop {
            self.step_emu_traces(&vec_traces[chunk_id].steps, &mut mem_reads_index, data_bus);

            if self.ctx.inst_ctx.end {
                break;
            }

            current_step_idx += 1;
            if current_step_idx == vec_traces[chunk_id].steps.steps {
                break;
            }
        }
    }

    /// Performs one single step of the emulation
    #[inline(always)]
    pub fn step_emu_traces<BD: BusDevice<u64>>(
        &mut self,
        trace_step: &EmuTraceSteps,
        mem_reads_index: &mut usize,
        data_bus: &mut DataBus<u64, BD>,
    ) {
        let instruction = self.rom.get_instruction(self.ctx.inst_ctx.pc);
        self.source_a_mem_reads_consume_databus(
            instruction,
            &trace_step.mem_reads,
            mem_reads_index,
            data_bus,
        );
        self.source_b_mem_reads_consume_databus(
            instruction,
            &trace_step.mem_reads,
            mem_reads_index,
            data_bus,
        );
        (instruction.func)(&mut self.ctx.inst_ctx);
        self.store_c_mem_reads_consume_databus(
            instruction,
            &trace_step.mem_reads,
            mem_reads_index,
            data_bus,
        );
        let operation_payload = OperationBusData::from_instruction(instruction, &self.ctx.inst_ctx);
        data_bus.write_to_bus(OPERATION_BUS_ID, operation_payload.to_vec());

        // #[cfg(feature = "sp")]
        // self.set_sp(instruction);
        self.set_pc(instruction);
        self.ctx.inst_ctx.end = instruction.end;

        self.ctx.inst_ctx.step += 1;
    }

    /// Performs one single step of the emulation
    #[inline(always)]
    pub fn step_slice_full_trace<F: PrimeField>(
        &mut self,
        trace_step: &EmuTraceSteps,
        trace_step_index: &mut usize,
        reg_trace: &mut EmuRegTrace,
    ) -> EmuFullTraceStep<F> {
        let last_pc = self.ctx.inst_ctx.pc;
        let last_c = self.ctx.inst_ctx.c;
        let instruction = self.rom.get_instruction(self.ctx.inst_ctx.pc);

        // let a_reg_prev_mem_step: todo!(),
        // let b_reg_prev_mem_step: todo!(),
        // let store_reg_prev_mem_step: todo!(),
        // let store_reg_prev_value: todo!(),

        self.source_a_mem_reads_consume(
            instruction,
            &trace_step.mem_reads,
            trace_step_index,
            reg_trace,
        );
        self.source_b_mem_reads_consume(
            instruction,
            &trace_step.mem_reads,
            trace_step_index,
            reg_trace,
        );
        (instruction.func)(&mut self.ctx.inst_ctx);
        self.store_c_mem_reads_consume(
            instruction,
            &trace_step.mem_reads,
            trace_step_index,
            reg_trace,
        );
        // #[cfg(feature = "sp")]
        // self.set_sp(instruction);
        self.set_pc(instruction);
        self.ctx.inst_ctx.end = instruction.end;

        // Build and store the full trace
        let full_trace_step = Self::build_full_trace_step(
            instruction,
            &self.ctx.inst_ctx,
            last_c,
            last_pc,
            &reg_trace,
        );

        self.ctx.inst_ctx.step += 1;

        full_trace_step
    }

    #[inline(always)]
    pub fn build_full_trace_step<F: AbstractField>(
        inst: &ZiskInst,
        inst_ctx: &InstContext,
        _last_c: u64, // TODO! Check if it's necessay
        _last_pc: u64,
        reg_trace: &EmuRegTrace,
    ) -> EmuFullTraceStep<F> {
        // Calculate intermediate values
        let a = [inst_ctx.a & 0xFFFFFFFF, (inst_ctx.a >> 32) & 0xFFFFFFFF];
        let b = [inst_ctx.b & 0xFFFFFFFF, (inst_ctx.b >> 32) & 0xFFFFFFFF];
        let c = [inst_ctx.c & 0xFFFFFFFF, (inst_ctx.c >> 32) & 0xFFFFFFFF];
        let store_prev_value = [
            reg_trace.store_reg_prev_value & 0xFFFFFFFF,
            (reg_trace.store_reg_prev_value >> 32) & 0xFFFFFFFF,
        ];

        let addr1 = (inst.b_offset_imm0 as i64
            + if inst.b_src == SRC_IND { inst_ctx.a as i64 } else { 0 }) as u64;

        let jmp_offset1 = if inst.jmp_offset1 >= 0 {
            F::from_canonical_u64(inst.jmp_offset1 as u64)
        } else {
            F::neg(F::from_canonical_u64((-inst.jmp_offset1) as u64))
        };

        let jmp_offset2 = if inst.jmp_offset2 >= 0 {
            F::from_canonical_u64(inst.jmp_offset2 as u64)
        } else {
            F::neg(F::from_canonical_u64((-inst.jmp_offset2) as u64))
        };

        let store_offset = if inst.store_offset >= 0 {
            F::from_canonical_u64(inst.store_offset as u64)
        } else {
            F::neg(F::from_canonical_u64((-inst.store_offset) as u64))
        };

        let a_offset_imm0 = if inst.a_offset_imm0 as i64 >= 0 {
            F::from_canonical_u64(inst.a_offset_imm0)
        } else {
            F::neg(F::from_canonical_u64((-(inst.a_offset_imm0 as i64)) as u64))
        };

        let b_offset_imm0 = if inst.b_offset_imm0 as i64 >= 0 {
            F::from_canonical_u64(inst.b_offset_imm0)
        } else {
            F::neg(F::from_canonical_u64((-(inst.b_offset_imm0 as i64)) as u64))
        };

        EmuFullTraceStep {
            a: [F::from_canonical_u64(a[0]), F::from_canonical_u64(a[1])],
            b: [F::from_canonical_u64(b[0]), F::from_canonical_u64(b[1])],
            c: [F::from_canonical_u64(c[0]), F::from_canonical_u64(c[1])],

            flag: F::from_bool(inst_ctx.flag),
            pc: F::from_canonical_u64(inst.paddr),
            a_src_imm: F::from_bool(inst.a_src == SRC_IMM),
            a_src_mem: F::from_bool(inst.a_src == SRC_MEM),
            a_src_reg: F::from_bool(inst.a_src == SRC_REG),
            a_offset_imm0,
            // #[cfg(not(feature = "sp"))]
            a_imm1: F::from_canonical_u64(inst.a_use_sp_imm1),
            // #[cfg(feature = "sp")]
            // sp: F::from_canonical_u64(inst_ctx.sp),
            // #[cfg(feature = "sp")]
            // a_src_sp: F::from_bool(inst.a_src == SRC_SP),
            // #[cfg(feature = "sp")]
            // a_use_sp_imm1: F::from_canonical_u64(inst.a_use_sp_imm1),
            a_src_step: F::from_bool(inst.a_src == SRC_STEP),
            b_src_imm: F::from_bool(inst.b_src == SRC_IMM),
            b_src_mem: F::from_bool(inst.b_src == SRC_MEM),
            b_src_reg: F::from_bool(inst.b_src == SRC_REG),
            b_offset_imm0,
            // #[cfg(not(feature = "sp"))]
            b_imm1: F::from_canonical_u64(inst.b_use_sp_imm1),
            // #[cfg(feature = "sp")]
            // b_use_sp_imm1: F::from_canonical_u64(inst.b_use_sp_imm1),
            b_src_ind: F::from_bool(inst.b_src == SRC_IND),
            ind_width: F::from_canonical_u64(inst.ind_width),
            is_external_op: F::from_bool(inst.is_external_op),
            op: F::from_canonical_u8(inst.op),
            store_ra: F::from_bool(inst.store_ra),
            store_mem: F::from_bool(inst.store == STORE_MEM),
            store_reg: F::from_bool(inst.store == STORE_REG),
            store_ind: F::from_bool(inst.store == STORE_IND),
            store_offset,
            set_pc: F::from_bool(inst.set_pc),
            // #[cfg(feature = "sp")]
            // store_use_sp: F::from_bool(inst.store_use_sp),
            // #[cfg(feature = "sp")]
            // set_sp: F::from_bool(inst.set_sp),
            // #[cfg(feature = "sp")]
            // inc_sp: F::from_canonical_u64(inst.inc_sp),
            jmp_offset1,
            jmp_offset2,
            m32: F::from_bool(inst.m32),
            addr1: F::from_canonical_u64(addr1),
<<<<<<< HEAD
            a_reg_prev_mem_step: F::from_canonical_u64(reg_trace.reg_prev_steps[0]),
            b_reg_prev_mem_step: F::from_canonical_u64(reg_trace.reg_prev_steps[1]),
            store_reg_prev_mem_step: F::from_canonical_u64(reg_trace.reg_prev_steps[2]),
            store_reg_prev_value: [
                F::from_canonical_u64(store_prev_value[0]),
                F::from_canonical_u64(store_prev_value[1]),
            ],
=======
>>>>>>> 5da6b9b2
        }
    }

    /// Returns if the emulation ended
    pub fn terminated(&self) -> bool {
        self.ctx.inst_ctx.end
    }

    /// Returns the number of executed steps
    pub fn number_of_steps(&self) -> u64 {
        self.ctx.inst_ctx.step
    }

    /// Get the output as a vector of u64
    pub fn get_output(&self) -> Vec<u64> {
        let n = self.ctx.inst_ctx.mem.read(OUTPUT_ADDR, 8);
        let mut addr = OUTPUT_ADDR + 8;

        let mut output: Vec<u64> = Vec::with_capacity(n as usize);
        for _i in 0..n {
            output.push(self.ctx.inst_ctx.mem.read(addr, 8));
            addr += 8;
        }
        output
    }

    /// Get the output as a vector of u32
    pub fn get_output_32(&self) -> Vec<u32> {
        let n = self.ctx.inst_ctx.mem.read(OUTPUT_ADDR, 4);
        let mut addr = OUTPUT_ADDR + 4;
        let mut output: Vec<u32> = Vec::with_capacity(n as usize);
        for _i in 0..n {
            output.push(self.ctx.inst_ctx.mem.read(addr, 4) as u32);
            addr += 4;
        }

        // let mut addr = OUTPUT_ADDR;
        // let mut output: Vec<u32> = Vec::with_capacity(32);
        // for _i in 0..32 {
        //     output.push(self.ctx.inst_ctx.mem.read(addr, 4) as u32);
        //     addr += 4;
        // }

        output
    }

    /// Get the output as a vector of u8
    pub fn get_output_8(&self) -> Vec<u8> {
        let n = self.ctx.inst_ctx.mem.read(OUTPUT_ADDR, 4);
        let mut addr = OUTPUT_ADDR + 4;

        let mut output: Vec<u8> = Vec::with_capacity(n as usize);
        for _i in 0..n {
            output.push(self.ctx.inst_ctx.mem.read(addr, 1) as u8);
            output.push(self.ctx.inst_ctx.mem.read(addr + 1, 1) as u8);
            output.push(self.ctx.inst_ctx.mem.read(addr + 2, 1) as u8);
            output.push(self.ctx.inst_ctx.mem.read(addr + 3, 1) as u8);
            addr += 4;
        }
        output
    }

    /// Gets the log traces
    pub fn get_tracerv(&self) -> Vec<String> {
        self.ctx.tracerv.clone()
    }

    /// Gets the current values of the 32 registers
    pub fn get_regs_array(&self) -> [u64; 32] {
        let mut regs_array: [u64; 32] = [0; 32];
        for (i, reg) in regs_array.iter_mut().enumerate() {
            *reg = self.ctx.inst_ctx.regs[i];
        }
        regs_array
    }

    #[inline(always)]
    pub fn get_traced_reg(&mut self, index: usize, slot: u8, reg_trace: &mut EmuRegTrace) -> u64 {
        debug_assert!(index < 32 && slot < 3);

        // registry information about use to update later
        if reg_trace.first_step_uses[index] == None {
            reg_trace.first_step_uses[index] =
                Some(MemBusHelpers::main_step_to_mem_step(self.ctx.inst_ctx.step, slot));
        }
        reg_trace.reg_prev_steps[slot as usize] = reg_trace.reg_steps[index];
        reg_trace.reg_steps[index] =
            MemBusHelpers::main_step_to_mem_step(self.ctx.inst_ctx.step, slot);
        self.ctx.inst_ctx.regs[index]

        //println!("Emu::get_reg() index={} value={:x}", index, value);
    }

    #[inline(always)]
    pub fn set_traced_reg(&mut self, index: usize, value: u64, reg_trace: &mut EmuRegTrace) {
        debug_assert!(index < 32);

        // registry information about use to update later
        if reg_trace.first_step_uses[index] == None {
            reg_trace.first_step_uses[index] =
                Some(MemBusHelpers::main_step_to_mem_step(self.ctx.inst_ctx.step, 2));
        }
        if reg_trace.first_value_uses[index] == None {
            reg_trace.first_value_uses[index] =
                Some(MemBusHelpers::main_step_to_mem_step(self.ctx.inst_ctx.step, 2));
        }

        reg_trace.reg_prev_steps[2] = reg_trace.reg_steps[index];
        reg_trace.store_reg_prev_value = self.ctx.inst_ctx.regs[index];
        reg_trace.reg_steps[index] =
            MemBusHelpers::main_step_to_mem_step(self.ctx.inst_ctx.step, 2);
        self.ctx.inst_ctx.regs[index] = value;
        //println!("Emu::set_reg() index={} value={:x}", index, value);
    }

    #[inline(always)]
    pub fn get_reg(&self, index: usize) -> u64 {
        debug_assert!(index < 32);
        self.ctx.inst_ctx.regs[index]

        //println!("Emu::get_reg() index={} value={:x}", index, value);
    }

    #[inline(always)]
    pub fn set_reg(&mut self, index: usize, value: u64) {
        debug_assert!(index < 32);
        self.ctx.inst_ctx.regs[index] = value;
        //println!("Emu::set_reg() index={} value={:x}", index, value);
    }

    // #[inline(always)]
    // pub fn memory_read(&mut self, address: u64, width: u64) -> u64 {
    //     let value: u64;

    //     // If the operation is a register operation, get it from the context registers
    //     if (width == 8) && Mem::address_is_register(address) {
    //         value = self.get_reg(Mem::address_to_register_index(address));
    //     }
    //     // Otherwise, get it from memory
    //     else {
    //         assert!(*mem_reads_index < mem_reads.len());
    //         value = mem_reads[*mem_reads_index];
    //         *mem_reads_index += 1;
    //     }
    //     // Update stats
    //     if self.ctx.do_stats {
    //         self.ctx.stats.on_memory_read(address, width);
    //     }

    //     value
    // }

    // #[inline(always)]
    // pub fn memory_read_mem_reads(
    //     &mut self,
    //     address: u64,
    //     width: u64,
    //     mem_reads: &Vec<u64>,
    //     mem_reads_index: &mut usize,
    // ) -> u64 {
    //     let value: u64;

    //     // If the operation is a register operation, get it from the context registers
    //     if (width == 8) && Mem::address_is_register(address) {
    //         value = self.get_reg(Mem::address_to_register_index(address));
    //     }
    //     // Otherwise, get it from memory
    //     else {
    //         assert!(*mem_reads_index < mem_reads.len());
    //         value = mem_reads[*mem_reads_index];
    //         *mem_reads_index += 1;
    //     }
    //     // Update stats
    //     if self.ctx.do_stats {
    //         self.ctx.stats.on_memory_read(address, width);
    //     }

    //     value
    // }

    pub fn print_regs(&self) {
        let regs_array: [u64; 32] = self.get_regs_array();
        print!("Emu::print_regs(): ");
        for (i, r) in regs_array.iter().enumerate() {
            print!("x{}={}={:x} ", i, r, r);
        }
        println!();
    }
}<|MERGE_RESOLUTION|>--- conflicted
+++ resolved
@@ -11,13 +11,8 @@
 // use zisk_core::SRC_SP;
 use data_bus::DataBus;
 use zisk_core::{
-<<<<<<< HEAD
     InstContext, Mem, ZiskInst, ZiskOperationType, ZiskRom, OUTPUT_ADDR, ROM_ENTRY, SRC_C, SRC_IMM,
     SRC_IND, SRC_MEM, SRC_REG, SRC_STEP, STORE_IND, STORE_MEM, STORE_NONE, STORE_REG,
-=======
-    InstContext, Mem, ZiskInst, ZiskRom, OUTPUT_ADDR, ROM_ENTRY, SRC_C, SRC_IMM, SRC_IND, SRC_MEM,
-    SRC_STEP, STORE_IND, STORE_MEM, STORE_NONE,
->>>>>>> 5da6b9b2
 };
 
 struct MemBusHelpers {}
@@ -1827,7 +1822,6 @@
             jmp_offset2,
             m32: F::from_bool(inst.m32),
             addr1: F::from_canonical_u64(addr1),
-<<<<<<< HEAD
             a_reg_prev_mem_step: F::from_canonical_u64(reg_trace.reg_prev_steps[0]),
             b_reg_prev_mem_step: F::from_canonical_u64(reg_trace.reg_prev_steps[1]),
             store_reg_prev_mem_step: F::from_canonical_u64(reg_trace.reg_prev_steps[2]),
@@ -1835,8 +1829,6 @@
                 F::from_canonical_u64(store_prev_value[0]),
                 F::from_canonical_u64(store_prev_value[1]),
             ],
-=======
->>>>>>> 5da6b9b2
         }
     }
 
