--- conflicted
+++ resolved
@@ -245,11 +245,7 @@
         let mut emu = Emu::new(rom);
 
         // Run the emulation
-<<<<<<< HEAD
-        emu.run_slice_plan(min_traces, chunk_id, data_bus, is_multiple);
-=======
-        emu.process_emu_traces(min_traces, chunk_id, data_bus);
->>>>>>> 15fd170e
+        emu.process_emu_traces(min_traces, chunk_id, data_bus, is_multiple);
     }
 
     /// Finds all files in a directory and returns a vector with their full paths
