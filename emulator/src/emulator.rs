--- conflicted
+++ resolved
@@ -261,7 +261,6 @@
         Ok((vec_traces, emu_slices))
     }
 
-<<<<<<< HEAD
     pub fn par_process_rom_memory<F: PrimeField>(
         rom: &ZiskRom,
         inputs: &[u8],
@@ -278,10 +277,8 @@
         Ok(result)
     }
 
-=======
     /// Process a Zisk rom with the provided input data, according to the configured options, in
     /// order to generate a set of required operation data.
->>>>>>> 492330b7
     #[inline]
     pub fn process_slice_required<F: PrimeField>(
         rom: &ZiskRom,
