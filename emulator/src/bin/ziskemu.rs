--- conflicted
+++ resolved
@@ -17,21 +17,12 @@
 
     match result {
         Ok(result) => {
-<<<<<<< HEAD
-            println!("Emulation completed successfully");
-            let hex_string: String = result.iter().fold(String::new(), |mut acc, byte| {
-                write!(&mut acc, "{:02x}", byte).unwrap();
-                acc
-            });
-            print!("Result: 0x{}", hex_string);
-=======
             // println!("Emulation completed successfully");
             result.iter().fold(String::new(), |mut acc, byte| {
                 write!(&mut acc, "{:02x}", byte).unwrap();
                 acc
             });
             // print!("Result: 0x{}", hex_string);
->>>>>>> 109f4ecc
         }
         Err(e) => {
             eprintln!("Error during emulation: {:?}", e);
