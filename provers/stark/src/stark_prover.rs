--- conflicted
+++ resolved
@@ -174,34 +174,6 @@
     fn calculate_stage(&mut self, stage_id: u32, proof_ctx: &mut ProofCtx<F>) {
         let p_steps = self.p_steps;
 
-<<<<<<< HEAD
-        // THIS IS AN EXAMPLE OF HOW TO USE HINT FUNCTIONS
-        // if stage_id == 2 {
-        //     let stark_info: &StarkInfo = &self.stark_info;
-        //     let n = 1 << stark_info.stark_struct.n_bits;
-
-        //     let hints = get_hint_ids_by_name(p_steps, "gprod_col");
-
-        //     for hint_id in hints.iter() {
-        //         println!("HINT INDEX IS {}", *hint_id as usize);
-        //         let num = get_hint_field::<F>(p_steps, *hint_id as usize, "numerator", false);
-        //         let den = get_hint_field::<F>(p_steps, *hint_id as usize, "denominator", false);
-
-        //         let mut reference = get_hint_field::<F>(p_steps, *hint_id as usize, "reference", true);
-
-        //         reference.set(0, num.get(0) / den.get(0));
-        //         for i in 1..n {
-        //             reference.set(i, reference.get(i - 1) * (num.get(i) / den.get(i)));
-        //         }
-
-        //         set_hint_field_val(p_steps, 0, "result", reference.get(n -1));
-
-        //         set_hint_field(p_steps, 0, "reference", &reference);
-        //     }
-        // }
-
-=======
->>>>>>> 81d80c56
         if stage_id <= proof_ctx.pilout.num_stages() {
             can_impols_be_calculated_c(p_steps, stage_id as u64);
             calculate_impols_expressions_c(p_steps, stage_id as u64);
