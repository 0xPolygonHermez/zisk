--- conflicted
+++ resolved
@@ -22,16 +22,10 @@
       shell: bash
       run: sudo apt-get install -y protobuf-compiler
 
-<<<<<<< HEAD
-    - name: Install mpi
-      shell: bash
-      run: sudo apt-get install -y clang openmpi-bin openmpi-common libopenmpi-dev
-=======
     - name: Install libraries
       shell: bash
       run: sudo apt-get install -y clang openmpi-bin openmpi-common libopenmpi-dev  nlohmann-json3-dev build-essential libbenchmark-dev libomp-dev libgmp-dev  nasm libsodium-dev cmake
       
->>>>>>> 75fe4300
 
     - name: Print go version
       shell: bash
