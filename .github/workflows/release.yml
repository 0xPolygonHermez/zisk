name: Release

on:
  push:
    tags:
      - "v*.*.*"
  workflow_dispatch:

permissions:
  contents: write
  pull-requests: read

jobs:
  prepare:
    name: Prepare release
    runs-on: ubuntu-22.04
    timeout-minutes: 30
    outputs:
      tag_name: ${{ steps.release_info.outputs.tag_name }}
      release_name: ${{ steps.release_info.outputs.release_name }}
    steps:
      - uses: actions/checkout@v4

      - name: Set test flag
        run: |
          if [[ "${{ github.event_name }}" == "workflow_dispatch" ]]; then
            echo "IS_TEST=true" >> $GITHUB_ENV
          else
            echo "IS_TEST=false" >> $GITHUB_ENV
          fi

      # If it's a test release, tag with the release date. Else, use the tag name as is.
      - name: Compute release name and tag
        id: release_info
        run: |
          echo "IS_TEST=$IS_TEST"
          echo "GITHUB_REF_NAME=$GITHUB_REF_NAME"

          if [[ $IS_TEST == "true" ]]; then
            echo "IS_TEST"
            echo "tag_name=test-${GITHUB_SHA}"
            echo "release_name=Test ($(date '+%Y-%m-%d'))"
            echo "tag_name=test-${GITHUB_SHA}" >> $GITHUB_OUTPUT
            echo "release_name=Test ($(date '+%Y-%m-%d'))" >> $GITHUB_OUTPUT
          else
            echo "tag_name=${GITHUB_REF_NAME}"
            echo "release_name=${GITHUB_REF_NAME}"
            echo "tag_name=${GITHUB_REF_NAME}" >> $GITHUB_OUTPUT
            echo "release_name=${GITHUB_REF_NAME}" >> $GITHUB_OUTPUT
          fi

  release:
    name: Build ${{ matrix.target }} (${{ matrix.runner }})
    runs-on: ${{ matrix.runner }}
    timeout-minutes: 240
    needs: prepare
    strategy:
      fail-fast: false
      matrix:
        include:
          # `runner`: GHA runner label
          # `target`: Rust build target triple
          # `platform` and `arch`: Used in tarball names
          # `svm`: target platform to use for the Solc binary: https://github.com/roynalnaruto/svm-rs/blob/84cbe0ac705becabdc13168bae28a45ad2299749/svm-builds/build.rs#L4-L24
          - runner: ubuntu-22.04
            target: x86_64-unknown-linux-gnu
            svm_target_platform: linux-amd64
            platform: linux
            arch: amd64
          # - runner: warp-ubuntu-latest-arm64-4x
          #   target: aarch64-unknown-linux-gnu
          #   svm_target_platform: linux-aarch64
          #   platform: linux
          #   arch: arm64
          # - runner: macos-13
          #   target: x86_64-apple-darwin
          #   svm_target_platform: macosx-amd64
          #   platform: darwin
          #   arch: amd64
          - runner: macos-14
            target: aarch64-apple-darwin
            svm_target_platform: macosx-aarch64
            platform: darwin
            arch: arm64
          # - runner: windows-latest
          #   target: x86_64-pc-windows-msvc
          #   svm_target_platform: windows-amd64
          #   platform: win32
          #   arch: amd64            
    steps:
      - uses: actions/checkout@v4

      - name: Install rust toolchain
        id: rustc-toolchain
        uses: actions-rs/toolchain@v1
        with:
          toolchain: stable
          profile: default
          override: true
          target: ${{ matrix.target }}

      - name: Install dependencies
        shell: bash
        run: |
            if [[ "${{ matrix.platform }}" == "darwin" ]]; then
                brew install libomp protobuf nasm open-mpi libffi
            else
<<<<<<< HEAD
=======
                sudo rm -f /etc/apt/apt-mirrors.txt
>>>>>>> 304a16f4
                sudo apt-get update
                sudo apt-get install -y xz-utils jq curl build-essential qemu-system libomp-dev \
                    libgmp-dev nlohmann-json3-dev protobuf-compiler uuid-dev libgrpc++-dev \
                    libsecp256k1-dev libsodium-dev libpqxx-dev nasm libopenmpi-dev openmpi-bin openmpi-common
            fi

      - name: Setup macOS env vars
        if: matrix.target == 'aarch64-apple-darwin'
        run: |
          echo "PKG_CONFIG_PATH=/opt/homebrew/lib/pkgconfig" >> $GITHUB_ENV
          echo "SDKROOT=$(xcrun -sdk macosx --show-sdk-path)" >> $GITHUB_ENV
          echo "MACOSX_DEPLOYMENT_TARGET=$(xcrun -sdk macosx --show-sdk-platform-version)" >> $GITHUB_ENV
          echo "LIBFFI_LIB_DIR=/opt/homebrew/opt/libffi/lib" >> $GITHUB_ENV
          echo "LIBFFI_INCLUDE_DIR=/opt/homebrew/opt/libffi/include" >> $GITHUB_ENV

      - name: Build binaries
        shell: bash
        run: |
            cargo build --release --target "${{ matrix.target }}"

      - name: Archive binaries
        id: artifacts
        env:
          PLATFORM_NAME: ${{ matrix.platform }}
          TARGET: ${{ matrix.target }}
          ARCH: ${{ matrix.arch }}
        shell: bash
        run: |
          mkdir -p zisk-dist/bin

          if [[ "${PLATFORM_NAME}" == "linux" ]]; then
          mkdir -p zisk-dist/zisk/emulator-asm/src
          fi

          cp ./target/${TARGET}/release/cargo-zisk zisk-dist/bin/
          cp ./target/${TARGET}/release/ziskemu    zisk-dist/bin/
          cp ./target/${TARGET}/release/riscv2zisk zisk-dist/bin/

          if [[ "${PLATFORM_NAME}" == "linux" ]]; then
          cp ./target/${TARGET}/release/libzisk_witness.so         zisk-dist/bin/
          cp ./precompiles/sha256f/src/sha256f_script.json         zisk-dist/bin/
          cp ./ziskup/ziskup                                       zisk-dist/bin/
          cp ./target/${TARGET}/release/libziskclib.a              zisk-dist/bin/
          cp -r ./emulator-asm/src                                 zisk-dist/zisk/emulator-asm/
          cp -r ./lib-c/                                           zisk-dist/zisk
          cp ./emulator-asm/Makefile                               zisk-dist/zisk/emulator-asm/
          fi

          ARCHIVE_FILE="cargo_zisk_${PLATFORM_NAME}_${ARCH}.tar.gz"
          tar -czvf "$ARCHIVE_FILE" -C zisk-dist .

          echo "file_name=$ARCHIVE_FILE" >> $GITHUB_OUTPUT       
        
      - name: Create release
        uses: softprops/action-gh-release@v2
        env:
          GITHUB_TOKEN: ${{ secrets.GITHUB_TOKEN }}
        with:
          name: ${{ needs.prepare.outputs.release_name }}
          tag_name: ${{ needs.prepare.outputs.tag_name }}
          draft: true
          make_latest: "false"
          files: |
            ${{ steps.artifacts.outputs.file_name }}          <|MERGE_RESOLUTION|>--- conflicted
+++ resolved
@@ -105,10 +105,7 @@
             if [[ "${{ matrix.platform }}" == "darwin" ]]; then
                 brew install libomp protobuf nasm open-mpi libffi
             else
-<<<<<<< HEAD
-=======
                 sudo rm -f /etc/apt/apt-mirrors.txt
->>>>>>> 304a16f4
                 sudo apt-get update
                 sudo apt-get install -y xz-utils jq curl build-essential qemu-system libomp-dev \
                     libgmp-dev nlohmann-json3-dev protobuf-compiler uuid-dev libgrpc++-dev \
