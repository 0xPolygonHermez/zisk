--- conflicted
+++ resolved
@@ -106,13 +106,7 @@
                 libgmp-dev nlohmann-json3-dev protobuf-compiler uuid-dev libgrpc++-dev \
                 libsecp256k1-dev libsodium-dev libpqxx-dev nasm
 
-<<<<<<< HEAD
-      - name: Build binaries with Debugging
-        env:
-          SVM_TARGET_PLATFORM: ${{ matrix.svm_target_platform }}
-=======
       - name: Build binaries
->>>>>>> b7e29be0
         shell: bash
         run: |
             cargo build --release --target "${{ matrix.target }}"
