--- conflicted
+++ resolved
@@ -9,11 +9,6 @@
 
 proofman-common = { workspace = true }
 proofman = { workspace = true }
-<<<<<<< HEAD
-=======
-witness-helpers = { workspace = true }
-p3-field = { workspace = true }
->>>>>>> c3d6df4b
 
 log = { version = "0.4", default-features = false }
 rayon = "1.10.0"