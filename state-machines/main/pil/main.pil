--- conflicted
+++ resolved
@@ -1,10 +1,6 @@
 require "std_lookup.pil"
 require "std_permutation.pil"
-<<<<<<< HEAD
-require "std_common.pil"
-=======
 require "std_direct.pil"
->>>>>>> f0dcfeda
 
 const int BOOT_ADDR = 0x1000;
 const int END_PC_ADDR = 0x1000_0000;
@@ -254,11 +250,6 @@
         SEGMENT_LAST * (segment_last_c[index] - c[index]) === 0;
     }
 
-<<<<<<< HEAD
-    const expr bus_main_segment = main_segment - SEGMENT_LAST * (main_segment * main_last_segment - 1 + main_last_segment);
-    permutation (MAIN_CONTINUATION_ID, cols: [bus_main_segment, is_last_continuation, pc, c[0], c[1], set_pc, jmp_offset1, flag * SEGMENT_LAST * (jmp_offset1 - jmp_offset2) + jmp_offset2],
-                                        sel: SEGMENT_LAST - SEGMENT_L1, name: PIOP_NAME_ISOLATED, bus_type: PIOP_BUS_SUM);
-=======
     const expr main_next_segment = (main_segment + 1) * (1 - main_last_segment);
 
     if (stack_enabled) {
@@ -268,7 +259,6 @@
         direct_update_assumes(MAIN_CONTINUATION_ID, [main_segment, 0, segment_initial_pc, ...segment_previous_c]);
         direct_update_proves(MAIN_CONTINUATION_ID, [main_next_segment, main_last_segment, segment_next_pc, ...segment_last_c]);
     }
->>>>>>> f0dcfeda
 
     flag * (1 - flag) === 0;
 
@@ -282,10 +272,6 @@
     lookup_assumes(ROM_BUS_ID, [pc, a_offset_imm0, a_imm1, b_offset_imm0, b_imm1, ind_width,
                                 op, store_offset, jmp_offset1, jmp_offset2, rom_flags]);
 
-<<<<<<< HEAD
-    direct_global_update_proves(MAIN_CONTINUATION_ID, cols: [0, 0, 4096, 0, 0, 0, 0, 0], bus_type: PIOP_BUS_SUM);
-    direct_global_update_assumes(MAIN_CONTINUATION_ID, cols: [0, 1, 0x1000_0000, 0, 0, 0, 0, 0], bus_type: PIOP_BUS_SUM);
-=======
     const int zeros[RC];
     for (int index = 0; index < RC; ++index) {
         zeros[index] = 0;
@@ -298,5 +284,4 @@
         direct_global_update_proves(MAIN_CONTINUATION_ID, expressions: [0, 0, BOOT_ADDR, ...zeros]);
         direct_global_update_assumes(MAIN_CONTINUATION_ID, expressions: [0, 1, END_PC_ADDR, ...zeros]);
     }
->>>>>>> f0dcfeda
 }