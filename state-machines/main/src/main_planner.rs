//! The `MainPlanner` module defines a planner for the Main State Machine.
//!
//! It generates execution plans for segments of the main trace, mapping each segment
//! to a specific `Plan` instance.

use p3_field::PrimeField;
<<<<<<< HEAD
use sm_common::{BusDeviceMetrics, CheckPoint, ChunkId, CollectSkipper, InstanceType, Plan};
=======
use sm_common::{BusDeviceMetrics, CheckPoint, ChunkId, InstanceType, Metrics, Plan};
>>>>>>> 5da6b9b2
use zisk_pil::{MainTrace, MAIN_AIR_IDS, ZISK_AIRGROUP_ID};
use ziskemu::EmuTrace;

use crate::MainCounter;

/// The `MainPlanner` struct generates execution plans for the Main State Machine.
///
/// It organizes the execution flow by creating a `Plan` instance for each segment
/// of the main trace, associating it with the corresponding segment ID.
pub struct MainPlanner {}

impl MainPlanner {
    /// Generates execution plans for the Main State Machine.
    ///
    /// This method creates a `Plan` for each segment of the provided traces, associating
    /// the segment ID with the corresponding execution plan.
    ///
    /// # Arguments
    /// * `min_traces` - A slice of `EmuTrace` instances representing the segments to be planned.
    /// * `main_counters` - A vector of main counters, each associated with a specific chunk ID.
    /// * `min_traces_size` - The size of the minimal traces.
    ///
    /// # Returns
    /// A vector of `Plan` instances, each corresponding to a segment of the main trace.
    pub fn plan<F: PrimeField>(
        min_traces: &[EmuTrace],
        main_counters: Vec<(ChunkId, Box<dyn BusDeviceMetrics>)>,
        min_traces_size: u64,
    ) -> (Vec<Plan>, Vec<(u64, u32)>) {
        let num_rows = MainTrace::<F>::NUM_ROWS as u64;

        let mut publics = Vec::new();

        main_counters.iter().for_each(|(_, counter)| {
<<<<<<< HEAD
            let reg_counter = counter.as_any().downcast_ref::<MainCounter>().unwrap();
=======
            let reg_counter = Metrics::as_any(&**counter).downcast_ref::<MainCounter>().unwrap();
>>>>>>> 5da6b9b2
            publics.extend_from_slice(&reg_counter.publics);
        });

        assert!(num_rows.is_power_of_two());
        assert!(min_traces_size.is_power_of_two());
        assert!(num_rows >= min_traces_size);

        // This is the number of minimal traces wrapped in a main trace
        let num_within = num_rows / min_traces_size;
        let num_instances = (min_traces.len() as f64 / num_within as f64).ceil() as usize;

        let plans = (0..num_instances)
            .map(|segment_id| {
                Plan::new(
                    ZISK_AIRGROUP_ID,
                    MAIN_AIR_IDS[0],
                    Some(segment_id),
                    InstanceType::Instance,
                    CheckPoint::Single(segment_id),
                    None,
                )
            })
            .collect();

        (plans, publics)
    }
}<|MERGE_RESOLUTION|>--- conflicted
+++ resolved
@@ -4,11 +4,7 @@
 //! to a specific `Plan` instance.
 
 use p3_field::PrimeField;
-<<<<<<< HEAD
-use sm_common::{BusDeviceMetrics, CheckPoint, ChunkId, CollectSkipper, InstanceType, Plan};
-=======
 use sm_common::{BusDeviceMetrics, CheckPoint, ChunkId, InstanceType, Metrics, Plan};
->>>>>>> 5da6b9b2
 use zisk_pil::{MainTrace, MAIN_AIR_IDS, ZISK_AIRGROUP_ID};
 use ziskemu::EmuTrace;
 
@@ -43,11 +39,7 @@
         let mut publics = Vec::new();
 
         main_counters.iter().for_each(|(_, counter)| {
-<<<<<<< HEAD
-            let reg_counter = counter.as_any().downcast_ref::<MainCounter>().unwrap();
-=======
             let reg_counter = Metrics::as_any(&**counter).downcast_ref::<MainCounter>().unwrap();
->>>>>>> 5da6b9b2
             publics.extend_from_slice(&reg_counter.publics);
         });
 
