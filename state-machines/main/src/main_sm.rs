use log::info;
use p3_field::AbstractField;

use rayon::{Scope, ThreadPoolBuilder};
use sm_binary::BinarySM;
use std::{
    fs, mem,
    path::{Path, PathBuf},
    sync::{Arc, Mutex},
};
use zisk_core::{Riscv2zisk, ZiskRequired, ZiskRom};

use proofman::WitnessManager;
use proofman_common::{AirInstance, ExecutionCtx, ProofCtx, SetupCtx};

use zisk_pil::{Main0Row, Main0Trace, MAIN_AIRGROUP_ID, MAIN_AIR_IDS};
use ziskemu::{EmuFullTraceStep, EmuOptions, EmuTrace, ZiskEmulator};

use proofman::WitnessComponent;
use sm_arith::ArithSM;
use sm_common::{Provable, ThreadController};
use sm_mem::MemSM;

#[derive(Default)]
pub struct MainAirSegment<F> {
    pub air_segment_id: u32,
    pub filled_inputs: usize,
    pub inputs: Vec<EmuFullTraceStep<F>>,
}

impl<F: Default + Clone> MainAirSegment<F> {
    pub fn new(segment_id: u32, inputs_size: usize) -> Self {
        Self {
            air_segment_id: segment_id,
            filled_inputs: 0,
            inputs: vec![Main0Row::<F>::default(); inputs_size],
        }
    }
}

/// This is a multithreaded implementation of the Zisk MainSM state machine.
///
/// The MainSM state machine is responsible for orchestrating the execution of the program and
/// processing the inputs generated by the emulator. The MainSM state machine interacts with the
/// secondary state machines to process the inputs generated by the emulator.
pub struct MainSM<F> {
    // Thread controller to manage the execution of the state machines
    threads_controller: Arc<ThreadController>,
    // Zisk ROM
    zisk_rom: ZiskRom,
    zisk_rom_path: PathBuf,
    // Inputs accumulator from the emulator
    callback_inputs: Arc<Mutex<Vec<MainAirSegment<F>>>>,
    // State machines
    mem_sm: Arc<MemSM>,
    binary_sm: Arc<BinarySM>,
    arith_sm: Arc<ArithSM>,
}

impl<'a, F: AbstractField + Default + Copy + Send + Sync + 'static> MainSM<F> {
    const MY_NAME: &'static str = "MainSM  ";

    /// Default number of inputs of the main state machine that are accumulated before being
    /// processed
    const CALLBACK_SIZE: usize = 2usize.pow(16);
    const MAX_ACCUMULATED: usize = 2usize.pow(21);

    /// Constructor for the MainSM state machine
    /// Registers the state machine at the WCManager and stores references to the secondary state
    /// machines that directly interact with the MainSM
    /// Returns an Arc to the MainSM state machine
    /// # Arguments
    /// * `rom_path` - Path to the ROM file
    /// * `wcm` - Witness computation manager to register the state machine
    /// * `mem_sm` - Arc to the MemSM state machine
    /// * `binary_sm` - Arc to the BinarySM state machine
    /// * `arith_sm` - Arc to the ArithSM state machine
    /// * `air_ids` - Array of Main Air IDs extracted from the pilout
    /// # Returns
    /// * Arc to the MainSM state machine
    pub fn new(
        rom_path: &Path,
        wcm: &mut WitnessManager<F>,
        mem_sm: Arc<MemSM>,
        binary_sm: Arc<BinarySM>,
        arith_sm: Arc<ArithSM>,
        airgroup_id: usize,
        air_ids: &[usize],
    ) -> Arc<Self> {
        // If rom_path has an .elf extension it must be converted to a ZisK ROM
        let zisk_rom = if rom_path.extension().unwrap() == "elf" {
            // Create an instance of the RISCV -> ZisK program converter
            let rv2zk = Riscv2zisk::new(
                rom_path.display().to_string(),
                String::new(),
                String::new(),
                String::new(),
            );

            // Convert program to rom
            match rv2zk.run() {
                Ok(rom) => rom,
                Err(e) => {
                    panic!("Application error: {}", e);
                }
            }
        } else {
            // TODO - Remove this when the ZisK ROM is able to be loaded from a file
            panic!("ROM file must be an ELF file");
        };

        // TODO - Compute MAX_ACCUMULATED having the num_rows of the Main AIR
        // TODO - If there is more than one Main AIR available, the MAX_ACCUMULATED will be the one
        // with the highest num_rows. It has to be a power of 2.

        let main_sm = Arc::new(Self {
            threads_controller: Arc::new(ThreadController::new()),
            zisk_rom,
            zisk_rom_path: rom_path.to_path_buf(),
            mem_sm: mem_sm.clone(),
            binary_sm: binary_sm.clone(),
            arith_sm: arith_sm.clone(),
            callback_inputs: Arc::new(Mutex::new(Vec::new())),
        });

        wcm.register_component(main_sm.clone(), Some(airgroup_id), Some(air_ids));

        // For all the secondary state machines, register the main state machine as a predecessor
        main_sm.mem_sm.register_predecessor();
        main_sm.binary_sm.register_predecessor();
        main_sm.arith_sm.register_predecessor();

        main_sm
    }

    /// Executes the MainSM state machine and processes the inputs in batches when the maximum
    /// number of accumulated inputs is reached. The MainSM state machine uses the emulator to
    /// execute the a program and using a callback the main state machine receives batches of
    /// inputs generated by the emulator. The inputs are processed in batches when the maximum
    /// number of accumulated inputs is reached
    /// # Arguments
    /// * `pctx` - Proof context to interact with the proof system
    /// * `ectx` - Execution context to interact with the execution environment
    pub fn execute(
        &self,
        public_inputs_path: &Path,
        pctx: &mut ProofCtx<F>,
        ectx: &mut ExecutionCtx,
        _sctx: &SetupCtx,
    ) {
        // Create a thread pool to manage the execution of all the state machines related to the
        // execution process
        let pool = ThreadPoolBuilder::new().build().unwrap();

        // Prepare the settings for the emulator
        let emulator_options = EmuOptions {
            elf: Some(self.zisk_rom_path.clone().display().to_string()),
            inputs: Some(public_inputs_path.display().to_string()),
            trace_steps: Some(Self::CALLBACK_SIZE as u64),
            ..EmuOptions::default()
        };

        // Call emulate with these options
        let public_inputs = {
            // Read inputs data from the provided inputs path
            let path = PathBuf::from(public_inputs_path.display().to_string());
            fs::read(path).expect("Could not read inputs file")
        };

        // Execute the emulator inside a thread
        pool.scope(|scope| {
            // Wrap the callback to capture the scope variable
            let callback = |emu_traces: EmuTrace| {
                self.emulator_callback(&self.zisk_rom, emu_traces, scope, pctx, ectx)
            };

            let result = ZiskEmulator::process_rom(
                &self.zisk_rom,
                &public_inputs,
                &emulator_options,
                Some(Box::new(callback)),
            );

            self.threads_controller.wait_for_threads();

            // Unregister main state machine as a predecessor for all the secondary state machines
            self.mem_sm.unregister_predecessor(scope);
            self.binary_sm.unregister_predecessor(scope);
            self.arith_sm.unregister_predecessor(scope);

            // Eval the return value of the emulator to launch a panic if an error occurred
            if let Err(e) = result {
                panic!("Error during emulator execution: {:?}", e);
            }
        });

        // Terminate the state machines with the remaining inputs
        let mut callback_inputs = self.callback_inputs.lock().unwrap();
        let last_air_segment = callback_inputs.last_mut().unwrap();
        if last_air_segment.inputs.is_empty() {
            // Get the last segment
            let last_air_segment_idx =
                pctx.air_instance_repo.find_last_segment(MAIN_AIRGROUP_ID, MAIN_AIR_IDS[0]).expect(
                    "MainSM: No last segment found. This should not happen as the last segment is created in the previous block",
                );

            // Look for the last segment and set the last_segment flag to true
            let mut air_instances = pctx.air_instance_repo.air_instances.write().unwrap();

<<<<<<< HEAD
            // Get the last segment
            let air_instance = air_instances
                .iter_mut()
                .filter(|air_instance| {
                    air_instance.airgroup_id == MAIN_AIRGROUP_ID &&
                        air_instance.air_id == MAIN_AIR_IDS[0] &&
                        air_instance.air_segment_id.is_some()
                })
                .max_by_key(|air_instance| air_instance.air_segment_id.unwrap())
                .unwrap();
=======
            let air_instance = &mut air_instances[last_air_segment_idx];
>>>>>>> 38e803b9

            // Get the buffer size and offsets to be able to access the trace
            let (_, offsets) = ectx
                .buffer_allocator
                .as_ref()
                .get_buffer_info("Main".into(), MAIN_AIR_IDS[0])
                .expect("Error getting buffer info");

            // Map the F buffer to a Main0Trace
            let mut main_trace = Main0Trace::<F>::map_buffer(
                &mut air_instance.buffer,
                Self::MAX_ACCUMULATED,
                offsets[0] as usize,
            )
            .unwrap();

            // Set the last segment flag to true
            let main_last_segment = F::from_bool(true);
            for i in 0..main_trace.num_rows() {
                main_trace[i].main_last_segment = main_last_segment;
            }
        } else {
            let air_segment = mem::take(last_air_segment);
            pool.scope(|scope| {
                scope.spawn(move |_| {
                    Self::create_air_instance(air_segment, pctx, ectx, true);
                });
            });
        }
    }

    // Callback method to process the inputs generated by the emulator
    #[inline(always)]
    fn emulator_callback(
        &'a self,
        zisk_rom: &'a ZiskRom,
        emu_traces: EmuTrace,
        scope: &Scope<'a>,
        pctx: &'a ProofCtx<F>,
        ectx: &'a ExecutionCtx,
    ) {
        // Compute the AIR segment and the position where the current EmuTrace should be placed
        let air_step = emu_traces.start.step as f64 / Self::MAX_ACCUMULATED as f64;
        let segment_id = air_step.floor() as usize;
        let pos_id =
            (air_step.fract() * Self::MAX_ACCUMULATED as f64 / Self::CALLBACK_SIZE as f64) as usize;

        // As this calls are received sequentially, when pos_id is 0, a new segment is created
        if pos_id == 0 {
            self.callback_inputs
                .lock()
                .unwrap()
                .push(MainAirSegment::new(segment_id as u32, Self::MAX_ACCUMULATED));
        }

        self.threads_controller.add_working_thread();

        scope.spawn(move |scope| {
            // To go faster, we receive from the simulator callback a tiny trace that we are going
            // to process to get the full trace. This is done to avoid the overhead of processing
            // the full trace in the simulator callback and now can be parallelized.
            let emu_slice = match ZiskEmulator::process_slice::<F>(zisk_rom, &emu_traces) {
                Ok(slice) => slice,
                Err(e) => panic!("Error processing slice: {:?}", e),
            };

            let len = emu_slice.full_trace.len();
            let source_iter = emu_slice.full_trace.into_iter();

            let mut inputs = self.callback_inputs.lock().unwrap();
            let air_segment = &mut inputs[segment_id];
            air_segment.inputs.splice(
                pos_id * Self::CALLBACK_SIZE..(pos_id + 1) * Self::CALLBACK_SIZE,
                source_iter,
            );
            air_segment.filled_inputs += len;
            assert!(
                air_segment.filled_inputs <= Self::MAX_ACCUMULATED,
                "Too many inputs in a Main AIR segment"
            );

            self.prove(emu_slice.required, ectx, scope);

            // As CALLBACK_SIZE is a power of 2, we can check if the segment is full by checking
            if air_segment.filled_inputs == Self::MAX_ACCUMULATED {
                let air_segment = mem::take(air_segment);
                scope.spawn(move |_| {
                    Self::create_air_instance(air_segment, pctx, ectx, false);
                });
            }
        });
    }

    /// Proves a batch of inputs
    /// When the maximum number of accumulated inputs is reached, the MainSM state machine processes
    /// the inputs in batches. The inputs are processed in parallel using the thread pool
    /// # Arguments
    /// * `inputs` - Vector of EmuTrace inputs to prove
    /// * `pctx` - Proof context to interact with the proof system
    /// * `ectx` - Execution context to interact with the execution environment
    #[inline(always)]
    fn create_air_instance(
        air_segment: MainAirSegment<F>,
        pctx: &ProofCtx<F>,
        ectx: &ExecutionCtx,
        last_segment: bool,
    ) {
        info!(
            "{}: ··· Creating Main segment #{} [{} inputs]",
            Self::MY_NAME,
            air_segment.air_segment_id,
            air_segment.filled_inputs
        );

        // Compute buffer size using the BufferAllocator
        let (buffer_size, offsets) =
            match ectx.buffer_allocator.as_ref().get_buffer_info("Main".into(), MAIN_AIR_IDS[0]) {
                Ok((size, offsets)) => (size, offsets),
                Err(err) => {
                    // Handle the error case, for example:
                    panic!("Error getting buffer info: {}", err);
                }
            };

        let mut main_trace = Main0Trace::<F>::map_row_vec(air_segment.inputs).unwrap();

        for i in air_segment.filled_inputs..main_trace.num_rows() {
            main_trace[i].flag = F::from_canonical_usize(1);
        }

        // TODO: Do it in parallel
        let main_first_segment = F::from_bool(air_segment.air_segment_id == 0);
        let main_last_segment = F::from_bool(last_segment);
        let main_segment = F::from_canonical_usize(air_segment.air_segment_id as usize);
        for i in 0..main_trace.num_rows() {
            main_trace[i].main_first_segment = main_first_segment;
            main_trace[i].main_last_segment = main_last_segment;
            main_trace[i].main_segment = main_segment;
        }

        let main_trace_buffer = main_trace.buffer.unwrap();

        let mut buffer: Vec<F> = vec![F::zero(); buffer_size as usize];

        buffer[offsets[0] as usize..offsets[0] as usize + main_trace_buffer.len()]
            .copy_from_slice(&main_trace_buffer);

<<<<<<< HEAD
        pctx.add_air_instance_ctx(
=======
        let air_instance = AirInstance::new(
>>>>>>> 38e803b9
            MAIN_AIRGROUP_ID,
            MAIN_AIR_IDS[0],
            Some(air_segment.air_segment_id as usize),
            buffer,
        );
        pctx.air_instance_repo.add_air_instance(air_instance);
    }

    /// Proves a batch of inputs
    /// When the maximum number of accumulated inputs is reached, the MainSM state machine processes
    /// the inputs in batches. The inputs are processed in parallel using the thread pool
    /// # Arguments
    /// * `emu_required` - Inputs to be proved
    /// * `ectx` - Execution context to interact with the execution environment
    #[inline(always)]
    fn prove(&self, mut emu_required: ZiskRequired, _ectx: &'a ExecutionCtx, scope: &Scope<'a>) {
        let memory = mem::take(&mut emu_required.memory);
        let binary = mem::take(&mut emu_required.binary);
        let arith = mem::take(&mut emu_required.arith);

        let mem_sm = self.mem_sm.clone();
        let binary_sm = self.binary_sm.clone();
        let arith_sm = self.arith_sm.clone();

        let threads_controller = self.threads_controller.clone();

        scope.spawn(move |scope| {
            mem_sm.prove(&memory, false, scope);
            binary_sm.prove(&binary, false, scope);
            arith_sm.prove(&arith, false, scope);

            threads_controller.remove_working_thread();
        });
    }
}

impl<F> WitnessComponent<F> for MainSM<F> {
    fn calculate_witness(
        &self,
        _stage: u32,
        _air_instance: Option<usize>,
        _pctx: &mut ProofCtx<F>,
        _ectx: &ExecutionCtx,
        _sctx: &SetupCtx,
    ) {
    }
}<|MERGE_RESOLUTION|>--- conflicted
+++ resolved
@@ -207,20 +207,7 @@
             // Look for the last segment and set the last_segment flag to true
             let mut air_instances = pctx.air_instance_repo.air_instances.write().unwrap();
 
-<<<<<<< HEAD
-            // Get the last segment
-            let air_instance = air_instances
-                .iter_mut()
-                .filter(|air_instance| {
-                    air_instance.airgroup_id == MAIN_AIRGROUP_ID &&
-                        air_instance.air_id == MAIN_AIR_IDS[0] &&
-                        air_instance.air_segment_id.is_some()
-                })
-                .max_by_key(|air_instance| air_instance.air_segment_id.unwrap())
-                .unwrap();
-=======
             let air_instance = &mut air_instances[last_air_segment_idx];
->>>>>>> 38e803b9
 
             // Get the buffer size and offsets to be able to access the trace
             let (_, offsets) = ectx
@@ -368,11 +355,7 @@
         buffer[offsets[0] as usize..offsets[0] as usize + main_trace_buffer.len()]
             .copy_from_slice(&main_trace_buffer);
 
-<<<<<<< HEAD
-        pctx.add_air_instance_ctx(
-=======
         let air_instance = AirInstance::new(
->>>>>>> 38e803b9
             MAIN_AIRGROUP_ID,
             MAIN_AIR_IDS[0],
             Some(air_segment.air_segment_id as usize),
