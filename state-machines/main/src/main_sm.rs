//! The `MainSM` module implements the Main State Machine,
//! responsible for computing witness main state machine.
//!
//! Key components of this module include:
//! - The `MainSM` struct, which handles the main execution trace computation.
//! - The `MainInstance` struct, representing the execution context of a specific main trace
//!   segment.
//! - Methods for computing the witness and setting up trace rows.

use std::sync::{
    atomic::{AtomicU32, Ordering},
    Arc,
};

<<<<<<< HEAD
use tracing::info;

=======
>>>>>>> 09151bf2
use p3_field::PrimeField64;
use pil_std_lib::Std;
use proofman_common::{AirInstance, FromTrace, ProofCtx, SetupCtx};
use rayon::iter::{IndexedParallelIterator, ParallelIterator};
use sm_mem::{MemHelpers, MEM_REGS_MAX_DIFF, MEM_STEPS_BY_MAIN_STEP};
use zisk_common::{BusDeviceMetrics, EmuTrace, InstanceCtx};
use zisk_core::{ZiskRom, REGS_IN_MAIN, REGS_IN_MAIN_FROM, REGS_IN_MAIN_TO};
use zisk_pil::{MainAirValues, MainTrace, MainTraceRow};
use ziskemu::{Emu, EmuRegTrace};

use crate::MainCounter;

/// Represents an instance of the main state machine,
/// containing context for managing a specific segment of the main trace.
pub struct MainInstance {
    /// Instance Context
    pub ictx: InstanceCtx,

    pub is_last_segment: bool,
}

impl MainInstance {
    /// Creates a new `MainInstance`.
    ///
    /// # Arguments
    /// * `ictx` - The instance context for this main instance.
    ///
    /// # Returns
    /// A new `MainInstance`.
    pub fn new(ictx: InstanceCtx, is_last_segment: bool) -> Self {
        Self { ictx, is_last_segment }
    }
}

/// The `MainSM` struct represents the Main State Machine,
/// responsible for generating the main witness.
pub struct MainSM {}

impl MainSM {
    /// Computes the main witness trace for a given segment based on the provided proof context,
    /// ROM, and emulation traces.
    ///
    /// # Arguments
    /// * `zisk_rom` - Reference to the Zisk ROM used for execution.
    /// * `min_traces` - A vector of the minimal traces, each segment has num_within minimal traces
    ///   inside.
    /// * `min_trace_size` - The size of the minimal traces.
    /// * `main_instance` - Reference to the `MainInstance` representing the current segment.
    ///
    /// The computed trace is added to the proof context's air instance repository.
    pub fn compute_witness<F: PrimeField64>(
        zisk_rom: &ZiskRom,
        min_traces: &[EmuTrace],
        min_trace_size: u64,
        main_instance: &MainInstance,
        std: Arc<Std<F>>,
    ) -> AirInstance<F> {
        // Create the main trace buffer
        let mut main_trace = MainTrace::new();

        let segment_id = main_instance.ictx.plan.segment_id.unwrap();

        // Determine the number of minimal traces per segment
        let num_within = MainTrace::<F>::NUM_ROWS / min_trace_size as usize;
        let num_rows = MainTrace::<F>::NUM_ROWS;

        // Determine trace slice for the current segment
        let start_idx = segment_id.as_usize() * num_within;
        let end_idx = (start_idx + num_within).min(min_traces.len());
        let segment_min_traces = &min_traces[start_idx..end_idx];

        // Calculate total filled rows
        let filled_rows: usize =
            segment_min_traces.iter().map(|min_trace| min_trace.steps as usize).sum();

<<<<<<< HEAD
        info!(
=======
        tracing::info!(
>>>>>>> 09151bf2
            "··· Creating Main segment #{} [{} / {} rows filled {:.2}%]",
            segment_id,
            filled_rows,
            num_rows,
            filled_rows as f64 / num_rows as f64 * 100.0
        );

        // Calculate final_step of instance, last mem slot of last row. The initial_step is 0 for the
        // first segment, for the rest is the final_step of the previous segment

        let last_row_previous_segment =
            if segment_id == 0 { 0 } else { (segment_id.as_usize() * num_rows) as u64 - 1 };

        let initial_step = MemHelpers::main_step_to_special_mem_step(last_row_previous_segment);

        let final_step = MemHelpers::main_step_to_special_mem_step(
            ((segment_id.as_usize() + 1) * num_rows) as u64 - 1,
        );

        // To reduce memory used, only take memory for the maximum range of mem_step inside the
        // minimal trace.
        let max_range = min_trace_size * MEM_STEPS_BY_MAIN_STEP;

        // Vector of atomics of u32, it's enough to count all range check values of the trace.
        let step_range_check =
            Arc::new((0..max_range).map(|_| AtomicU32::new(0)).collect::<Vec<_>>());

        // We know each register's previous step, but only by instance. We don't have this
        // information by chunk, so we need to store in the EmuRegTrace the location of the
        // first mem_step register is used in the chunk and information about the last step
        // where the register is used. The register's last steps of one chunk are the initial
        // steps of the next chunk. In the end, we need to update with the correct values.

        let fill_trace_outputs = main_trace
            .par_iter_mut_chunks(num_within)
            .enumerate()
            .take(segment_min_traces.len())
            .map(|(chunk_id, chunk)| {
                let init_chunk_step = if chunk_id == 0 { initial_step } else { 0 };
                let mut reg_trace = EmuRegTrace::from_init_step(init_chunk_step, chunk_id == 0);
                let (pc, regs) = Self::fill_partial_trace(
                    zisk_rom,
                    chunk,
                    &segment_min_traces[chunk_id],
                    &mut reg_trace,
                    step_range_check.clone(),
                    chunk_id == (end_idx - start_idx - 1),
                );
                (pc, regs, reg_trace)
            })
            .collect::<Vec<(u64, Vec<u64>, EmuRegTrace)>>();
        let last_result = fill_trace_outputs.last().unwrap();
        let next_pc = last_result.0;

        // In the range checks are values too large to store in steps_range_check, but there
        // are only a few values that exceed this limit, for this reason, are stored in a vector

        let mut reg_steps = [initial_step; REGS_IN_MAIN];
        let mut large_range_checks = Self::complete_trace_with_initial_reg_steps_per_chunk(
            num_rows,
            &fill_trace_outputs,
            &mut main_trace,
            step_range_check.clone(),
            &mut reg_steps,
        );

        Self::update_reg_steps_with_last_chunk(&last_result.2, &mut reg_steps);

        // Pad remaining rows with the last valid row
        // In padding row must be clear of registers access, if not need to calculate previous
        // register step and range check conntribution
        let last_row = main_trace.buffer[filled_rows - 1];
        main_trace.buffer[filled_rows..num_rows].fill(last_row);

        // Determine the last row of the previous segment
        let prev_segment_last_c = if start_idx > 0 {
            Emu::intermediate_value(min_traces[start_idx - 1].last_c)
        } else {
            [F::ZERO, F::ZERO]
        };

        // Prepare main AIR values
        let mut air_values = MainAirValues::<F>::new();

        air_values.main_segment = F::from_usize(segment_id.into());
        air_values.main_last_segment = F::from_bool(main_instance.is_last_segment);
        air_values.segment_initial_pc = main_trace.buffer[0].pc;
        air_values.segment_next_pc = F::from_u64(next_pc);
        air_values.segment_previous_c = prev_segment_last_c;
        air_values.segment_last_c = last_row.c;

        Self::update_reg_airvalues(
            &mut air_values,
            final_step,
            &last_result.1,
            &reg_steps,
            step_range_check.clone(),
            &mut large_range_checks,
        );
        Self::update_std_range_checks(std, step_range_check, &large_range_checks);

        // Generate and add the AIR instance
        let from_trace = FromTrace::new(&mut main_trace).with_air_values(&mut air_values);
        AirInstance::new_from_trace(from_trace)
    }

    /// Fills a partial trace in the main trace buffer based on the minimal trace.
    /// This method processes the minimal trace in batches to improve performance.
    ///
    /// # Arguments
    /// * `zisk_rom` - Reference to the Zisk ROM used for execution.
    /// * `main_trace` - Reference to the main trace buffer to fill.
    /// * `min_trace` - Reference to the minimal trace to process.
    ///
    /// # Returns
    /// The next program counter value after processing the minimal trace.
    fn fill_partial_trace<F: PrimeField64>(
        zisk_rom: &ZiskRom,
        main_trace: &mut [MainTraceRow<F>],
        min_trace: &EmuTrace,
        reg_trace: &mut EmuRegTrace,
        step_range_check: Arc<Vec<AtomicU32>>,
        last_reg_values: bool,
    ) -> (u64, Vec<u64>) {
        // Initialize the emulator with the start state of the emu trace
        let mut emu = Emu::from_emu_trace_start(zisk_rom, &min_trace.start_state);
        let mut mem_reads_index: usize = 0;

        // Total number of rows to fill from the emu trace
        let total_rows = min_trace.steps as usize;

        const BATCH_SIZE: usize = 1 << 12; // 2^12 rows per batch

        // Process rows in batches
        let mut batch_buffer = MainTrace::with_capacity(BATCH_SIZE);

        for batch_start in (0..total_rows).step_by(BATCH_SIZE) {
            let batch_end = (batch_start + BATCH_SIZE).min(total_rows);
            let batch_size = batch_end - batch_start;

            // Process the batch
            for i in 0..batch_size {
                batch_buffer.buffer[i] = emu.step_slice_full_trace(
                    &min_trace.mem_reads,
                    &mut mem_reads_index,
                    reg_trace,
                    Some(&**step_range_check),
                );
            }

            // Copy processed batch into main trace buffer
            main_trace[batch_start..batch_end].copy_from_slice(&batch_buffer.buffer[..batch_size]);
        }

        (
            emu.ctx.inst_ctx.pc,
            if last_reg_values {
                emu.ctx.inst_ctx.regs[REGS_IN_MAIN_FROM..=REGS_IN_MAIN_TO].to_vec()
            } else {
                vec![]
            },
        )
    }

    fn complete_trace_with_initial_reg_steps_per_chunk<F: PrimeField64>(
        num_rows: usize,
        fill_trace_outputs: &[(u64, Vec<u64>, EmuRegTrace)],
        main_trace: &mut MainTrace<F>,
        step_range_check: Arc<Vec<AtomicU32>>,
        reg_steps: &mut [u64; REGS_IN_MAIN],
    ) -> Vec<u32> {
        let mut large_range_checks: Vec<u32> = vec![];
        let max_range = step_range_check.len() as u64;
        for (index, (_, _, reg_trace)) in fill_trace_outputs.iter().enumerate().skip(1) {
            #[allow(clippy::needless_range_loop)]
            for reg_index in 0..REGS_IN_MAIN {
                let reg_prev_mem_step = if fill_trace_outputs[index - 1].2.reg_steps[reg_index] == 0
                {
                    reg_steps[reg_index]
                } else {
                    fill_trace_outputs[index - 1].2.reg_steps[reg_index]
                };
                reg_steps[reg_index] = reg_prev_mem_step;
                if reg_trace.first_step_uses[reg_index].is_some() {
                    let mem_step = reg_trace.first_step_uses[reg_index].unwrap();
                    let slot = MemHelpers::mem_step_to_slot(mem_step);
                    let row = MemHelpers::mem_step_to_row(mem_step) % num_rows;
                    let range = mem_step - reg_prev_mem_step - 1;
                    if range >= max_range {
                        large_range_checks.push(range as u32);
                    } else {
                        step_range_check[range as usize].fetch_add(1, Ordering::Relaxed);
                    }
                    match slot {
                        0 => {
                            main_trace.buffer[row].a_reg_prev_mem_step =
                                F::from_u64(reg_prev_mem_step)
                        }
                        1 => {
                            main_trace.buffer[row].b_reg_prev_mem_step =
                                F::from_u64(reg_prev_mem_step)
                        }
                        2 => {
                            main_trace.buffer[row].store_reg_prev_mem_step =
                                F::from_u64(reg_prev_mem_step)
                        }
                        _ => panic!("Invalid slot {}", slot),
                    }
                    // TODO: range_check mem_step - reg_prev_mem_step
                }
            }
        }
        large_range_checks
    }
    fn update_reg_steps_with_last_chunk(
        last_emu_reg_trace: &EmuRegTrace,
        reg_steps: &mut [u64; REGS_IN_MAIN],
    ) {
        #[allow(clippy::needless_range_loop)]
        for reg_index in 0..REGS_IN_MAIN {
            let reg_prev_mem_step = if last_emu_reg_trace.reg_steps[reg_index] == 0 {
                reg_steps[reg_index]
            } else {
                last_emu_reg_trace.reg_steps[reg_index]
            };
            reg_steps[reg_index] = reg_prev_mem_step;
        }
    }
    fn update_reg_airvalues<F: PrimeField64>(
        air_values: &mut MainAirValues<'_, F>,
        final_step: u64,
        last_reg_values: &[u64],
        reg_steps: &[u64; REGS_IN_MAIN],
        step_range_check: Arc<Vec<AtomicU32>>,
        large_range_checks: &mut Vec<u32>,
    ) {
        let max_range = step_range_check.len() as u64;
        for ireg in 0..REGS_IN_MAIN {
            let reg_value = last_reg_values[ireg];
            let values = [F::from_u32(reg_value as u32), F::from_u32((reg_value >> 32) as u32)];
            air_values.last_reg_value[ireg] = values;
            air_values.last_reg_mem_step[ireg] = F::from_u64(reg_steps[ireg]);
            let range = (final_step - reg_steps[ireg] - 1) as usize;
            if range > max_range as usize {
                large_range_checks.push(range as u32);
            } else {
                step_range_check[range].fetch_add(1, Ordering::Relaxed);
            }
        }
    }
    fn update_std_range_checks<F: PrimeField64>(
        std: Arc<Std<F>>,
        step_range_check: Arc<Vec<AtomicU32>>,
        large_range_checks: &[u32],
    ) {
        let range_id = std.get_range(0, MEM_REGS_MAX_DIFF as i64, None);
        for (value, _multiplicity) in step_range_check.iter().enumerate() {
            let multiplicity = _multiplicity.load(Ordering::Relaxed);
            if multiplicity != 0 {
                std.range_check(value as i64, multiplicity as u64, range_id);
            }
        }
        for range in large_range_checks {
            std.range_check(*range as i64, 1, range_id);
        }
    }

    /// Debug method for the main state machine.
    pub fn debug<F: PrimeField64>(_pctx: &ProofCtx<F>, _sctx: &SetupCtx<F>) {
        // No debug information to display
    }

    pub fn build_counter() -> Box<dyn BusDeviceMetrics> {
        Box::new(MainCounter::new())
    }
}<|MERGE_RESOLUTION|>--- conflicted
+++ resolved
@@ -12,11 +12,6 @@
     Arc,
 };
 
-<<<<<<< HEAD
-use tracing::info;
-
-=======
->>>>>>> 09151bf2
 use p3_field::PrimeField64;
 use pil_std_lib::Std;
 use proofman_common::{AirInstance, FromTrace, ProofCtx, SetupCtx};
@@ -92,11 +87,7 @@
         let filled_rows: usize =
             segment_min_traces.iter().map(|min_trace| min_trace.steps as usize).sum();
 
-<<<<<<< HEAD
-        info!(
-=======
         tracing::info!(
->>>>>>> 09151bf2
             "··· Creating Main segment #{} [{} / {} rows filled {:.2}%]",
             segment_id,
             filled_rows,
