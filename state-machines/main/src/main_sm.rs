--- conflicted
+++ resolved
@@ -159,13 +159,10 @@
         // Pad remaining rows with the last valid row
         // In padding row must be clear of registers access, if not need to calculate previous
         // register step and range check conntribution
-<<<<<<< HEAD
-        let last_row = main_trace.buffer[filled_rows - 1];
-        main_trace.buffer[filled_rows..num_rows].par_iter_mut().for_each(|row| *row = last_row);
-=======
-        let last_row = main_trace.row_slice()[filled_rows - 1];
-        main_trace.row_slice_mut()[filled_rows..num_rows].fill(last_row);
->>>>>>> f1fd7578
+        let last_row = main_trace.row_slice_mut()[filled_rows - 1];
+        main_trace.row_slice_mut()[filled_rows..num_rows]
+            .par_iter_mut()
+            .for_each(|row| *row = last_row);
 
         // Determine the last row of the previous segment
         let prev_segment_last_c = if start_idx > 0 {
@@ -227,11 +224,7 @@
                 &min_trace.mem_reads,
                 &mut mem_reads_index,
                 reg_trace,
-<<<<<<< HEAD
                 Some(step_range_check),
-=======
-                Some(&**step_range_check),
->>>>>>> f1fd7578
             );
         }
 
