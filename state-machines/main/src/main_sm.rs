//! The `MainSM` module implements the Main State Machine,
//! responsible for computing witness main state machine.
//!
//! Key components of this module include:
//! - The `MainSM` struct, which handles the main execution trace computation.
//! - The `MainInstance` struct, representing the execution context of a specific main trace
//!   segment.
//! - Methods for computing the witness and setting up trace rows.

use std::sync::{
    atomic::{AtomicU32, Ordering},
    Arc,
};

use log::info;
<<<<<<< HEAD
use num_bigint::BigInt;
use p3_field::PrimeField;
=======

use p3_field::PrimeField64;
>>>>>>> be93ab95
use pil_std_lib::Std;
use rayon::iter::{IndexedParallelIterator, ParallelIterator};
use sm_common::{BusDeviceMetrics, InstanceCtx};

use sm_mem::{MemHelpers, MEMORY_MAX_DIFF, MEM_STEPS_BY_MAIN_STEP};
use zisk_core::{ZiskRom, REGS_IN_MAIN, REGS_IN_MAIN_FROM, REGS_IN_MAIN_TO};

use proofman_common::{AirInstance, FromTrace, ProofCtx, SetupCtx};

use zisk_pil::{MainAirValues, MainTrace, MainTraceRow};
use ziskemu::{Emu, EmuRegTrace, EmuTrace};

use crate::MainCounter;

/// Represents an instance of the main state machine,
/// containing context for managing a specific segment of the main trace.
pub struct MainInstance {
    /// Instance Context
    pub ictx: InstanceCtx,

    pub is_last_segment: bool,
}

impl MainInstance {
    /// Creates a new `MainInstance`.
    ///
    /// # Arguments
    /// * `ictx` - The instance context for this main instance.
    ///
    /// # Returns
    /// A new `MainInstance`.
    pub fn new(ictx: InstanceCtx, is_last_segment: bool) -> Self {
        Self { ictx, is_last_segment }
    }
}

/// The `MainSM` struct represents the Main State Machine,
/// responsible for generating the main witness.
pub struct MainSM {}

impl MainSM {
    const MY_NAME: &'static str = "MainSM  ";

    /// Computes the main witness trace for a given segment based on the provided proof context,
    /// ROM, and emulation traces.
    ///
    /// # Arguments
    /// * `zisk_rom` - Reference to the Zisk ROM used for execution.
    /// * `min_traces` - A vector of the minimal traces, each segment has num_within minimal traces
    ///   inside.
    /// * `min_trace_size` - The size of the minimal traces.
    /// * `main_instance` - Reference to the `MainInstance` representing the current segment.
    ///
    /// The computed trace is added to the proof context's air instance repository.
    pub fn compute_witness<F: PrimeField64>(
        zisk_rom: &ZiskRom,
        min_traces: &[EmuTrace],
        min_trace_size: u64,
        main_instance: &mut MainInstance,
        std: Arc<Std<F>>,
    ) -> AirInstance<F> {
        // Create the main trace buffer
        let mut main_trace = MainTrace::new();

        let segment_id = main_instance.ictx.plan.segment_id.unwrap();

        // Determine the number of minimal traces per segment
        let num_within = MainTrace::<F>::NUM_ROWS / min_trace_size as usize;
        let num_rows = MainTrace::<F>::NUM_ROWS;

        // Determine trace slice for the current segment
        let start_idx = segment_id * num_within;
        let end_idx = (start_idx + num_within).min(min_traces.len());
        let segment_min_traces = &min_traces[start_idx..end_idx];

        // Calculate total filled rows
        let filled_rows: usize =
            segment_min_traces.iter().map(|min_trace| min_trace.steps.steps as usize).sum();

        info!(
            "{}: ··· Creating Main segment #{} [{} / {} rows filled {:.2}%]",
            Self::MY_NAME,
            segment_id,
            filled_rows,
            num_rows,
            filled_rows as f64 / num_rows as f64 * 100.0
        );

        // Calculate final_step of instance, last mem slot of last row. The initial_step is 0 for the
        // first segment, for the rest is the final_step of the previous segment

        let last_row_previous_segment =
            if segment_id == 0 { 0 } else { (segment_id * num_rows) as u64 - 1 };

        let initial_step = MemHelpers::main_step_to_special_mem_step(last_row_previous_segment);

        let final_step =
            MemHelpers::main_step_to_special_mem_step(((segment_id + 1) * num_rows) as u64 - 1);

        // To reduce memory used, only take memory for the maximum range of mem_step inside the
        // minimal trace.
        let max_range = min_trace_size * MEM_STEPS_BY_MAIN_STEP;

        // Vector of atomics of u32, it's enough to count all range check values of the trace.
        let step_range_check =
            Arc::new((0..max_range).map(|_| AtomicU32::new(0)).collect::<Vec<_>>());

        // We know each register's previous step, but only by instance. We don't have this
        // information by chunk, so we need to store in the EmuRegTrace the location of the
        // first mem_step register is used in the chunk and information about the last step
        // where the register is used. The register's last steps of one chunk are the initial
        // steps of the next chunk. In the end, we need to update with the correct values.

        let fill_trace_outputs = main_trace
            .par_iter_mut_chunks(num_within)
            .enumerate()
            .take(segment_min_traces.len())
            .map(|(chunk_id, chunk)| {
                let init_chunk_step = if chunk_id == 0 { initial_step } else { 0 };
                let mut reg_trace = EmuRegTrace::from_init_step(init_chunk_step, chunk_id == 0);
                let (pc, regs) = Self::fill_partial_trace(
                    zisk_rom,
                    chunk,
                    &segment_min_traces[chunk_id],
                    &mut reg_trace,
                    step_range_check.clone(),
                    chunk_id == (end_idx - start_idx - 1),
                );
                (pc, regs, reg_trace)
            })
            .collect::<Vec<(u64, Vec<u64>, EmuRegTrace)>>();
        let last_result = fill_trace_outputs.last().unwrap();
        let next_pc = last_result.0;

        // In the range checks are values too large to store in steps_range_check, but there
        // are only a few values that exceed this limit, for this reason, are stored in a vector

        let mut reg_steps = [initial_step; REGS_IN_MAIN];
        let mut large_range_checks = Self::complete_trace_with_initial_reg_steps_per_chunk(
            num_rows,
            &fill_trace_outputs,
            &mut main_trace,
            step_range_check.clone(),
            &mut reg_steps,
        );

        Self::update_reg_steps_with_last_chunk(&last_result.2, &mut reg_steps);

        // Pad remaining rows with the last valid row
        // In padding row must be clear of registers access, if not need to calculate previous
        // register step and range check conntribution
        let last_row = main_trace.buffer[filled_rows - 1];
        main_trace.buffer[filled_rows..num_rows].fill(last_row);

        let mut reg_trace = EmuRegTrace::new();

        // Determine the last row of the previous segment
        let prev_segment_last_c = if start_idx > 0 {
            let prev_trace = &min_traces[start_idx - 1];
            let mut emu = Emu::from_emu_trace_start(zisk_rom, &prev_trace.last_state);
            let mut mem_reads_index = prev_trace.last_state.mem_reads_index;
            emu.step_slice_full_trace(&prev_trace.steps, &mut mem_reads_index, &mut reg_trace, None)
                .c
        } else {
            [F::zero(), F::zero()]
        };

        // Prepare main AIR values
        let mut air_values = MainAirValues::<F>::new();

        air_values.main_segment = F::from_canonical_usize(segment_id);
        air_values.main_last_segment = F::from_bool(main_instance.is_last_segment);
        air_values.segment_initial_pc = main_trace.buffer[0].pc;
        air_values.segment_next_pc = F::from_canonical_u64(next_pc);
        air_values.segment_previous_c = prev_segment_last_c;
        air_values.segment_last_c = last_row.c;

        Self::update_reg_airvalues(
            &mut air_values,
            final_step,
            &last_result.1,
            &reg_steps,
            step_range_check.clone(),
            &mut large_range_checks,
        );
        Self::update_std_range_checks(std, step_range_check, &large_range_checks);

        // Generate and add the AIR instance
        let from_trace = FromTrace::new(&mut main_trace).with_air_values(&mut air_values);
        AirInstance::new_from_trace(from_trace)
    }

    /// Fills a partial trace in the main trace buffer based on the minimal trace.
    /// This method processes the minimal trace in batches to improve performance.
    ///
    /// # Arguments
    /// * `zisk_rom` - Reference to the Zisk ROM used for execution.
    /// * `main_trace` - Reference to the main trace buffer to fill.
    /// * `min_trace` - Reference to the minimal trace to process.
    ///
    /// # Returns
    /// The next program counter value after processing the minimal trace.
    fn fill_partial_trace<F: PrimeField64>(
        zisk_rom: &ZiskRom,
        main_trace: &mut [MainTraceRow<F>],
        min_trace: &EmuTrace,
        reg_trace: &mut EmuRegTrace,
        step_range_check: Arc<Vec<AtomicU32>>,
        last_reg_values: bool,
    ) -> (u64, Vec<u64>) {
        // Initialize the emulator with the start state of the emu trace
        let mut emu = Emu::from_emu_trace_start(zisk_rom, &min_trace.start_state);
        let mut mem_reads_index: usize = 0;

        // Total number of rows to fill from the emu trace
        let total_rows = min_trace.steps.steps as usize;

        const BATCH_SIZE: usize = 1 << 12; // 2^12 rows per batch

        // Process rows in batches
<<<<<<< HEAD
        let mut batch_buffer = MainTrace::with_capacity(BATCH_SIZE);

        for batch_start in (0..total_rows).step_by(BATCH_SIZE) {
            let batch_end = (batch_start + BATCH_SIZE).min(total_rows);
            let batch_size = batch_end - batch_start;

            // Process the batch
            for i in 0..batch_size {
                batch_buffer.buffer[i] = emu.step_slice_full_trace(
=======
        let mut batch_buffer = MainTrace::with_capacity(1 << 12);

        for batch_start in (0..total_rows).step_by(Self::BATCH_SIZE) {
            // Determine the size of the current batch
            let batch_size = (batch_start + Self::BATCH_SIZE).min(total_rows) - batch_start;

            // Fill the batch buffer
            batch_buffer.buffer.iter_mut().take(batch_size).for_each(|row| {
                *row = emu.step_slice_full_trace(
>>>>>>> be93ab95
                    &min_trace.steps,
                    &mut mem_reads_index,
                    reg_trace,
                    Some(&**step_range_check),
                );
<<<<<<< HEAD
            }

            // Copy processed batch into main trace buffer
=======
            });

            // Copy the processed batch into the main trace buffer
            let batch_end = batch_start + batch_size;
>>>>>>> be93ab95
            main_trace[batch_start..batch_end].copy_from_slice(&batch_buffer.buffer[..batch_size]);
        }

        (
            emu.ctx.inst_ctx.pc,
            if last_reg_values {
                emu.ctx.inst_ctx.regs[REGS_IN_MAIN_FROM..=REGS_IN_MAIN_TO].to_vec()
            } else {
                vec![]
            },
        )
    }

<<<<<<< HEAD
    fn complete_trace_with_initial_reg_steps_per_chunk<F: PrimeField>(
=======
    fn complete_trace_with_initial_reg_steps_per_chunk<F: PrimeField64>(
>>>>>>> be93ab95
        num_rows: usize,
        fill_trace_outputs: &[(u64, Vec<u64>, EmuRegTrace)],
        main_trace: &mut MainTrace<F>,
        step_range_check: Arc<Vec<AtomicU32>>,
        reg_steps: &mut [u64; REGS_IN_MAIN],
    ) -> Vec<u32> {
        let mut large_range_checks: Vec<u32> = vec![];
        let max_range = step_range_check.len() as u64;
        for (index, (_, _, reg_trace)) in fill_trace_outputs.iter().enumerate().skip(1) {
            #[allow(clippy::needless_range_loop)]
            for reg_index in 0..REGS_IN_MAIN {
                let reg_prev_mem_step = if fill_trace_outputs[index - 1].2.reg_steps[reg_index] == 0
                {
                    reg_steps[reg_index]
                } else {
                    fill_trace_outputs[index - 1].2.reg_steps[reg_index]
                };
                reg_steps[reg_index] = reg_prev_mem_step;
                if reg_trace.first_step_uses[reg_index].is_some() {
                    let mem_step = reg_trace.first_step_uses[reg_index].unwrap();
                    let slot = MemHelpers::mem_step_to_slot(mem_step);
                    let row = MemHelpers::mem_step_to_row(mem_step) % num_rows;
                    let range = mem_step - reg_prev_mem_step;
                    if range > max_range {
                        large_range_checks.push(range as u32);
                    } else {
                        step_range_check[(range - 1) as usize].fetch_add(1, Ordering::Relaxed);
                    }
                    match slot {
                        0 => {
                            main_trace.buffer[row].a_reg_prev_mem_step =
                                F::from_canonical_u64(reg_prev_mem_step)
                        }
                        1 => {
                            main_trace.buffer[row].b_reg_prev_mem_step =
                                F::from_canonical_u64(reg_prev_mem_step)
                        }
                        2 => {
                            main_trace.buffer[row].store_reg_prev_mem_step =
                                F::from_canonical_u64(reg_prev_mem_step)
                        }
                        _ => panic!("Invalid slot {}", slot),
                    }
                    // TODO: range_check mem_step - reg_prev_mem_step
                }
            }
        }
        large_range_checks
    }
    fn update_reg_steps_with_last_chunk(
        last_emu_reg_trace: &EmuRegTrace,
        reg_steps: &mut [u64; REGS_IN_MAIN],
    ) {
        #[allow(clippy::needless_range_loop)]
        for reg_index in 0..REGS_IN_MAIN {
            let reg_prev_mem_step = if last_emu_reg_trace.reg_steps[reg_index] == 0 {
                reg_steps[reg_index]
            } else {
                last_emu_reg_trace.reg_steps[reg_index]
            };
            reg_steps[reg_index] = reg_prev_mem_step;
        }
    }
<<<<<<< HEAD
    fn update_reg_airvalues<F: PrimeField>(
=======
    fn update_reg_airvalues<F: PrimeField64>(
>>>>>>> be93ab95
        air_values: &mut MainAirValues<'_, F>,
        final_step: u64,
        last_reg_values: &[u64],
        reg_steps: &[u64; REGS_IN_MAIN],
        step_range_check: Arc<Vec<AtomicU32>>,
        large_range_checks: &mut Vec<u32>,
    ) {
        let max_range = step_range_check.len() as u64;
        for ireg in 0..REGS_IN_MAIN {
            let reg_value = last_reg_values[ireg];
            let values = [
                F::from_canonical_u32(reg_value as u32),
                F::from_canonical_u32((reg_value >> 32) as u32),
            ];
            air_values.last_reg_value[ireg] = values;
            air_values.last_reg_mem_step[ireg] = F::from_canonical_u64(reg_steps[ireg]);
            let range = (final_step - reg_steps[ireg]) as usize;
            if range > max_range as usize {
                large_range_checks.push(range as u32);
            } else {
                step_range_check[range - 1].fetch_add(1, Ordering::Relaxed);
            }
        }
    }
<<<<<<< HEAD
    fn update_std_range_checks<F: PrimeField>(
=======
    fn update_std_range_checks<F: PrimeField64>(
>>>>>>> be93ab95
        std: Arc<Std<F>>,
        step_range_check: Arc<Vec<AtomicU32>>,
        large_range_checks: &[u32],
    ) {
<<<<<<< HEAD
        let range_id = std.get_range(BigInt::from(1), BigInt::from(MEMORY_MAX_DIFF), None);
        for (value, _multiplicity) in step_range_check.iter().enumerate() {
            let multiplicity = _multiplicity.load(Ordering::Relaxed);
            if multiplicity != 0 {
                std.range_check(
                    F::from_canonical_usize(value + 1),
                    F::from_canonical_u32(multiplicity),
                    range_id,
                );
            }
        }
        for range in large_range_checks {
            std.range_check(F::from_canonical_u32(*range), F::from_canonical_u32(1), range_id);
=======
        let range_id = std.get_range(1, MEMORY_MAX_DIFF as i64, None);
        for (value, _multiplicity) in step_range_check.iter().enumerate() {
            let multiplicity = _multiplicity.load(Ordering::Relaxed);
            if multiplicity != 0 {
                std.range_check((value + 1) as i64, multiplicity as u64, range_id);
            }
        }
        for range in large_range_checks {
            std.range_check(*range as i64, 1, range_id);
>>>>>>> be93ab95
        }
    }

    /// Debug method for the main state machine.
<<<<<<< HEAD
    pub fn debug<F: PrimeField>(_pctx: &ProofCtx<F>, _sctx: &SetupCtx<F>) {
=======
    pub fn debug<F: PrimeField64>(_pctx: &ProofCtx<F>, _sctx: &SetupCtx<F>) {
>>>>>>> be93ab95
        // No debug information to display
    }

    pub fn build_counter() -> Box<dyn BusDeviceMetrics> {
        Box::new(MainCounter::new())
    }
}<|MERGE_RESOLUTION|>--- conflicted
+++ resolved
@@ -13,13 +13,8 @@
 };
 
 use log::info;
-<<<<<<< HEAD
-use num_bigint::BigInt;
-use p3_field::PrimeField;
-=======
 
 use p3_field::PrimeField64;
->>>>>>> be93ab95
 use pil_std_lib::Std;
 use rayon::iter::{IndexedParallelIterator, ParallelIterator};
 use sm_common::{BusDeviceMetrics, InstanceCtx};
@@ -240,7 +235,6 @@
         const BATCH_SIZE: usize = 1 << 12; // 2^12 rows per batch
 
         // Process rows in batches
-<<<<<<< HEAD
         let mut batch_buffer = MainTrace::with_capacity(BATCH_SIZE);
 
         for batch_start in (0..total_rows).step_by(BATCH_SIZE) {
@@ -250,32 +244,14 @@
             // Process the batch
             for i in 0..batch_size {
                 batch_buffer.buffer[i] = emu.step_slice_full_trace(
-=======
-        let mut batch_buffer = MainTrace::with_capacity(1 << 12);
-
-        for batch_start in (0..total_rows).step_by(Self::BATCH_SIZE) {
-            // Determine the size of the current batch
-            let batch_size = (batch_start + Self::BATCH_SIZE).min(total_rows) - batch_start;
-
-            // Fill the batch buffer
-            batch_buffer.buffer.iter_mut().take(batch_size).for_each(|row| {
-                *row = emu.step_slice_full_trace(
->>>>>>> be93ab95
                     &min_trace.steps,
                     &mut mem_reads_index,
                     reg_trace,
                     Some(&**step_range_check),
                 );
-<<<<<<< HEAD
             }
 
             // Copy processed batch into main trace buffer
-=======
-            });
-
-            // Copy the processed batch into the main trace buffer
-            let batch_end = batch_start + batch_size;
->>>>>>> be93ab95
             main_trace[batch_start..batch_end].copy_from_slice(&batch_buffer.buffer[..batch_size]);
         }
 
@@ -289,11 +265,7 @@
         )
     }
 
-<<<<<<< HEAD
-    fn complete_trace_with_initial_reg_steps_per_chunk<F: PrimeField>(
-=======
     fn complete_trace_with_initial_reg_steps_per_chunk<F: PrimeField64>(
->>>>>>> be93ab95
         num_rows: usize,
         fill_trace_outputs: &[(u64, Vec<u64>, EmuRegTrace)],
         main_trace: &mut MainTrace<F>,
@@ -357,11 +329,7 @@
             reg_steps[reg_index] = reg_prev_mem_step;
         }
     }
-<<<<<<< HEAD
-    fn update_reg_airvalues<F: PrimeField>(
-=======
     fn update_reg_airvalues<F: PrimeField64>(
->>>>>>> be93ab95
         air_values: &mut MainAirValues<'_, F>,
         final_step: u64,
         last_reg_values: &[u64],
@@ -386,30 +354,11 @@
             }
         }
     }
-<<<<<<< HEAD
-    fn update_std_range_checks<F: PrimeField>(
-=======
     fn update_std_range_checks<F: PrimeField64>(
->>>>>>> be93ab95
         std: Arc<Std<F>>,
         step_range_check: Arc<Vec<AtomicU32>>,
         large_range_checks: &[u32],
     ) {
-<<<<<<< HEAD
-        let range_id = std.get_range(BigInt::from(1), BigInt::from(MEMORY_MAX_DIFF), None);
-        for (value, _multiplicity) in step_range_check.iter().enumerate() {
-            let multiplicity = _multiplicity.load(Ordering::Relaxed);
-            if multiplicity != 0 {
-                std.range_check(
-                    F::from_canonical_usize(value + 1),
-                    F::from_canonical_u32(multiplicity),
-                    range_id,
-                );
-            }
-        }
-        for range in large_range_checks {
-            std.range_check(F::from_canonical_u32(*range), F::from_canonical_u32(1), range_id);
-=======
         let range_id = std.get_range(1, MEMORY_MAX_DIFF as i64, None);
         for (value, _multiplicity) in step_range_check.iter().enumerate() {
             let multiplicity = _multiplicity.load(Ordering::Relaxed);
@@ -419,16 +368,11 @@
         }
         for range in large_range_checks {
             std.range_check(*range as i64, 1, range_id);
->>>>>>> be93ab95
         }
     }
 
     /// Debug method for the main state machine.
-<<<<<<< HEAD
-    pub fn debug<F: PrimeField>(_pctx: &ProofCtx<F>, _sctx: &SetupCtx<F>) {
-=======
     pub fn debug<F: PrimeField64>(_pctx: &ProofCtx<F>, _sctx: &SetupCtx<F>) {
->>>>>>> be93ab95
         // No debug information to display
     }
 
