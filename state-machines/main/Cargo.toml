[package]
name = "sm-main"
version = "0.1.0"
edition = "2021"

[dependencies]
<<<<<<< HEAD
zisk-common = { path = "../../common" }
sm-arith = { path = "../arith" }
sm-mem = { path = "../mem" }
sm-common = { path = "../common" }

# common = { git = "https://github.com/0xPolygonHermez/pil2-proofman.git", branch ="develop" }
# proofman = { git = "https://github.com/0xPolygonHermez/pil2-proofman.git", branch ="develop" }
# wchelpers = { git = "https://github.com/0xPolygonHermez/pil2-proofman.git", branch ="develop" }
#Local development
common = { workspace = true }
proofman = { workspace = true }
wchelpers = { workspace = true }
=======
zisk-core = { path = "../../core" }
common = { git = "https://github.com/0xPolygonHermez/pil2-proofman.git", branch ="develop" }
proofman = { git = "https://github.com/0xPolygonHermez/pil2-proofman.git", branch ="develop" }
wchelpers = { git = "https://github.com/0xPolygonHermez/pil2-proofman.git", branch ="develop" }
>>>>>>> 7bedaa80

log = { version = "0.4", default-features = false }
p3-goldilocks = { git = "https://github.com/Plonky3/Plonky3.git", rev = "c3d754ef77b9fce585b46b972af751fe6e7a9803" }
p3-field = { git = "https://github.com/Plonky3/Plonky3.git", rev = "c3d754ef77b9fce585b46b972af751fe6e7a9803" }
rayon = "1.10.0"<|MERGE_RESOLUTION|>--- conflicted
+++ resolved
@@ -4,8 +4,7 @@
 edition = "2021"
 
 [dependencies]
-<<<<<<< HEAD
-zisk-common = { path = "../../common" }
+zisk-core = { path = "../../core" }
 sm-arith = { path = "../arith" }
 sm-mem = { path = "../mem" }
 sm-common = { path = "../common" }
@@ -17,12 +16,6 @@
 common = { workspace = true }
 proofman = { workspace = true }
 wchelpers = { workspace = true }
-=======
-zisk-core = { path = "../../core" }
-common = { git = "https://github.com/0xPolygonHermez/pil2-proofman.git", branch ="develop" }
-proofman = { git = "https://github.com/0xPolygonHermez/pil2-proofman.git", branch ="develop" }
-wchelpers = { git = "https://github.com/0xPolygonHermez/pil2-proofman.git", branch ="develop" }
->>>>>>> 7bedaa80
 
 log = { version = "0.4", default-features = false }
 p3-goldilocks = { git = "https://github.com/Plonky3/Plonky3.git", rev = "c3d754ef77b9fce585b46b972af751fe6e7a9803" }
