--- conflicted
+++ resolved
@@ -80,7 +80,6 @@
             total_inputs as f64 / num_rows as f64 * 100.0
         );
 
-<<<<<<< HEAD
         // Split the arith_trace.buffer into slices matching each inner vector’s length.
         let sizes: Vec<usize> = inputs.iter().map(|v| v.len()).collect();
         let mut slices = Vec::with_capacity(inputs.len());
@@ -101,113 +100,6 @@
 
                 slice.iter_mut().zip(input).for_each(|(trace_row, input)| {
                     *trace_row = Self::process_slice(&mut range_table, &mut table, &mut aop, input);
-=======
-        let mut aop = ArithOperation::new();
-        let mut idx = 0;
-        for inner_inputs in inputs {
-            for input in inner_inputs {
-                let input_data = ExtOperationData::OperationData(*input);
-
-                let opcode = OperationBusData::get_op(&input_data);
-                let a = OperationBusData::get_a(&input_data);
-                let b = OperationBusData::get_b(&input_data);
-
-                aop.calculate(opcode, a, b);
-                let mut t: ArithTraceRow<F> = Default::default();
-                for i in [0, 2] {
-                    t.a[i] = F::from_u64(aop.a[i]);
-                    t.b[i] = F::from_u64(aop.b[i]);
-                    t.c[i] = F::from_u64(aop.c[i]);
-                    t.d[i] = F::from_u64(aop.d[i]);
-                    range_table_inputs.use_chunk_range_check(0, aop.a[i]);
-                    range_table_inputs.use_chunk_range_check(0, aop.b[i]);
-                    range_table_inputs.use_chunk_range_check(0, aop.c[i]);
-                    range_table_inputs.use_chunk_range_check(0, aop.d[i]);
-                }
-                for i in [1, 3] {
-                    t.a[i] = F::from_u64(aop.a[i]);
-                    t.b[i] = F::from_u64(aop.b[i]);
-                    t.c[i] = F::from_u64(aop.c[i]);
-                    t.d[i] = F::from_u64(aop.d[i]);
-                }
-                range_table_inputs.use_chunk_range_check(aop.range_ab, aop.a[3]);
-                range_table_inputs.use_chunk_range_check(aop.range_ab + 26, aop.a[1]);
-                range_table_inputs.use_chunk_range_check(aop.range_ab + 17, aop.b[3]);
-                range_table_inputs.use_chunk_range_check(aop.range_ab + 9, aop.b[1]);
-
-                range_table_inputs.use_chunk_range_check(aop.range_cd, aop.c[3]);
-                range_table_inputs.use_chunk_range_check(aop.range_cd + 26, aop.c[1]);
-                range_table_inputs.use_chunk_range_check(aop.range_cd + 17, aop.d[3]);
-                range_table_inputs.use_chunk_range_check(aop.range_cd + 9, aop.d[1]);
-
-                for i in 0..7 {
-                    t.carry[i] = F::from_i64(aop.carry[i]);
-                    range_table_inputs.use_carry_range_check(aop.carry[i]);
-                }
-                t.op = F::from_u8(aop.op);
-                t.m32 = F::from_bool(aop.m32);
-                t.div = F::from_bool(aop.div);
-                t.na = F::from_bool(aop.na);
-                t.nb = F::from_bool(aop.nb);
-                t.np = F::from_bool(aop.np);
-                t.nr = F::from_bool(aop.nr);
-                t.signed = F::from_bool(aop.signed);
-                t.main_mul = F::from_bool(aop.main_mul);
-                t.main_div = F::from_bool(aop.main_div);
-                t.sext = F::from_bool(aop.sext);
-                t.multiplicity = F::ONE;
-                t.range_ab = F::from_u8(aop.range_ab);
-                t.range_cd = F::from_u8(aop.range_cd);
-                t.div_by_zero = F::from_bool(aop.div_by_zero);
-                t.div_overflow = F::from_bool(aop.div_overflow);
-                t.inv_sum_all_bs = if aop.div && !aop.div_by_zero {
-                    F::from_u64(aop.b[0] + aop.b[1] + aop.b[2] + aop.b[3]).inverse()
-                } else {
-                    F::ZERO
-                };
-
-                table_inputs.add_use(
-                    aop.op,
-                    aop.na,
-                    aop.nb,
-                    aop.np,
-                    aop.nr,
-                    aop.sext,
-                    aop.div_by_zero,
-                    aop.div_overflow,
-                );
-
-                t.fab = if aop.na != aop.nb { F::NEG_ONE } else { F::ONE };
-                //  na * (1 - 2 * nb);
-                t.na_fb = if aop.na {
-                    if aop.nb {
-                        F::NEG_ONE
-                    } else {
-                        F::ONE
-                    }
-                } else {
-                    F::ZERO
-                };
-                t.nb_fa = if aop.nb {
-                    if aop.na {
-                        F::NEG_ONE
-                    } else {
-                        F::ONE
-                    }
-                } else {
-                    F::ZERO
-                };
-                t.bus_res1 = F::from_u64(if aop.sext {
-                    0xFFFFFFFF
-                } else if aop.m32 {
-                    0
-                } else if aop.main_mul {
-                    aop.c[2] + (aop.c[3] << 16)
-                } else if aop.main_div {
-                    aop.a[2] + (aop.a[3] << 16)
-                } else {
-                    aop.d[2] + (aop.d[3] << 16)
->>>>>>> b301198c
                 });
 
                 (range_table, table) // return partial result
@@ -345,7 +237,7 @@
         range_table_inputs.use_chunk_range_check(aop.range_cd + 9, aop.d[1]);
 
         for i in 0..7 {
-            t.carry[i] = F::from_u64(i64_to_u64_field(aop.carry[i]));
+            t.carry[i] = F::from_i64(aop.carry[i]);
             range_table_inputs.use_carry_range_check(aop.carry[i]);
         }
         t.op = F::from_u8(aop.op);
