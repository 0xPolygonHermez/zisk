//! The `ArithFullSM` module implements the Arithmetic Full State Machine.
//!
//! This state machine manages the computation of arithmetic operations and their associated
//! trace generation. It coordinates with `ArithTableSM` and `ArithRangeTableSM` to handle
//! state transitions and multiplicity updates.

use std::sync::Arc;

use crate::{
    ArithOperation, ArithRangeTableInputs, ArithRangeTableSM, ArithTableInputs, ArithTableSM,
};
use data_bus::{OperationBusData, OperationData, PayloadType};
use log::info;
use p3_field::PrimeField;
use proofman_common::{AirInstance, FromTrace};
use sm_binary::{GT_OP, LTU_OP, LT_ABS_NP_OP, LT_ABS_PN_OP};
use sm_common::i64_to_u64_field;
use zisk_core::{zisk_ops::ZiskOp, ZiskOperationType};
use zisk_pil::*;

const CHUNK_SIZE: u64 = 0x10000;
const EXTENSION: u64 = 0xFFFFFFFF;

/// The `ArithFullSM` struct represents the Arithmetic Full State Machine.
///
/// This state machine coordinates the computation of arithmetic operations and updates
/// the `ArithTableSM` and `ArithRangeTableSM` components based on operation traces.
pub struct ArithFullSM {
    /// The Arithmetic Table State Machine.
    arith_table_sm: Arc<ArithTableSM>,

    /// The Arithmetic Range Table State Machine.
    arith_range_table_sm: Arc<ArithRangeTableSM>,
}

impl ArithFullSM {
    const MY_NAME: &'static str = "Arith   ";

    /// Creates a new `ArithFullSM` instance.
    ///
    /// # Arguments
    /// * `arith_table_sm` - A reference to the `ArithTableSM`.
    /// * `arith_range_table_sm` - A reference to the `ArithRangeTableSM`.
    ///
    /// # Returns
    /// An `Arc`-wrapped instance of `ArithFullSM`.
    pub fn new(
        arith_table_sm: Arc<ArithTableSM>,
        arith_range_table_sm: Arc<ArithRangeTableSM>,
    ) -> Arc<Self> {
        Arc::new(Self { arith_table_sm, arith_range_table_sm })
    }

    /// Computes the witness for arithmetic operations and updates associated tables.
    ///
    /// # Arguments
    /// * `inputs` - A slice of `OperationData` representing the arithmetic inputs.
    ///
    /// # Returns
    /// An `AirInstance` containing the computed arithmetic trace.
    pub fn compute_witness<F: PrimeField>(
        &self,
        inputs: &[Vec<OperationData<u64>>],
    ) -> AirInstance<F> {
        let mut arith_trace = ArithTrace::new();

        let num_rows = arith_trace.num_rows();

        let total_inputs: usize = inputs.iter().map(|c| c.len()).sum();
        assert!(total_inputs <= num_rows);

        let mut range_table_inputs = ArithRangeTableInputs::new();
        let mut table_inputs = ArithTableInputs::new();

        info!(
            "{}: ··· Creating Arith instance [{} / {} rows filled {:.2}%]",
            Self::MY_NAME,
            total_inputs,
            num_rows,
            total_inputs as f64 / num_rows as f64 * 100.0
        );

        let mut aop = ArithOperation::new();
<<<<<<< HEAD
        for (irow, input) in inputs.iter().enumerate() {
            let opcode = OperationBusData::get_op(input);
            let a = OperationBusData::get_a(input);
            let b = OperationBusData::get_b(input);
=======
        let mut idx = 0;
        for inner_inputs in inputs {
            for input in inner_inputs {
                let opcode = OperationBusData::get_op(input);
                let a = OperationBusData::get_a(input);
                let b = OperationBusData::get_b(input);
>>>>>>> 5da6b9b2

                aop.calculate(opcode, a, b);
                let mut t: ArithTraceRow<F> = Default::default();
                for i in [0, 2] {
                    t.a[i] = F::from_canonical_u64(aop.a[i]);
                    t.b[i] = F::from_canonical_u64(aop.b[i]);
                    t.c[i] = F::from_canonical_u64(aop.c[i]);
                    t.d[i] = F::from_canonical_u64(aop.d[i]);
                    range_table_inputs.use_chunk_range_check(0, aop.a[i]);
                    range_table_inputs.use_chunk_range_check(0, aop.b[i]);
                    range_table_inputs.use_chunk_range_check(0, aop.c[i]);
                    range_table_inputs.use_chunk_range_check(0, aop.d[i]);
                }
                for i in [1, 3] {
                    t.a[i] = F::from_canonical_u64(aop.a[i]);
                    t.b[i] = F::from_canonical_u64(aop.b[i]);
                    t.c[i] = F::from_canonical_u64(aop.c[i]);
                    t.d[i] = F::from_canonical_u64(aop.d[i]);
                }
                range_table_inputs.use_chunk_range_check(aop.range_ab, aop.a[3]);
                range_table_inputs.use_chunk_range_check(aop.range_ab + 26, aop.a[1]);
                range_table_inputs.use_chunk_range_check(aop.range_ab + 17, aop.b[3]);
                range_table_inputs.use_chunk_range_check(aop.range_ab + 9, aop.b[1]);

                range_table_inputs.use_chunk_range_check(aop.range_cd, aop.c[3]);
                range_table_inputs.use_chunk_range_check(aop.range_cd + 26, aop.c[1]);
                range_table_inputs.use_chunk_range_check(aop.range_cd + 17, aop.d[3]);
                range_table_inputs.use_chunk_range_check(aop.range_cd + 9, aop.d[1]);

<<<<<<< HEAD
            for i in 0..7 {
                t.carry[i] = F::from_canonical_u64(i64_to_u64_field(aop.carry[i]));
                range_table_inputs.use_carry_range_check(aop.carry[i]);
            }
            t.op = F::from_canonical_u8(aop.op);
            t.m32 = F::from_bool(aop.m32);
            t.div = F::from_bool(aop.div);
            t.na = F::from_bool(aop.na);
            t.nb = F::from_bool(aop.nb);
            t.np = F::from_bool(aop.np);
            t.nr = F::from_bool(aop.nr);
            t.signed = F::from_bool(aop.signed);
            t.main_mul = F::from_bool(aop.main_mul);
            t.main_div = F::from_bool(aop.main_div);
            t.sext = F::from_bool(aop.sext);
            t.multiplicity = F::one();
            t.range_ab = F::from_canonical_u8(aop.range_ab);
            t.range_cd = F::from_canonical_u8(aop.range_cd);
            t.div_by_zero = F::from_bool(aop.div_by_zero);
            t.div_overflow = F::from_bool(aop.div_overflow);
            t.inv_sum_all_bs = if aop.div && !aop.div_by_zero {
                F::from_canonical_u64(aop.b[0] + aop.b[1] + aop.b[2] + aop.b[3]).inverse()
            } else {
                F::zero()
            };
=======
                for i in 0..7 {
                    t.carry[i] = F::from_canonical_u64(i64_to_u64_field(aop.carry[i]));
                    range_table_inputs.use_carry_range_check(aop.carry[i]);
                }
                t.op = F::from_canonical_u8(aop.op);
                t.m32 = F::from_bool(aop.m32);
                t.div = F::from_bool(aop.div);
                t.na = F::from_bool(aop.na);
                t.nb = F::from_bool(aop.nb);
                t.np = F::from_bool(aop.np);
                t.nr = F::from_bool(aop.nr);
                t.signed = F::from_bool(aop.signed);
                t.main_mul = F::from_bool(aop.main_mul);
                t.main_div = F::from_bool(aop.main_div);
                t.sext = F::from_bool(aop.sext);
                t.multiplicity = F::one();
                t.range_ab = F::from_canonical_u8(aop.range_ab);
                t.range_cd = F::from_canonical_u8(aop.range_cd);
                t.div_by_zero = F::from_bool(aop.div_by_zero);
                t.div_overflow = F::from_bool(aop.div_overflow);
                t.inv_sum_all_bs = if aop.div && !aop.div_by_zero {
                    F::from_canonical_u64(aop.b[0] + aop.b[1] + aop.b[2] + aop.b[3]).inverse()
                } else {
                    F::zero()
                };
>>>>>>> 5da6b9b2

                table_inputs.add_use(
                    aop.op,
                    aop.na,
                    aop.nb,
                    aop.np,
                    aop.nr,
                    aop.sext,
                    aop.div_by_zero,
                    aop.div_overflow,
                );

                t.fab = if aop.na != aop.nb { F::neg_one() } else { F::one() };
                //  na * (1 - 2 * nb);
                t.na_fb = if aop.na {
                    if aop.nb {
                        F::neg_one()
                    } else {
                        F::one()
                    }
                } else {
                    F::zero()
                };
                t.nb_fa = if aop.nb {
                    if aop.na {
                        F::neg_one()
                    } else {
                        F::one()
                    }
                } else {
                    F::zero()
                };
                t.bus_res1 = F::from_canonical_u64(if aop.sext {
                    0xFFFFFFFF
                } else if aop.m32 {
                    0
                } else if aop.main_mul {
                    aop.c[2] + (aop.c[3] << 16)
                } else if aop.main_div {
                    aop.a[2] + (aop.a[3] << 16)
                } else {
                    aop.d[2] + (aop.d[3] << 16)
                });
                arith_trace[idx] = t;

                idx += 1;
            }
        }

        let padding_offset = total_inputs;
        let padding_rows: usize = num_rows.saturating_sub(padding_offset);

        if padding_rows > 0 {
            let mut t: ArithTraceRow<F> = Default::default();
            let padding_opcode = ZiskOp::Muluh.code();
            t.op = F::from_canonical_u8(padding_opcode);
            t.fab = F::one();
            for i in padding_offset..num_rows {
                arith_trace[i] = t;
            }
            range_table_inputs.multi_use_chunk_range_check(padding_rows * 10, 0, 0);
            range_table_inputs.multi_use_chunk_range_check(padding_rows * 2, 26, 0);
            range_table_inputs.multi_use_chunk_range_check(padding_rows * 2, 17, 0);
            range_table_inputs.multi_use_chunk_range_check(padding_rows * 2, 9, 0);
            range_table_inputs.multi_use_carry_range_check(padding_rows * 7, 0);
            table_inputs.multi_add_use(
                padding_rows,
                padding_opcode,
                false,
                false,
                false,
                false,
                false,
                false,
                false,
            );
        }

        self.arith_table_sm.process_slice(&table_inputs);

        self.arith_range_table_sm.process_slice(&range_table_inputs);

        AirInstance::new_from_trace(FromTrace::new(&mut arith_trace))
    }

    /// Generates binary inputs for operations requiring additional validation (e.g., division).
    pub fn generate_inputs(input: &OperationData<u64>) -> Vec<Vec<PayloadType>> {
        let mut aop = ArithOperation::new();
        let opcode = OperationBusData::get_op(input);
        let a = OperationBusData::get_a(input);
        let b = OperationBusData::get_b(input);

        aop.calculate(opcode, a, b);

        // If the operation is a division, then use the binary component
        // to check that the remainer is lower than the divisor
        if aop.div && !aop.div_by_zero {
            let opcode = match (aop.nr, aop.nb) {
                (false, false) => LTU_OP,
                (false, true) => LT_ABS_PN_OP,
                (true, false) => LT_ABS_NP_OP,
                (true, true) => GT_OP,
            };

            let extension = match (aop.m32, aop.nr, aop.nb) {
                (false, _, _) => (0, 0),
                (true, false, false) => (0, 0),
                (true, false, true) => (0, EXTENSION),
                (true, true, false) => (EXTENSION, 0),
                (true, true, true) => (EXTENSION, EXTENSION),
            };

            // TODO: We dont need to "glue" the d,b chunks back, we can use the aop API to do this!
            vec![OperationBusData::from_values(
                opcode,
                ZiskOperationType::Binary as u64,
                aop.d[0]
                    + CHUNK_SIZE * aop.d[1]
                    + CHUNK_SIZE.pow(2) * (aop.d[2] + extension.0)
                    + CHUNK_SIZE.pow(3) * aop.d[3],
                aop.b[0]
                    + CHUNK_SIZE * aop.b[1]
                    + CHUNK_SIZE.pow(2) * (aop.b[2] + extension.1)
                    + CHUNK_SIZE.pow(3) * aop.b[3],
            )
            .to_vec()]
        } else {
            vec![]
        }
    }
}<|MERGE_RESOLUTION|>--- conflicted
+++ resolved
@@ -81,19 +81,12 @@
         );
 
         let mut aop = ArithOperation::new();
-<<<<<<< HEAD
-        for (irow, input) in inputs.iter().enumerate() {
-            let opcode = OperationBusData::get_op(input);
-            let a = OperationBusData::get_a(input);
-            let b = OperationBusData::get_b(input);
-=======
         let mut idx = 0;
         for inner_inputs in inputs {
             for input in inner_inputs {
                 let opcode = OperationBusData::get_op(input);
                 let a = OperationBusData::get_a(input);
                 let b = OperationBusData::get_b(input);
->>>>>>> 5da6b9b2
 
                 aop.calculate(opcode, a, b);
                 let mut t: ArithTraceRow<F> = Default::default();
@@ -123,33 +116,6 @@
                 range_table_inputs.use_chunk_range_check(aop.range_cd + 17, aop.d[3]);
                 range_table_inputs.use_chunk_range_check(aop.range_cd + 9, aop.d[1]);
 
-<<<<<<< HEAD
-            for i in 0..7 {
-                t.carry[i] = F::from_canonical_u64(i64_to_u64_field(aop.carry[i]));
-                range_table_inputs.use_carry_range_check(aop.carry[i]);
-            }
-            t.op = F::from_canonical_u8(aop.op);
-            t.m32 = F::from_bool(aop.m32);
-            t.div = F::from_bool(aop.div);
-            t.na = F::from_bool(aop.na);
-            t.nb = F::from_bool(aop.nb);
-            t.np = F::from_bool(aop.np);
-            t.nr = F::from_bool(aop.nr);
-            t.signed = F::from_bool(aop.signed);
-            t.main_mul = F::from_bool(aop.main_mul);
-            t.main_div = F::from_bool(aop.main_div);
-            t.sext = F::from_bool(aop.sext);
-            t.multiplicity = F::one();
-            t.range_ab = F::from_canonical_u8(aop.range_ab);
-            t.range_cd = F::from_canonical_u8(aop.range_cd);
-            t.div_by_zero = F::from_bool(aop.div_by_zero);
-            t.div_overflow = F::from_bool(aop.div_overflow);
-            t.inv_sum_all_bs = if aop.div && !aop.div_by_zero {
-                F::from_canonical_u64(aop.b[0] + aop.b[1] + aop.b[2] + aop.b[3]).inverse()
-            } else {
-                F::zero()
-            };
-=======
                 for i in 0..7 {
                     t.carry[i] = F::from_canonical_u64(i64_to_u64_field(aop.carry[i]));
                     range_table_inputs.use_carry_range_check(aop.carry[i]);
@@ -175,7 +141,6 @@
                 } else {
                     F::zero()
                 };
->>>>>>> 5da6b9b2
 
                 table_inputs.add_use(
                     aop.op,
