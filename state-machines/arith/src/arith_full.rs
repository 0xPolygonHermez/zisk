--- conflicted
+++ resolved
@@ -13,7 +13,6 @@
 use proofman_common::{AirInstance, FromTrace};
 use rayon::prelude::*;
 use sm_binary::{GT_OP, LTU_OP, LT_ABS_NP_OP, LT_ABS_PN_OP};
-use tracing::info;
 use zisk_common::{ExtOperationData, OperationBusData, OperationData, PayloadType};
 use zisk_core::{zisk_ops::ZiskOp, ZiskOperationType};
 use zisk_pil::*;
@@ -70,11 +69,7 @@
         let mut range_table_inputs = ArithRangeTableInputs::new();
         let mut table_inputs = ArithTableInputs::new();
 
-<<<<<<< HEAD
-        info!(
-=======
         tracing::info!(
->>>>>>> 09151bf2
             "··· Creating Arith instance [{} / {} rows filled {:.2}%]",
             total_inputs,
             num_rows,
