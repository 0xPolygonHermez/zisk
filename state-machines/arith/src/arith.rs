--- conflicted
+++ resolved
@@ -42,8 +42,7 @@
 
         let arith_sm = Self {
             registered_predecessors: AtomicU32::new(0),
-<<<<<<< HEAD
-            threads_controller: Arc::new(ThreadController::new()),
+            // threads_controller: Arc::new(ThreadController::new()),
             inputs: Mutex::new(Vec::new()),
             arith_full_sm: ArithFullSM::new(
                 wcm.clone(),
@@ -54,13 +53,6 @@
             ),
             arith_table_sm,
             arith_range_table_sm,
-=======
-            inputs32: Mutex::new(Vec::new()),
-            inputs64: Mutex::new(Vec::new()),
-            arith32_sm,
-            arith64_sm,
-            arith3264_sm,
->>>>>>> 0cc1ee13
         };
         let arith_sm = Arc::new(arith_sm);
 
@@ -84,15 +76,9 @@
                 scope,
             );
 
-<<<<<<< HEAD
-            self.threads_controller.wait_for_threads();
+            // self.threads_controller.wait_for_threads();
 
             self.arith_full_sm.unregister_predecessor(scope);
-=======
-            self.arith3264_sm.unregister_predecessor::<F>(scope);
-            self.arith64_sm.unregister_predecessor::<F>(scope);
-            self.arith32_sm.unregister_predecessor::<F>(scope);
->>>>>>> 0cc1ee13
         }
     }
 }
@@ -119,71 +105,23 @@
     }
 
     fn prove(&self, operations: &[ZiskRequiredOperation], drain: bool, scope: &Scope) {
-<<<<<<< HEAD
         while operations.len() >= PROVE_CHUNK_SIZE || (drain && !operations.is_empty()) {
             if drain && !operations.is_empty() {
                 // println!("ArithSM: Draining inputs");
-=======
-        let mut _inputs32 = Vec::new();
-        let mut _inputs64 = Vec::new();
-
-        let operations32 = Arith32SM::operations();
-        let operations64 = Arith64SM::operations();
-
-        // TODO Split the operations into 32 and 64 bit operations in parallel
-        for operation in operations {
-            if operations32.contains(&operation.opcode) {
-                _inputs32.push(operation.clone());
-            } else if operations64.contains(&operation.opcode) {
-                _inputs64.push(operation.clone());
-            } else {
-                panic!("ArithSM: Operator {:x} not found", operation.opcode);
-            }
-        }
-
-        // TODO When drain is true, drain remaining inputs to the 3264 bits state machine
-
-        let mut inputs32 = self.inputs32.lock().unwrap();
-        inputs32.extend(_inputs32);
-
-        while inputs32.len() >= PROVE_CHUNK_SIZE || (drain && !inputs32.is_empty()) {
-            if drain && !inputs32.is_empty() {
-                // println!("ArithSM: Draining inputs32");
-            }
-
-            let num_drained32 = std::cmp::min(PROVE_CHUNK_SIZE, inputs32.len());
-            let drained_inputs32 = inputs32.drain(..num_drained32).collect::<Vec<_>>();
-            let arith32_sm_cloned = self.arith32_sm.clone();
-
-            arith32_sm_cloned.prove(&drained_inputs32, drain, scope);
-        }
-        drop(inputs32);
-
-        let mut inputs64 = self.inputs64.lock().unwrap();
-        inputs64.extend(_inputs64);
-
-        while inputs64.len() >= PROVE_CHUNK_SIZE || (drain && !inputs64.is_empty()) {
-            if drain && !inputs64.is_empty() {
-                // println!("ArithSM: Draining inputs64");
->>>>>>> 0cc1ee13
             }
 
             let num_drained = std::cmp::min(PROVE_CHUNK_SIZE, operations.len());
             let drained_inputs = operations[..num_drained].to_vec();
             let arith_full_sm_cloned = self.arith_full_sm.clone();
 
-<<<<<<< HEAD
-            self.threads_controller.add_working_thread();
-            let thread_controller = self.threads_controller.clone();
+            // self.threads_controller.add_working_thread();
+            // let thread_controller = self.threads_controller.clone();
 
             scope.spawn(move |scope| {
                 arith_full_sm_cloned.prove(&drained_inputs, drain, scope);
 
                 thread_controller.remove_working_thread();
             });
-=======
-            arith64_sm_cloned.prove(&drained_inputs64, drain, scope);
->>>>>>> 0cc1ee13
         }
     }
 
