--- conflicted
+++ resolved
@@ -5,12 +5,6 @@
 //! for the `ArithFullSM` state machine based on data received over the bus.
 
 use data_bus::{BusDevice, BusId, OperationBusData, OperationData};
-<<<<<<< HEAD
-use p3_field::PrimeField;
-use proofman_common::{AirInstance, ProofCtx, SetupCtx};
-use sm_common::{CheckPoint, Instance};
-=======
->>>>>>> 5da6b9b2
 use zisk_core::ZiskOperationType;
 
 use crate::ArithFullSM;
@@ -31,40 +25,6 @@
     }
 }
 
-<<<<<<< HEAD
-impl<F: PrimeField> Instance<F> for ArithInputGenerator {
-    /// Retrieves the checkpoint associated with this generator.
-    ///
-    /// # Returns
-    /// A `CheckPoint::None`, as this generator does not maintain any `CheckPoint`.
-    fn check_point(&self) -> CheckPoint {
-        CheckPoint::None
-    }
-
-    /// Retrieves the type of this instance.
-    ///
-    /// # Returns
-    /// An `InstanceType::Instance`, indicating this is of type instance.
-    fn instance_type(&self) -> sm_common::InstanceType {
-        sm_common::InstanceType::Instance
-    }
-
-    /// Computes the witness for this generator.
-    ///
-    /// This generator does not compute a witness and always returns `None`.
-    ///
-    /// # Arguments
-    /// * `_` - The proof context (unused in this implementation).
-    ///
-    /// # Returns
-    /// Always returns `None`.
-    fn compute_witness(&mut self, _: &ProofCtx<F>, _sctx: &SetupCtx<F>) -> Option<AirInstance<F>> {
-        None
-    }
-}
-
-=======
->>>>>>> 5da6b9b2
 impl BusDevice<u64> for ArithInputGenerator {
     /// Processes data received on the bus and generates inputs for binary operations.
     ///
