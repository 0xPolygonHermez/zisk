--- conflicted
+++ resolved
@@ -11,57 +11,6 @@
 use std::{path::PathBuf, sync::Arc};
 
 use itertools::Itertools;
-<<<<<<< HEAD
-use p3_field::Field;
-use proofman::{WitnessComponent, WitnessManager};
-use proofman_common::{AirInstance, BufferAllocator, SetupCtx};
-use proofman_util::create_buffer_fast;
-
-use std::error::Error;
-use zisk_core::{Riscv2zisk, ZiskPcHistogram, ZiskRom, SRC_IMM};
-use zisk_pil::{
-    Pilout, RomRomRow, RomRomTrace, RomRow, RomTrace, MAIN_AIR_IDS, ROM_AIR_IDS, ZISK_AIRGROUP_ID,
-};
-
-pub struct RomSM<F> {
-    wcm: Arc<WitnessManager<F>>,
-}
-
-impl<F: Field> RomSM<F> {
-    const MY_NAME: &'static str = "ROM     ";
-
-    pub fn new(wcm: Arc<WitnessManager<F>>) -> Arc<Self> {
-        let rom_sm = Self { wcm: wcm.clone() };
-        let rom_sm = Arc::new(rom_sm);
-
-        let rom_air_ids = ROM_AIR_IDS;
-        wcm.register_component(rom_sm.clone(), Some(ZISK_AIRGROUP_ID), Some(rom_air_ids));
-
-        rom_sm
-    }
-
-    pub fn prove(
-        &self,
-        rom: &ZiskRom,
-        pc_histogram: ZiskPcHistogram,
-    ) -> Result<(), Box<dyn std::error::Error + Send>> {
-        if pc_histogram.end_pc == 0 {
-            panic!("RomSM::prove() detected pc_histogram.end_pc == 0"); // TODO: return an error
-        }
-
-        // Allocate a prover buffer
-        let buffer_allocator = self.wcm.get_ectx().buffer_allocator.clone();
-        let sctx = self.wcm.get_sctx();
-
-        // Create an empty ROM trace
-        let pilout = Pilout::pilout();
-        let rom_trace_len = pilout.get_air(ZISK_AIRGROUP_ID, ROM_AIR_IDS[0]).num_rows();
-
-        let mut rom_trace = RomTrace::new(rom_trace_len);
-
-        // For every instruction in the rom, fill its corresponding ROM trace
-        let main_trace_len = pilout.get_air(ZISK_AIRGROUP_ID, MAIN_AIR_IDS[0]).num_rows() as u64;
-=======
 use log::info;
 use p3_field::PrimeField;
 use proofman_common::{AirInstance, FromTrace};
@@ -119,7 +68,6 @@
         );
         // For every instruction in the rom, fill its corresponding ROM trace
         //for (i, inst_builder) in rom.insts.clone().into_iter().enumerate() {
->>>>>>> f0dcfeda
         for (i, key) in rom.insts.keys().sorted().enumerate() {
             // Get the Zisk instruction
             let inst = &rom.insts[key].i;
@@ -144,90 +92,6 @@
         }
 
         // Padd with zeroes
-<<<<<<< HEAD
-        for i in rom.insts.len()..rom_trace_len {
-            rom_trace[i] = RomRow::default();
-        }
-
-        log::info!(
-            "{}: ··· Creating ROM instance [{} / {} rows executed {:.2}%]",
-            Self::MY_NAME,
-            pc_histogram.map.len(),
-            rom_trace_len,
-            pc_histogram.map.len() as f64 / rom_trace_len as f64 * 100.0
-        );
-
-        let mut air_instance = AirInstance::new(
-            sctx.clone(),
-            ZISK_AIRGROUP_ID,
-            ROM_AIR_IDS[0],
-            None,
-            rom_trace.buffer.unwrap(),
-        );
-
-        match self
-            .wcm
-            .get_ectx()
-            .cached_buffers_path
-            .as_ref()
-            .and_then(|cached_buffers| cached_buffers.get("rom").cloned())
-        {
-            Some(buffer_path) => {
-                let (_, _, commit_id) = buffer_allocator
-                    .clone()
-                    .get_buffer_info_custom_commit(&sctx, ZISK_AIRGROUP_ID, ROM_AIR_IDS[0], "rom")
-                    .unwrap_or_else(|err| panic!("Error getting buffer info: {}", err));
-
-                air_instance.set_custom_commit_cached_file(&sctx, commit_id, buffer_path);
-            }
-            None => {
-                let (commit_id_rom, prover_buffer_rom) =
-                    Self::compute_trace_rom(rom, buffer_allocator.clone(), &sctx)?;
-
-                air_instance.set_custom_commit_id_buffer(&sctx, prover_buffer_rom, commit_id_rom);
-            }
-        }
-
-        let (commit_id_rom, prover_buffer_rom) =
-            Self::compute_trace_rom(rom, buffer_allocator.clone(), &sctx)?;
-
-        air_instance.set_custom_commit_id_buffer(&sctx, prover_buffer_rom, commit_id_rom);
-
-        let (is_mine, instance_gid) = self.wcm.get_ectx().dctx.write().unwrap().add_instance(
-            ZISK_AIRGROUP_ID,
-            ROM_AIR_IDS[0],
-            1,
-        );
-        if is_mine {
-            self.wcm
-                .get_pctx()
-                .air_instance_repo
-                .add_air_instance(air_instance, Some(instance_gid));
-        }
-
-        Ok(())
-    }
-
-    pub fn compute_trace_rom(
-        rom: &ZiskRom,
-        buffer_allocator: Arc<dyn BufferAllocator>,
-        sctx: &SetupCtx,
-    ) -> Result<(u64, Vec<F>), Box<dyn Error + Send>> {
-        // Allocate a prover buffer
-        let (buffer_size_rom, offsets_rom, commit_id) = buffer_allocator
-            .get_buffer_info_custom_commit(sctx, ZISK_AIRGROUP_ID, ROM_AIR_IDS[0], "rom")
-            .unwrap_or_else(|err| panic!("Error getting buffer info: {}", err));
-
-        // Create an empty ROM trace
-        let pilout = Pilout::pilout();
-        let trace_rows = pilout.get_air(ZISK_AIRGROUP_ID, ROM_AIR_IDS[0]).num_rows();
-        let mut prover_buffer = create_buffer_fast(buffer_size_rom as usize);
-
-        let mut rom_trace =
-            RomRomTrace::<F>::map_buffer(&mut prover_buffer, trace_rows, offsets_rom[0] as usize)
-                .expect("RomRootSM::compute_trace() failed mapping buffer to ROMSRow");
-
-=======
         for i in rom.insts.len()..rom_trace.num_rows() {
             rom_trace[i] = RomTraceRow::default();
         }
@@ -245,7 +109,6 @@
     /// * `rom` - Reference to the Zisk ROM.
     /// * `rom_custom_trace` - Reference to the custom ROM trace.
     fn compute_trace_rom<F: PrimeField>(rom: &ZiskRom, rom_custom_trace: &mut RomRomTrace<F>) {
->>>>>>> f0dcfeda
         // For every instruction in the rom, fill its corresponding ROM trace
         for (i, key) in rom.insts.keys().sorted().enumerate() {
             // Get the Zisk instruction
@@ -286,29 +149,6 @@
             rom_custom_trace[i].b_offset_imm0 = b_offset_imm0;
             rom_custom_trace[i].b_imm1 =
                 F::from_canonical_u64(if inst.b_src == SRC_IMM { inst.b_use_sp_imm1 } else { 0 });
-<<<<<<< HEAD
-            rom_trace[i].ind_width = F::from_canonical_u64(inst.ind_width);
-            rom_trace[i].op = F::from_canonical_u8(inst.op);
-            rom_trace[i].store_offset = store_offset;
-            rom_trace[i].jmp_offset1 = jmp_offset1;
-            rom_trace[i].jmp_offset2 = jmp_offset2;
-            rom_trace[i].flags = F::from_canonical_u64(inst.get_flags());
-        }
-
-        // Padd with zeroes
-        for i in rom.insts.len()..trace_rows {
-            rom_trace[i] = RomRomRow::default();
-        }
-
-        Ok((commit_id, prover_buffer))
-    }
-
-    pub fn compute_trace_rom_buffer(
-        rom_path: PathBuf,
-        buffer_allocator: Arc<dyn BufferAllocator>,
-        sctx: &SetupCtx,
-    ) -> Result<(u64, Vec<F>), Box<dyn Error + Send>> {
-=======
             rom_custom_trace[i].ind_width = F::from_canonical_u64(inst.ind_width);
             rom_custom_trace[i].op = F::from_canonical_u8(inst.op);
             rom_custom_trace[i].store_offset = store_offset;
@@ -332,7 +172,6 @@
         rom_path: PathBuf,
         rom_custom_trace: &mut RomRomTrace<F>,
     ) {
->>>>>>> f0dcfeda
         // Get the ELF file path as a string
         let elf_filename: String = rom_path.to_str().unwrap().into();
         println!("Proving ROM for ELF file={}", elf_filename);
@@ -345,11 +184,6 @@
         // Convert program to rom
         let rom = riscv2zisk.run().expect("RomSM::prover() failed converting elf to rom");
 
-<<<<<<< HEAD
-        Self::compute_trace_rom(&rom, buffer_allocator, sctx)
-    }
-}
-=======
         Self::compute_trace_rom(&rom, rom_custom_trace);
     }
 }
@@ -370,7 +204,6 @@
     fn build_planner(&self) -> Box<dyn Planner> {
         Box::new(RomPlanner {})
     }
->>>>>>> f0dcfeda
 
     /// Builds an inputs data collector for ROM operations.
     ///
