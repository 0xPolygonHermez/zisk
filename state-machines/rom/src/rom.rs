use std::{path::PathBuf, sync::Arc};

use itertools::Itertools;
use p3_field::Field;
use proofman::{WitnessComponent, WitnessManager};
use proofman_common::{AirInstance, BufferAllocator, SetupCtx};
use proofman_util::create_buffer_fast;

use std::error::Error;
use zisk_core::{Riscv2zisk, ZiskPcHistogram, ZiskRom, SRC_IMM};
use zisk_pil::{
    Pilout, RomRomRow, RomRomTrace, RomRow, RomTrace, MAIN_AIR_IDS, ROM_AIR_IDS, ZISK_AIRGROUP_ID,
};

pub struct RomSM<F> {
    wcm: Arc<WitnessManager<F>>,
}

impl<F: Field> RomSM<F> {
    pub fn new(wcm: Arc<WitnessManager<F>>) -> Arc<Self> {
        let rom_sm = Self { wcm: wcm.clone() };
        let rom_sm = Arc::new(rom_sm);

        let rom_air_ids = ROM_AIR_IDS;
        wcm.register_component(rom_sm.clone(), Some(ZISK_AIRGROUP_ID), Some(rom_air_ids));

        rom_sm
    }

    pub fn prove(
        &self,
        rom: &ZiskRom,
        pc_histogram: ZiskPcHistogram,
        instance_gid: usize,
    ) -> Result<(), Box<dyn std::error::Error + Send>> {
        if pc_histogram.end_pc == 0 {
            panic!("RomSM::prove() detected pc_histogram.end_pc == 0"); // TODO: return an error
        }

<<<<<<< HEAD
        let buffer_allocator = self.wcm.get_ectx().buffer_allocator.clone();
        let sctx = self.wcm.get_sctx();

        let main_trace_len =
            self.wcm.get_pctx().pilout.get_air(ZISK_AIRGROUP_ID, MAIN_AIR_IDS[0]).num_rows();

        let prover_buffer = Self::compute_trace_rom(
            rom,
            buffer_allocator,
            &sctx,
            pc_histogram,
            main_trace_len as u64,
        )?;

        let air_instance =
            AirInstance::new(sctx.clone(), ZISK_AIRGROUP_ID, ROM_AIR_IDS[0], None, prover_buffer);

        self.wcm.get_pctx().air_instance_repo.add_air_instance(air_instance, Some(instance_gid));

        Ok(())
    }
    pub fn compute_trace(
        rom_path: PathBuf,
        buffer_allocator: Arc<dyn BufferAllocator<F>>,
        sctx: &SetupCtx<F>,
    ) -> Result<Vec<F>, Box<dyn Error + Send>> {
        // Get the ELF file path as a string
        let elf_filename: String = rom_path.to_str().unwrap().into();
        println!("Proving ROM for ELF file={}", elf_filename);

        // Load and parse the ELF file, and transpile it into a ZisK ROM using Riscv2zisk

        // Create an instance of the RISCV -> ZisK program converter
        let riscv2zisk = Riscv2zisk::new(elf_filename, String::new(), String::new(), String::new());

        // Convert program to rom
        let rom_result = riscv2zisk.run();
        if rom_result.is_err() {
            //return Err(ZiskEmulatorErr::Unknown(zisk_rom.err().unwrap().to_string()));
            panic!("RomSM::prover() failed converting elf to rom");
        }
        let rom = rom_result.unwrap();

        let empty_pc_histogram = ZiskPcHistogram::default();

        Self::compute_trace_rom(&rom, buffer_allocator, sctx, empty_pc_histogram, 0)
    }

    pub fn compute_trace_rom(
        rom: &ZiskRom,
        buffer_allocator: Arc<dyn BufferAllocator<F>>,
        sctx: &SetupCtx<F>,
        pc_histogram: ZiskPcHistogram,
        main_trace_len: u64,
    ) -> Result<Vec<F>, Box<dyn Error + Send>> {
        let pilout = Pilout::pilout();
        let num_rows = pilout.get_air(ZISK_AIRGROUP_ID, ROM_AIR_IDS[0]).num_rows();

        let number_of_instructions = rom.insts.len();

=======
>>>>>>> f88f3e34
        // Allocate a prover buffer
        let buffer_allocator = self.wcm.get_ectx().buffer_allocator.clone();
        let sctx = self.wcm.get_sctx();

        // Create an empty ROM trace
<<<<<<< HEAD
        let mut rom_trace =
            RomTrace::<F>::map_buffer(&mut prover_buffer, num_rows, offsets[0] as usize)
                .expect("RomSM::compute_trace() failed mapping buffer to ROMS0Trace");
=======
        let pilout = Pilout::pilout();
        let num_rows = pilout.get_air(ZISK_AIRGROUP_ID, ROM_AIR_IDS[0]).num_rows();
>>>>>>> f88f3e34

        let mut rom_trace = RomTrace::new(num_rows);
        
        // For every instruction in the rom, fill its corresponding ROM trace
        let main_trace_len = pilout.get_air(ZISK_AIRGROUP_ID, MAIN_AIR_IDS[0]).num_rows() as u64;
        for (i, key) in rom.insts.keys().sorted().enumerate() {
            // Get the Zisk instruction
            let inst = &rom.insts[key].i;

            // Calculate the multiplicity, i.e. the number of times this pc is used in this
            // execution
            let mut multiplicity: u64;
            if pc_histogram.map.is_empty() {
                multiplicity = 1; // If the histogram is empty, we use 1 for all pc's
            } else {
                let counter = pc_histogram.map.get(&inst.paddr);
                if counter.is_some() {
                    multiplicity = *counter.unwrap();
                    if inst.paddr == pc_histogram.end_pc {
                        multiplicity +=
                            main_trace_len - 1 - (pc_histogram.steps % (main_trace_len - 1));
                    }
                } else {
                    continue; // We skip those pc's that are not used in this execution
                }
            }
            rom_trace[i].multiplicity = F::from_canonical_u64(multiplicity);
        }

        // Padd with zeroes
        for i in rom.insts.len()..num_rows {
            rom_trace[i] = RomRow::default();
        }

        let mut air_instance =
            AirInstance::new(sctx.clone(), ZISK_AIRGROUP_ID, ROM_AIR_IDS[0], None, rom_trace.buffer.unwrap());

        match self
            .wcm
            .get_ectx()
            .cached_buffers_path
            .as_ref()
            .and_then(|cached_buffers| cached_buffers.get("rom").cloned())
        {
            Some(buffer_path) => {
                let (_, _, commit_id) = buffer_allocator
                    .clone()
                    .get_buffer_info_custom_commit(&sctx, ZISK_AIRGROUP_ID, ROM_AIR_IDS[0], "rom")
                    .unwrap_or_else(|err| panic!("Error getting buffer info: {}", err));

                air_instance.set_custom_commit_cached_file(&sctx, commit_id, buffer_path);
            }
            None => {
                let (commit_id_rom, prover_buffer_rom) =
                    Self::compute_trace_rom(rom, buffer_allocator.clone(), &sctx)?;

                air_instance.set_custom_commit_id_buffer(&sctx, prover_buffer_rom, commit_id_rom);
            }
        }

        let (commit_id_rom, prover_buffer_rom) =
            Self::compute_trace_rom(rom, buffer_allocator.clone(), &sctx)?;

        air_instance.set_custom_commit_id_buffer(&sctx, prover_buffer_rom, commit_id_rom);

        let (is_mine, instance_gid) = self.wcm.get_ectx().dctx.write().unwrap().add_instance(
            ZISK_AIRGROUP_ID,
            ROM_AIR_IDS[0],
            1,
        );
        if is_mine {
            self.wcm
                .get_pctx()
                .air_instance_repo
                .add_air_instance(air_instance, Some(instance_gid));
        }

        Ok(())
    }

    pub fn compute_trace_rom(
        rom: &ZiskRom,
        buffer_allocator: Arc<dyn BufferAllocator>,
        sctx: &SetupCtx,
    ) -> Result<(u64, Vec<F>), Box<dyn Error + Send>> {
        // Allocate a prover buffer
        let (buffer_size_rom, offsets_rom, commit_id) = buffer_allocator
            .get_buffer_info_custom_commit(sctx, ZISK_AIRGROUP_ID, ROM_AIR_IDS[0], "rom")
            .unwrap_or_else(|err| panic!("Error getting buffer info: {}", err));

        // Create an empty ROM trace
        let pilout = Pilout::pilout();
        let trace_rows = pilout.get_air(ZISK_AIRGROUP_ID, ROM_AIR_IDS[0]).num_rows();
        let mut prover_buffer = create_buffer_fast(buffer_size_rom as usize);

        let mut rom_trace =
            RomRomTrace::<F>::map_buffer(&mut prover_buffer, trace_rows, offsets_rom[0] as usize)
                .expect("RomRootSM::compute_trace() failed mapping buffer to ROMSRow");

        // For every instruction in the rom, fill its corresponding ROM trace
        for (i, key) in rom.insts.keys().sorted().enumerate() {
            // Get the Zisk instruction
            let inst = &rom.insts[key].i;

            // Convert the i64 offsets to F
            let jmp_offset1 = if inst.jmp_offset1 >= 0 {
                F::from_canonical_u64(inst.jmp_offset1 as u64)
            } else {
                F::neg(F::from_canonical_u64((-inst.jmp_offset1) as u64))
            };
            let jmp_offset2 = if inst.jmp_offset2 >= 0 {
                F::from_canonical_u64(inst.jmp_offset2 as u64)
            } else {
                F::neg(F::from_canonical_u64((-inst.jmp_offset2) as u64))
            };
            let store_offset = if inst.store_offset >= 0 {
                F::from_canonical_u64(inst.store_offset as u64)
            } else {
                F::neg(F::from_canonical_u64((-inst.store_offset) as u64))
            };
            let a_offset_imm0 = if inst.a_offset_imm0 as i64 >= 0 {
                F::from_canonical_u64(inst.a_offset_imm0)
            } else {
                F::neg(F::from_canonical_u64((-(inst.a_offset_imm0 as i64)) as u64))
            };
            let b_offset_imm0 = if inst.b_offset_imm0 as i64 >= 0 {
                F::from_canonical_u64(inst.b_offset_imm0)
            } else {
                F::neg(F::from_canonical_u64((-(inst.b_offset_imm0 as i64)) as u64))
            };

            // Fill the rom trace row fields
            rom_trace[i].line = F::from_canonical_u64(inst.paddr); // TODO: unify names: pc, paddr, line
            rom_trace[i].a_offset_imm0 = a_offset_imm0;
            rom_trace[i].a_imm1 =
                F::from_canonical_u64(if inst.a_src == SRC_IMM { inst.a_use_sp_imm1 } else { 0 });
            rom_trace[i].b_offset_imm0 = b_offset_imm0;
            rom_trace[i].b_imm1 =
                F::from_canonical_u64(if inst.b_src == SRC_IMM { inst.b_use_sp_imm1 } else { 0 });
            rom_trace[i].ind_width = F::from_canonical_u64(inst.ind_width);
            rom_trace[i].op = F::from_canonical_u8(inst.op);
            rom_trace[i].store_offset = store_offset;
            rom_trace[i].jmp_offset1 = jmp_offset1;
            rom_trace[i].jmp_offset2 = jmp_offset2;
            rom_trace[i].flags = F::from_canonical_u64(inst.get_flags());
<<<<<<< HEAD
            rom_trace[i].multiplicity = F::from_canonical_u64(multiplicity);
        }

        // Padd with zeroes
        for i in number_of_instructions..num_rows {
            rom_trace[i] = RomRow::default();
        }

        Ok(prover_buffer)
    }
=======
        }

        // Padd with zeroes
        for i in rom.insts.len()..trace_rows {
            rom_trace[i] = RomRomRow::default();
        }

        Ok((commit_id, prover_buffer))
    }

    pub fn compute_trace_rom_buffer(
        rom_path: PathBuf,
        buffer_allocator: Arc<dyn BufferAllocator>,
        sctx: &SetupCtx,
    ) -> Result<(u64, Vec<F>), Box<dyn Error + Send>> {
        // Get the ELF file path as a string
        let elf_filename: String = rom_path.to_str().unwrap().into();
        println!("Proving ROM for ELF file={}", elf_filename);

        // Load and parse the ELF file, and transpile it into a ZisK ROM using Riscv2zisk

        // Create an instance of the RISCV -> ZisK program converter
        let riscv2zisk = Riscv2zisk::new(elf_filename, String::new(), String::new(), String::new());

        // Convert program to rom
        let rom = riscv2zisk.run().expect("RomSM::prover() failed converting elf to rom");

        Self::compute_trace_rom(&rom, buffer_allocator, sctx)
    }
>>>>>>> f88f3e34
}

impl<F: Field> WitnessComponent<F> for RomSM<F> {}<|MERGE_RESOLUTION|>--- conflicted
+++ resolved
@@ -37,85 +37,16 @@
             panic!("RomSM::prove() detected pc_histogram.end_pc == 0"); // TODO: return an error
         }
 
-<<<<<<< HEAD
-        let buffer_allocator = self.wcm.get_ectx().buffer_allocator.clone();
-        let sctx = self.wcm.get_sctx();
-
-        let main_trace_len =
-            self.wcm.get_pctx().pilout.get_air(ZISK_AIRGROUP_ID, MAIN_AIR_IDS[0]).num_rows();
-
-        let prover_buffer = Self::compute_trace_rom(
-            rom,
-            buffer_allocator,
-            &sctx,
-            pc_histogram,
-            main_trace_len as u64,
-        )?;
-
-        let air_instance =
-            AirInstance::new(sctx.clone(), ZISK_AIRGROUP_ID, ROM_AIR_IDS[0], None, prover_buffer);
-
-        self.wcm.get_pctx().air_instance_repo.add_air_instance(air_instance, Some(instance_gid));
-
-        Ok(())
-    }
-    pub fn compute_trace(
-        rom_path: PathBuf,
-        buffer_allocator: Arc<dyn BufferAllocator<F>>,
-        sctx: &SetupCtx<F>,
-    ) -> Result<Vec<F>, Box<dyn Error + Send>> {
-        // Get the ELF file path as a string
-        let elf_filename: String = rom_path.to_str().unwrap().into();
-        println!("Proving ROM for ELF file={}", elf_filename);
-
-        // Load and parse the ELF file, and transpile it into a ZisK ROM using Riscv2zisk
-
-        // Create an instance of the RISCV -> ZisK program converter
-        let riscv2zisk = Riscv2zisk::new(elf_filename, String::new(), String::new(), String::new());
-
-        // Convert program to rom
-        let rom_result = riscv2zisk.run();
-        if rom_result.is_err() {
-            //return Err(ZiskEmulatorErr::Unknown(zisk_rom.err().unwrap().to_string()));
-            panic!("RomSM::prover() failed converting elf to rom");
-        }
-        let rom = rom_result.unwrap();
-
-        let empty_pc_histogram = ZiskPcHistogram::default();
-
-        Self::compute_trace_rom(&rom, buffer_allocator, sctx, empty_pc_histogram, 0)
-    }
-
-    pub fn compute_trace_rom(
-        rom: &ZiskRom,
-        buffer_allocator: Arc<dyn BufferAllocator<F>>,
-        sctx: &SetupCtx<F>,
-        pc_histogram: ZiskPcHistogram,
-        main_trace_len: u64,
-    ) -> Result<Vec<F>, Box<dyn Error + Send>> {
-        let pilout = Pilout::pilout();
-        let num_rows = pilout.get_air(ZISK_AIRGROUP_ID, ROM_AIR_IDS[0]).num_rows();
-
-        let number_of_instructions = rom.insts.len();
-
-=======
->>>>>>> f88f3e34
         // Allocate a prover buffer
         let buffer_allocator = self.wcm.get_ectx().buffer_allocator.clone();
         let sctx = self.wcm.get_sctx();
 
         // Create an empty ROM trace
-<<<<<<< HEAD
-        let mut rom_trace =
-            RomTrace::<F>::map_buffer(&mut prover_buffer, num_rows, offsets[0] as usize)
-                .expect("RomSM::compute_trace() failed mapping buffer to ROMS0Trace");
-=======
         let pilout = Pilout::pilout();
         let num_rows = pilout.get_air(ZISK_AIRGROUP_ID, ROM_AIR_IDS[0]).num_rows();
->>>>>>> f88f3e34
 
         let mut rom_trace = RomTrace::new(num_rows);
-        
+
         // For every instruction in the rom, fill its corresponding ROM trace
         let main_trace_len = pilout.get_air(ZISK_AIRGROUP_ID, MAIN_AIR_IDS[0]).num_rows() as u64;
         for (i, key) in rom.insts.keys().sorted().enumerate() {
@@ -147,8 +78,13 @@
             rom_trace[i] = RomRow::default();
         }
 
-        let mut air_instance =
-            AirInstance::new(sctx.clone(), ZISK_AIRGROUP_ID, ROM_AIR_IDS[0], None, rom_trace.buffer.unwrap());
+        let mut air_instance = AirInstance::new(
+            sctx.clone(),
+            ZISK_AIRGROUP_ID,
+            ROM_AIR_IDS[0],
+            None,
+            rom_trace.buffer.unwrap(),
+        );
 
         match self
             .wcm
@@ -258,18 +194,6 @@
             rom_trace[i].jmp_offset1 = jmp_offset1;
             rom_trace[i].jmp_offset2 = jmp_offset2;
             rom_trace[i].flags = F::from_canonical_u64(inst.get_flags());
-<<<<<<< HEAD
-            rom_trace[i].multiplicity = F::from_canonical_u64(multiplicity);
-        }
-
-        // Padd with zeroes
-        for i in number_of_instructions..num_rows {
-            rom_trace[i] = RomRow::default();
-        }
-
-        Ok(prover_buffer)
-    }
-=======
         }
 
         // Padd with zeroes
@@ -299,7 +223,6 @@
 
         Self::compute_trace_rom(&rom, buffer_allocator, sctx)
     }
->>>>>>> f88f3e34
 }
 
 impl<F: Field> WitnessComponent<F> for RomSM<F> {}