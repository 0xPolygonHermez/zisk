--- conflicted
+++ resolved
@@ -8,11 +8,7 @@
 use data_bus::PayloadType;
 use p3_field::PrimeField;
 use proofman_common::{AirInstance, ProofCtx, SetupCtx};
-<<<<<<< HEAD
-use sm_common::{CheckPoint, Instance, InstanceCtx, InstanceType};
-=======
 use sm_common::{BusDeviceWrapper, CheckPoint, Instance, InstanceCtx, InstanceType};
->>>>>>> 5da6b9b2
 use zisk_core::ZiskRom;
 
 /// The `RomInstance` struct represents an instance to perform the witness computations for
@@ -58,10 +54,7 @@
         &mut self,
         _pctx: &ProofCtx<F>,
         _sctx: &SetupCtx<F>,
-<<<<<<< HEAD
-=======
         _collectors: Vec<(usize, Box<BusDeviceWrapper<PayloadType>>)>,
->>>>>>> 5da6b9b2
     ) -> Option<AirInstance<F>> {
         Some(RomSM::compute_witness(&self.zisk_rom, &self.ictx.plan))
     }
