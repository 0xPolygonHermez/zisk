--- conflicted
+++ resolved
@@ -108,12 +108,8 @@
 
             return Some(RomSM::compute_witness_from_asm(
                 &self.zisk_rom,
-<<<<<<< HEAD
-                &asm_runner_romh.asm_rowh_output,
+                &result_rh.asm_rowh_output,
                 trace_buffer,
-=======
-                &result_rh.asm_rowh_output,
->>>>>>> ae92bc34
             ));
         }
 
