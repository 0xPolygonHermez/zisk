//! The `RomCounter` module defines a counter for tracking ROM execution metrics
//! sent over the data bus. It collects statistics such as program counter (PC),
//! executed instruction steps, and the PC of the last executed instruction.

use std::{any::Any, ops::AddAssign};

use data_bus::{BusDevice, BusId, RomBusData, RomData, ROM_BUS_ID};
use sm_common::{CounterStats, Metrics};

/// The `RomCounter` struct represents a counter that monitors ROM-related metrics
/// on the data bus.
///
/// It collects execution statistics, such as the program counter (PC) of executed instructions,
/// the total number of executed steps, and the PC of the last executed instruction.
pub struct RomCounter {
    /// Execution statistics counter for ROM instructions.
    pub rom: CounterStats,
}

impl RomCounter {
    /// Creates a new instance of `RomCounter`.
    ///
    /// # Returns
    /// A new `RomCounter` instance.
    pub fn new() -> Self {
        Self { rom: CounterStats::default() }
    }
}

impl AddAssign<&RomCounter> for RomCounter {
    fn add_assign(&mut self, other: &Self) {
        self.rom += &other.rom; // Directly add `other.rom` to `self.rom`
    }
}

impl Metrics for RomCounter {
    /// Tracks activity on the connected bus and updates ROM execution metrics.
    ///
    /// # Arguments
    /// * `_bus_id` - The ID of the bus (ignored in this implementation).
    /// * `data` - The data received from the bus.
    ///
    /// # Returns
    /// An empty vector, as this implementation does not produce any derived inputs.
    #[inline(always)]
    fn measure(&mut self, data: &[u64]) {
        let data: RomData<u64> = data.try_into().expect("Rom Metrics: Failed to convert data");

        self.rom.update(
            RomBusData::get_pc(&data),
            RomBusData::get_step(&data),
            1,
            RomBusData::get_end(&data) == 1,
        );
    }

    /// Provides a dynamic reference for downcasting purposes.
    ///
    /// # Returns
    /// A reference to `self` as `dyn std::any::Any`.
    fn as_any(&self) -> &dyn Any {
        self
    }
}

impl BusDevice<u64> for RomCounter {
    /// Processes data received on the bus, updating ROM metrics.
    ///
    /// # Arguments
    /// * `bus_id` - The ID of the bus sending the data.
    /// * `data` - The data received from the bus.
    ///
    /// # Returns
    /// An optional vector of tuples where:
    /// - The first element is the bus ID.
    /// - The second element is always empty indicating there are no derived inputs.
    #[inline]
    fn process_data(&mut self, bus_id: &BusId, data: &[u64]) -> Option<Vec<(BusId, Vec<u64>)>> {
<<<<<<< HEAD
        self.measure(bus_id, data);
=======
        debug_assert!(*bus_id == ROM_BUS_ID);

        self.measure(data);
>>>>>>> c4625cf8

        None
    }

    /// Returns the bus IDs associated with this counter.
    ///
    /// # Returns
    /// A vector containing the connected bus ID.
    fn bus_id(&self) -> Vec<BusId> {
        vec![ROM_BUS_ID]
    }

    /// Provides a dynamic reference for downcasting purposes.
    fn as_any(self: Box<Self>) -> Box<dyn std::any::Any> {
        self
    }

    /// Provides a dynamic reference for downcasting purposes.
    fn as_any(self: Box<Self>) -> Box<dyn std::any::Any> {
        self
    }
}<|MERGE_RESOLUTION|>--- conflicted
+++ resolved
@@ -76,13 +76,9 @@
     /// - The second element is always empty indicating there are no derived inputs.
     #[inline]
     fn process_data(&mut self, bus_id: &BusId, data: &[u64]) -> Option<Vec<(BusId, Vec<u64>)>> {
-<<<<<<< HEAD
-        self.measure(bus_id, data);
-=======
         debug_assert!(*bus_id == ROM_BUS_ID);
 
         self.measure(data);
->>>>>>> c4625cf8
 
         None
     }
@@ -99,9 +95,4 @@
     fn as_any(self: Box<Self>) -> Box<dyn std::any::Any> {
         self
     }
-
-    /// Provides a dynamic reference for downcasting purposes.
-    fn as_any(self: Box<Self>) -> Box<dyn std::any::Any> {
-        self
-    }
 }