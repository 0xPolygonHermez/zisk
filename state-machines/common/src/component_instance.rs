//! The `Instance` module defines a framework for handling computation instances and state machines
//! in the context of proof systems. It includes traits and macros for defining instances
//! and integrating them with state machines and proofs.

use data_bus::{BusDevice, PayloadType};
use p3_field::PrimeField;
use proofman_common::{AirInstance, ProofCtx, SetupCtx};

use crate::{BusDeviceWrapper, CheckPoint};

/// Represents the type of an instance, either a standalone instance or a table.
#[derive(Debug, PartialEq)]
pub enum InstanceType {
    /// A standalone computation instance.
    Instance,

    /// A table-backed computation instance.
    Table,
}

/// The `Instance` trait defines the interface for any computation instance used in proof systems.
///
/// It provides methods to compute witnesses, retrieve checkpoints, and specify instance types.
pub trait Instance<F: PrimeField>: Send {
    /// Computes the witness for the instance based on the proof context.
    ///
    /// # Arguments
<<<<<<< HEAD
    /// * `pctx` - The proof context containing necessary information for computation.
    /// * `collectors` - A vector of input collectors to process and collect data for witness.
=======
    /// * `_pctx` - The proof context, unused in this implementation.
    /// * `_sctx` - The setup context, unused in this implementation.
    /// * `_collectors` - A vector of input collectors to process and collect data for witness,
    ///   unused in this implementation
>>>>>>> c4625cf8
    ///
    /// # Returns
    /// An optional `AirInstance` object representing the computed witness.
    fn compute_witness(
        &mut self,
        _pctx: &ProofCtx<F>,
        _sctx: &SetupCtx<F>,
        _collectors: Vec<(usize, Box<BusDeviceWrapper<PayloadType>>)>,
    ) -> Option<AirInstance<F>> {
        None
    }

    /// Retrieves the checkpoint associated with the instance.
    ///
    /// # Returns
    /// A `CheckPoint` object representing the state of the computation plan.
    fn check_point(&self) -> CheckPoint;

    /// Retrieves the type of the instance.
    ///
    /// # Returns
    /// An `InstanceType` indicating whether the instance is standalone or table-based.
    fn instance_type(&self) -> InstanceType;

    /// Builds an input collector for the instance.
    ///
    /// # Arguments
    /// * `chunk_id` - The chunk ID associated with the input collector.
    ///
    /// # Returns
    /// An `Option` containing the input collector for the instance.
    fn build_inputs_collector(&self, _chunk_id: usize) -> Option<Box<dyn BusDevice<PayloadType>>> {
        None
    }
<<<<<<< HEAD
=======

    /// Debugs the instance.
    ///
    /// # Arguments
    /// * `_pctx` - The proof context, unused in this implementation.
    /// * `_sctx` - The setup context, unused in this implementation.
>>>>>>> c4625cf8
    fn debug(&self, _pctx: &ProofCtx<F>, _sctx: &SetupCtx<F>) {}
}

/// Macro to define a table-backed instance.
///
/// This macro automates the creation of an instance that relies on a table state machine
/// and uses a trace structure for witness computation.
///
/// # Parameters
/// * `$InstanceName` - The name of the instance to define.
/// * `$TableSM` - The table state machine associated with the instance.
/// * `$Trace` - The trace structure used for witness computation.
#[macro_export]
macro_rules! table_instance {
    ($InstanceName:ident, $TableSM:ident, $Trace:ident) => {
        use std::sync::Arc;

        use p3_field::PrimeField;

        use data_bus::{BusId, PayloadType};
        use proofman_common::{AirInstance, FromTrace, ProofCtx, SetupCtx};
        use sm_common::{BusDeviceWrapper, CheckPoint, Instance, InstanceCtx, InstanceType};
        use zisk_pil::$Trace;

        use rayon::prelude::*;

        /// Represents an instance backed by a table state machine.
        pub struct $InstanceName {
            /// The table state machine.
            table_sm: Arc<$TableSM>,

            /// The instance context.
            ictx: InstanceCtx,

            /// The connected bus ID.
            bus_id: BusId,
        }

        impl $InstanceName {
            /// Creates a new instance of the table-backed computation instance.
            ///
            /// # Arguments
            /// * `table_sm` - An `Arc` reference to the table state machine.
            /// * `ictx` - The instance context for the computation.
            pub fn new(table_sm: Arc<$TableSM>, ictx: InstanceCtx, bus_id: BusId) -> Self {
                Self { table_sm, ictx, bus_id }
            }
        }

        impl<F: PrimeField> Instance<F> for $InstanceName {
            fn compute_witness(
                &mut self,
                pctx: &ProofCtx<F>,
                _sctx: &SetupCtx<F>,
                _collectors: Vec<(usize, Box<BusDeviceWrapper<PayloadType>>)>,
            ) -> Option<AirInstance<F>> {
                let mut multiplicity = self.table_sm.detach_multiplicity();

                pctx.dctx_distribute_multiplicity(&mut multiplicity, self.ictx.global_id);

                let mut trace = $Trace::new();

                trace.buffer[0..trace.num_rows].par_iter_mut().enumerate().for_each(
                    |(i, input)| input.multiplicity = F::from_canonical_u64(multiplicity[i]),
                );

                Some(AirInstance::new_from_trace(FromTrace::new(&mut trace)))
            }

            fn check_point(&self) -> CheckPoint {
                self.ictx.plan.check_point.clone()
            }

            fn instance_type(&self) -> InstanceType {
                InstanceType::Table
            }
        }

        impl data_bus::BusDevice<u64> for $InstanceName {
            fn process_data(
                &mut self,
                bus_id: &BusId,
                data: &[u64],
            ) -> Option<Vec<(BusId, Vec<u64>)>> {
                None
            }

            fn bus_id(&self) -> Vec<BusId> {
                vec![self.bus_id]
            }

            /// Provides a dynamic reference for downcasting purposes.
            fn as_any(self: Box<Self>) -> Box<dyn std::any::Any> {
                self
            }
        }
    };
}

/// Macro to define a standalone computation instance.
///
/// This macro automates the creation of a state-machine-based instance and integrates it
/// with a trace and operation structure.
///
/// # Parameters
/// * `$name` - The name of the instance to define.
/// * `$sm` - The state machine associated with the instance.
/// * `$num_rows` - The number of rows in the trace.
/// * `$operation` - The operation structure for computation.
#[macro_export]
macro_rules! instance {
    ($name:ident, $sm:ty, $num_rows:path, $operation:path) => {
        use data_bus::BusId;
        use proofman_common::{AirInstance, ProofCtx};
        use sm_common::{CheckPointSkip, Instance, InstanceType};

        /// Represents a standalone computation instance.
        pub struct $name {
            /// The state machine.
            sm: Arc<$sm>,

            /// The instance context.
            ictx: InstanceCtx,

            /// Collected inputs for computation.
            inputs: Vec<zisk_core::ZiskRequiredOperation>,
        }

        impl<F: PrimeField> $name<F> {
            /// Creates a new instance of the standalone computation instance.
            ///
            /// # Arguments
            /// * `sm` - An `Arc` reference to the state machine.
            /// * `ictx` - The instance context for the computation.
            pub fn new(sm: Arc<$sm>, ictx: InstanceCtx) -> Self {
                Self { sm, ictx, inputs: Vec::new() }
            }
        }

        impl<F: PrimeField> Instance<F> for $name {
            fn compute_witness(
                &mut self,
                _pctx: &ProofCtx<F>,
                _sctx: &SetupCtx<F>,
            ) -> Option<AirInstance<F>> {
                Some(self.sm.compute_witness(&self.inputs))
            }

            fn check_point(&self) -> Option<CheckPointSkip> {
                self.ictx.plan.check_point
            }

            fn instance_type(&self) -> InstanceType {
                InstanceType::Instance
            }
        }

        impl<F: PrimeField> data_bus::BusDevice<u64> for $name {}
    };
}<|MERGE_RESOLUTION|>--- conflicted
+++ resolved
@@ -25,15 +25,10 @@
     /// Computes the witness for the instance based on the proof context.
     ///
     /// # Arguments
-<<<<<<< HEAD
-    /// * `pctx` - The proof context containing necessary information for computation.
-    /// * `collectors` - A vector of input collectors to process and collect data for witness.
-=======
     /// * `_pctx` - The proof context, unused in this implementation.
     /// * `_sctx` - The setup context, unused in this implementation.
     /// * `_collectors` - A vector of input collectors to process and collect data for witness,
     ///   unused in this implementation
->>>>>>> c4625cf8
     ///
     /// # Returns
     /// An optional `AirInstance` object representing the computed witness.
@@ -68,15 +63,12 @@
     fn build_inputs_collector(&self, _chunk_id: usize) -> Option<Box<dyn BusDevice<PayloadType>>> {
         None
     }
-<<<<<<< HEAD
-=======
 
     /// Debugs the instance.
     ///
     /// # Arguments
     /// * `_pctx` - The proof context, unused in this implementation.
     /// * `_sctx` - The setup context, unused in this implementation.
->>>>>>> c4625cf8
     fn debug(&self, _pctx: &ProofCtx<F>, _sctx: &SetupCtx<F>) {}
 }
 
