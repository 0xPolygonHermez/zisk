//! The `StdInstance` performs the witness computation based on the provided ROM execution plan
//!
//! This instance is responsible for managing range check operations and processing
//! execution plans specific to the PIL2 standard library.

use std::sync::Arc;

use data_bus::{BusDevice, BusId, PayloadType};
use p3_field::PrimeField;
use pil_std_lib::{RangeCheckAir, Std};
use proofman_common::{AirInstance, ProofCtx, SetupCtx};
<<<<<<< HEAD
use sm_common::{CheckPoint, Instance, InstanceCtx, InstanceType};
=======
use sm_common::{BusDeviceWrapper, CheckPoint, Instance, InstanceCtx, InstanceType};
>>>>>>> 5da6b9b2

/// The `StdInstance` struct represents an instance to perform the witness computations for PIL2
/// standard library plans.
///
/// It manages range check operations and interacts with the standard library to process
/// execution plans.
pub struct StdInstance<F: PrimeField> {
    /// Reference to the PIL2 standard library.
    std: Arc<Std<F>>,

    /// The instance context.
    ictx: InstanceCtx,
}

impl<F: PrimeField> StdInstance<F> {
    /// Creates a new `StdInstance`.
    ///
    /// # Arguments
    /// * `std` - An `Arc`-wrapped reference to the PIL2 standard library.
    /// * `ictx` - The `InstanceCtx` associated with this instance.
    ///
    /// # Returns
    /// A new `StdInstance` instance initialized with the provided standard library and context.
    pub fn new(std: Arc<Std<F>>, ictx: InstanceCtx) -> Self {
        Self { std, ictx }
    }
}

impl<F: PrimeField> Instance<F> for StdInstance<F> {
    /// Computes the witness for the execution plan using the standard library.
    ///
    /// This method processes the range check type from the execution plan's metadata
    /// and interacts with the standard library to handle input draining.
    ///
    /// # Arguments
    /// * `_pctx` - The proof context, unused in this implementation.
    /// * `_collectors` - A vector of input collectors to process and collect data for witness
    ///
    /// # Returns
    /// Always returns `None` as this instance does not generate an `AirInstance`.
    fn compute_witness(
        &mut self,
        _pctx: &ProofCtx<F>,
        _sctx: &SetupCtx<F>,
<<<<<<< HEAD
=======
        _collectors: Vec<(usize, Box<BusDeviceWrapper<PayloadType>>)>,
>>>>>>> 5da6b9b2
    ) -> Option<AirInstance<F>> {
        let plan = &self.ictx.plan;
        let rc_type = plan.meta.as_ref().unwrap().downcast_ref::<RangeCheckAir>().unwrap();

        self.std.drain_inputs(rc_type);

        None
    }

    /// Retrieves the checkpoint associated with this instance.
    ///
    /// # Returns
    /// A `CheckPoint` object representing the checkpoint of the execution plan.
    fn check_point(&self) -> CheckPoint {
        self.ictx.plan.check_point.clone()
    }

    /// Retrieves the type of this instance.
    ///
    /// # Returns
    /// An `InstanceType` representing the type of this instance (`InstanceType::Instance`).
    fn instance_type(&self) -> InstanceType {
        InstanceType::Table
    }
}

impl<F: PrimeField> BusDevice<u64> for StdInstance<F> {
    /// Returns the bus IDs associated with this instance.
    ///
    /// # Returns
    /// A vector containing the connected bus ID.
    fn bus_id(&self) -> Vec<BusId> {
        vec![]
    }

    /// Provides a dynamic reference for downcasting purposes.
    fn as_any(self: Box<Self>) -> Box<dyn std::any::Any> {
        self
    }
}<|MERGE_RESOLUTION|>--- conflicted
+++ resolved
@@ -9,11 +9,7 @@
 use p3_field::PrimeField;
 use pil_std_lib::{RangeCheckAir, Std};
 use proofman_common::{AirInstance, ProofCtx, SetupCtx};
-<<<<<<< HEAD
-use sm_common::{CheckPoint, Instance, InstanceCtx, InstanceType};
-=======
 use sm_common::{BusDeviceWrapper, CheckPoint, Instance, InstanceCtx, InstanceType};
->>>>>>> 5da6b9b2
 
 /// The `StdInstance` struct represents an instance to perform the witness computations for PIL2
 /// standard library plans.
@@ -58,10 +54,7 @@
         &mut self,
         _pctx: &ProofCtx<F>,
         _sctx: &SetupCtx<F>,
-<<<<<<< HEAD
-=======
         _collectors: Vec<(usize, Box<BusDeviceWrapper<PayloadType>>)>,
->>>>>>> 5da6b9b2
     ) -> Option<AirInstance<F>> {
         let plan = &self.ictx.plan;
         let rc_type = plan.meta.as_ref().unwrap().downcast_ref::<RangeCheckAir>().unwrap();
