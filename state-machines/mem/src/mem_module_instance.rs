use crate::{
    mem_module_collector::MemModuleCollector, MemInput, MemModule, MemModuleSegmentCheckPoint,
    MemPreviousSegment,
};
use fields::PrimeField64;
use proofman_common::{AirInstance, ProofCtx, SetupCtx};
use proofman_util::{timer_start_debug, timer_stop_and_log_debug};
use std::sync::Arc;
use zisk_common::{
    BusDevice, CheckPoint, ChunkId, Instance, InstanceCtx, InstanceType, PayloadType,
};

pub struct MemModuleInstance<F: PrimeField64> {
    /// Instance context
    ictx: InstanceCtx,

    module: Arc<dyn MemModule<F>>,

    check_point: MemModuleSegmentCheckPoint,
    min_addr: u32,
    #[allow(dead_code)]
    max_addr: u32,
}

<<<<<<< HEAD
impl<F: PrimeField64> MemModuleInstance<F> {
    pub fn new(
        module: Arc<dyn MemModule<F>>,
        ictx: InstanceCtx,
        limited_step_distance: bool,
    ) -> Self {
=======
impl<F: PrimeField> MemModuleInstance<F> {
    pub fn new(module: Arc<dyn MemModule<F>>, ictx: InstanceCtx) -> Self {
>>>>>>> c8c80983
        let meta = ictx.plan.meta.as_ref().unwrap();
        let mem_check_point = meta.downcast_ref::<MemModuleSegmentCheckPoint>().unwrap().clone();

        let (min_addr, max_addr) = module.get_addr_range();
        Self { ictx, module: module.clone(), check_point: mem_check_point, min_addr, max_addr }
    }

    fn prepare_inputs(&self, inputs: &mut [MemInput]) {
        // sort all instance inputs
        timer_start_debug!(MEM_SORT);
        inputs.sort_by_key(|input| (input.addr, input.step));
        timer_stop_and_log_debug!(MEM_SORT);
    }
}

impl<F: PrimeField64> Instance<F> for MemModuleInstance<F> {
    fn compute_witness(
        &self,
        _pctx: &ProofCtx<F>,
        _sctx: &SetupCtx<F>,
        collectors: Vec<(usize, Box<dyn BusDevice<PayloadType>>)>,
    ) -> Option<AirInstance<F>> {
        // Collect inputs from all collectors. At most, one of them has `prev_last_value` non zero,
        // we take this `prev_last_value`, which represents the last value of the previous segment.

        // let mut last_value = MemLastValue::new(SegmentId(0), 0, 0);
        let mut prev_segment: Option<MemPreviousSegment> = None;
        let inputs: Vec<_> = collectors
            .into_iter()
            .map(|(_, collector)| {
                let mem_module_collector =
                    collector.as_any().downcast::<MemModuleCollector>().unwrap();

                if mem_module_collector.prev_segment.is_some() {
                    assert!(prev_segment.is_none());
                    prev_segment = mem_module_collector.prev_segment;
                }
                mem_module_collector.inputs
            })
            .collect();
        let mut inputs = inputs.into_iter().flatten().collect::<Vec<_>>();

        if inputs.is_empty() {
            return None;
        }

        // This method sorts all inputs
        self.prepare_inputs(&mut inputs);

        // This method calculates intermediate accesses without adding inputs and trims
        // the inputs while considering skipped rows for this instance.
        // Additionally, it computes the necessary information for memory continuations.
        let prev_segment =
            prev_segment.unwrap_or(MemPreviousSegment { addr: self.min_addr, step: 0, value: 0 });

        // Extract segment id from instance context
        let segment_id = self.ictx.plan.segment_id.unwrap();

        let is_last_segment = self.check_point.is_last_segment;
        Some(self.module.compute_witness(&inputs, segment_id, is_last_segment, &prev_segment))
    }

    /// Builds an input collector for the instance.
    ///
    /// # Arguments
    /// * `chunk_id` - The chunk ID associated with the input collector.
    ///
    /// # Returns
    /// An `Option` containing the input collector for the instance.
    fn build_inputs_collector(&self, chunk_id: ChunkId) -> Option<Box<dyn BusDevice<PayloadType>>> {
        let chunk_check_point = self.check_point.chunks.get(&chunk_id).unwrap();
        Some(Box::new(MemModuleCollector::new(
            chunk_check_point,
            self.min_addr,
            self.ictx.plan.segment_id.unwrap(),
            Some(chunk_id) == self.check_point.first_chunk_id,
        )))
    }

    fn check_point(&self) -> CheckPoint {
        self.ictx.plan.check_point.clone()
    }

    fn instance_type(&self) -> InstanceType {
        InstanceType::Instance
    }
}<|MERGE_RESOLUTION|>--- conflicted
+++ resolved
@@ -22,17 +22,8 @@
     max_addr: u32,
 }
 
-<<<<<<< HEAD
 impl<F: PrimeField64> MemModuleInstance<F> {
-    pub fn new(
-        module: Arc<dyn MemModule<F>>,
-        ictx: InstanceCtx,
-        limited_step_distance: bool,
-    ) -> Self {
-=======
-impl<F: PrimeField> MemModuleInstance<F> {
     pub fn new(module: Arc<dyn MemModule<F>>, ictx: InstanceCtx) -> Self {
->>>>>>> c8c80983
         let meta = ictx.plan.meta.as_ref().unwrap();
         let mem_check_point = meta.downcast_ref::<MemModuleSegmentCheckPoint>().unwrap().clone();
 
