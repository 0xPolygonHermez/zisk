--- conflicted
+++ resolved
@@ -203,13 +203,9 @@
 impl BusDevice<u64> for MemCounters {
     #[inline]
     fn process_data(&mut self, bus_id: &BusId, data: &[u64]) -> Option<Vec<(BusId, Vec<u64>)>> {
-<<<<<<< HEAD
-        self.measure(bus_id, data);
-=======
         debug_assert!(bus_id == &MEM_BUS_ID);
 
         self.measure(data);
->>>>>>> c4625cf8
 
         None
     }
