use std::sync::{
    atomic::{AtomicU32, Ordering},
    Arc,
};

use crate::{InputDataSM, MemAlignRomSM, MemAlignSM, MemProxyEngine, MemSM};
use p3_field::PrimeField;
use pil_std_lib::Std;
use zisk_core::ZiskRequiredMemory;

use proofman::{WitnessComponent, WitnessManager};

pub struct MemProxy<F: PrimeField> {
    // Count of registered predecessors
    registered_predecessors: AtomicU32,

    // Secondary State machines
    mem_sm: Arc<MemSM<F>>,
    mem_align_sm: Arc<MemAlignSM<F>>,
    mem_align_rom_sm: Arc<MemAlignRomSM<F>>,
    input_data_sm: Arc<InputDataSM<F>>,
}

impl<F: PrimeField> MemProxy<F> {
    pub fn new(wcm: Arc<WitnessManager<F>>, std: Arc<Std<F>>) -> Arc<Self> {
        let mem_align_rom_sm = MemAlignRomSM::new(wcm.clone());
<<<<<<< HEAD
        let mem_align_sm = MemAlignSM::new(wcm.clone(), std, mem_align_rom_sm.clone());
        let mem_sm = MemSM::new(wcm.clone());
        let input_data_sm = InputDataSM::new(wcm.clone());
=======
        let mem_align_sm = MemAlignSM::new(wcm.clone(), std.clone(), mem_align_rom_sm.clone());
        let mem_sm = MemSM::new(wcm.clone(), std);
>>>>>>> 5ef0915d

        let mem_proxy = Self {
            registered_predecessors: AtomicU32::new(0),
            mem_align_sm,
            mem_align_rom_sm,
            mem_sm,
            input_data_sm,
        };
        let mem_proxy = Arc::new(mem_proxy);

        wcm.register_component(mem_proxy.clone(), None, None);

        // For all the secondary state machines, register the main state machine as a predecessor
        mem_proxy.mem_align_rom_sm.register_predecessor();
        mem_proxy.mem_align_sm.register_predecessor();
        mem_proxy.mem_sm.register_predecessor();
        mem_proxy.input_data_sm.register_predecessor();
        mem_proxy
    }
    pub fn register_predecessor(&self) {
        self.registered_predecessors.fetch_add(1, Ordering::SeqCst);
    }

    pub fn unregister_predecessor(&self) {
        if self.registered_predecessors.fetch_sub(1, Ordering::SeqCst) == 1 {
            self.mem_align_rom_sm.unregister_predecessor();
            self.mem_align_sm.unregister_predecessor();
            self.mem_sm.unregister_predecessor();
            self.input_data_sm.unregister_predecessor();
        }
    }

    pub fn prove(
        &self,
        mem_operations: &mut Vec<ZiskRequiredMemory>,
    ) -> Result<(), Box<dyn std::error::Error + Send>> {
        let mut engine = MemProxyEngine::<F>::new();
        engine.add_module("mem", self.mem_sm.clone());
        engine.add_module("input_data", self.input_data_sm.clone());
        engine.prove(&self.mem_align_sm, mem_operations)
    }
}

impl<F: PrimeField> WitnessComponent<F> for MemProxy<F> {}<|MERGE_RESOLUTION|>--- conflicted
+++ resolved
@@ -24,14 +24,9 @@
 impl<F: PrimeField> MemProxy<F> {
     pub fn new(wcm: Arc<WitnessManager<F>>, std: Arc<Std<F>>) -> Arc<Self> {
         let mem_align_rom_sm = MemAlignRomSM::new(wcm.clone());
-<<<<<<< HEAD
-        let mem_align_sm = MemAlignSM::new(wcm.clone(), std, mem_align_rom_sm.clone());
-        let mem_sm = MemSM::new(wcm.clone());
-        let input_data_sm = InputDataSM::new(wcm.clone());
-=======
         let mem_align_sm = MemAlignSM::new(wcm.clone(), std.clone(), mem_align_rom_sm.clone());
         let mem_sm = MemSM::new(wcm.clone(), std);
->>>>>>> 5ef0915d
+        let input_data_sm = InputDataSM::new(wcm.clone());
 
         let mem_proxy = Self {
             registered_predecessors: AtomicU32::new(0),
