--- conflicted
+++ resolved
@@ -6,11 +6,7 @@
 use crate::{InputDataSM, MemAlignSM, MemSM};
 use p3_field::PrimeField;
 use proofman_util::{timer_start_debug, timer_stop_and_log_debug};
-<<<<<<< HEAD
 use zisk_core::{ZiskRequiredMemory, INPUT_ADDR, MAX_INPUT_SIZE, RAM_ADDR, SYS_ADDR};
-=======
-use zisk_core::{ZiskRequiredMemory, RAM_ADDR};
->>>>>>> 2672ca8c
 
 use proofman::{WitnessComponent, WitnessManager};
 
@@ -84,9 +80,6 @@
             let mem_ops = Self::get_mem_ops(unaligned_access);
 
             // Step 2.1 Find the possible aligned memory access
-<<<<<<< HEAD
-            let aligned_accesses = self.get_aligned_accesses(unaligned_access, mem_ops, &aligned);
-=======
             // TODO! Remove mem_ops.clone()
             let aligned_accesses = self.get_aligned_accesses(
                 &unaligned_access,
@@ -94,7 +87,6 @@
                 &aligned,
                 &new_aligned,
             );
->>>>>>> 2672ca8c
 
             // Step 2.2 Align memory access using mem_align state machine
             // self.mem_align_sm.prove(&aligned_accesses, unaligned_access);
@@ -116,7 +108,7 @@
         let mut input_first_index = 0;
         let mut input_first_index_found = false;
         while input_first_index < aligned.len() {
-            if (aligned[input_first_index].address >= INPUT_ADDR) {
+            if aligned[input_first_index].address >= INPUT_ADDR {
                 if aligned[input_first_index].address < (INPUT_ADDR + MAX_INPUT_SIZE) {
                     input_first_index_found = true;
                 }
@@ -136,11 +128,6 @@
             input_aligned = (&aligned[input_first_index..input_last_index]).to_vec();
             aligned.drain(input_first_index..input_last_index);
         }
-<<<<<<< HEAD
-=======
-
-        let (_input_aligned, aligned) = aligned.split_at_mut(idx);
->>>>>>> 2672ca8c
 
         // Step 4. Prove the aligned memory accesses using mem state machine
         self.mem_sm.prove(&mut aligned);
@@ -200,10 +187,6 @@
                     value: 0,
                 });
 
-<<<<<<< HEAD
-                Self::write_value(unaligned_access, &mut last_write_addr);
-                vec![last_write_addr]
-=======
                 let mut last_write_addr_r = last_write_addr.clone();
                 last_write_addr_r.step = unaligned_access.step;
                 last_write_addr_r.is_write = false;
@@ -213,7 +196,6 @@
                 Self::write_value(&unaligned_access, &mut last_write_addr_w);
 
                 vec![last_write_addr_r, last_write_addr_w]
->>>>>>> 2672ca8c
             }
             MemOps::TwoReads => {
                 // Look for last write to the same address and same address + 8
@@ -291,10 +273,6 @@
                     value: 0,
                 });
 
-<<<<<<< HEAD
-                Self::write_values(unaligned_access, &mut last_write_addr, &mut last_write_addr_p);
-                vec![last_write_addr, last_write_addr_p]
-=======
                 let mut last_write_addr_p_r = last_write_addr_p.clone();
                 last_write_addr_p_r.step = unaligned_access.step;
                 last_write_addr_p_r.is_write = false;
@@ -309,7 +287,6 @@
                     &mut last_write_addr_p_w,
                 );
                 vec![last_write_addr_r, last_write_addr_w, last_write_addr_p_r, last_write_addr_p_w]
->>>>>>> 2672ca8c
             }
         }
     }
