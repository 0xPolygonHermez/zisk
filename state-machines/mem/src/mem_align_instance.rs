--- conflicted
+++ resolved
@@ -74,85 +74,8 @@
     fn build_inputs_collector(&self, chunk_id: ChunkId) -> Option<Box<dyn BusDevice<PayloadType>>> {
         Some(Box::new(MemAlignCollector::new(&self.checkpoint[&chunk_id])))
     }
-<<<<<<< HEAD
 
     fn as_any(&self) -> &dyn std::any::Any {
         self
     }
-}
-
-pub struct MemAlignCollector {
-    /// Collected inputs
-    inputs: Vec<MemAlignInput>,
-
-    pending_count: u32,
-    skip_pending: u32,
-    rows: u32,
-}
-
-impl MemAlignCollector {
-    pub fn new(mem_align_checkpoint: &MemAlignCheckPoint) -> Self {
-        Self {
-            inputs: Vec::with_capacity(mem_align_checkpoint.count as usize),
-            skip_pending: mem_align_checkpoint.skip,
-            pending_count: mem_align_checkpoint.count,
-            rows: mem_align_checkpoint.rows,
-        }
-    }
-}
-
-impl BusDevice<u64> for MemAlignCollector {
-    fn process_data(
-        &mut self,
-        bus_id: &BusId,
-        data: &[u64],
-        _pending: &mut VecDeque<(BusId, Vec<u64>)>,
-    ) -> bool {
-        debug_assert!(*bus_id == MEM_BUS_ID);
-
-        let addr = MemBusData::get_addr(data);
-        let bytes = MemBusData::get_bytes(data);
-        if MemHelpers::is_aligned(addr, bytes) {
-            return true;
-        }
-        if self.skip_pending > 0 {
-            self.skip_pending -= 1;
-            return true;
-        }
-
-        if self.pending_count == 0 {
-            return true;
-        }
-        self.pending_count -= 1;
-        let is_write = MemHelpers::is_write(MemBusData::get_op(data));
-        let addr = MemBusData::get_addr(data);
-        let width = MemBusData::get_bytes(data);
-        let mem_values = MemBusData::get_mem_values(data);
-        let value = if is_write {
-            MemBusData::get_value(data)
-        } else {
-            MemHelpers::get_read_value(addr, width, mem_values)
-        };
-        self.inputs.push(MemAlignInput {
-            addr,
-            is_write,
-            width,
-            step: MemBusData::get_step(data),
-            value,
-            mem_values,
-        });
-
-        self.pending_count > 0
-    }
-
-    fn bus_id(&self) -> Vec<BusId> {
-        vec![MEM_BUS_ID]
-    }
-
-    /// Provides a dynamic reference for downcasting purposes.
-    fn as_any(self: Box<Self>) -> Box<dyn std::any::Any> {
-        self
-    }
-=======
->>>>>>> f4cde9eb
 }