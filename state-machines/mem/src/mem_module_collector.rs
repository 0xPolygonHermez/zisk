--- conflicted
+++ resolved
@@ -2,8 +2,7 @@
 
 use crate::{MemInput, MemPreviousSegment};
 use mem_common::{MemHelpers, MemModuleCheckPoint};
-<<<<<<< HEAD
-use zisk_common::{BusDevice, BusId, MemBusData, SegmentId, MEM_BUS_ID};
+use zisk_common::{BusDevice, BusId, MemBusData, MemCollectorInfo, SegmentId, MEM_BUS_ID};
 
 #[derive(Debug, PartialEq, Eq)]
 enum InputAction {
@@ -18,26 +17,6 @@
     Read,
     Write,
 }
-
-pub struct MemCollectorInfo {
-    pub from_addr: u32,
-    pub to_addr: u32,
-    pub min_addr: u32,
-}
-
-impl MemCollectorInfo {
-    pub fn skip(&self, addr: u32) -> bool {
-        let addr_w = MemHelpers::get_addr_w(addr);
-
-        if addr_w > self.to_addr || addr_w < self.min_addr || addr_w < self.from_addr {
-            return true;
-        }
-        false
-    }
-}
-=======
-use zisk_common::{BusDevice, BusId, MemBusData, MemCollectorInfo, SegmentId, MEM_BUS_ID};
->>>>>>> 6d039b57
 
 #[derive(Debug)]
 pub struct MemModuleCollector {
