--- conflicted
+++ resolved
@@ -46,17 +46,11 @@
         mem_accesses.sort_by_key(|mem| mem.address);
         timer_stop_and_log_debug!(MEM_SORT_2);
 
-<<<<<<< HEAD
-        let binding = self.wcm.get_pctx();
-        let air = binding.pilout.get_air(MEM_AIRGROUP_ID, MEM_AIR_IDS[0]);
-        //let air = self.wcm.get_pctx().pilout.get_air(MEM_AIRGROUP_ID, MEM_AIR_IDS[0]);
-=======
         let pctx = self.wcm.get_pctx();
         let ectx = self.wcm.get_ectx();
         let sctx = self.wcm.get_sctx();
 
         let air = pctx.pilout.get_air(MEM_AIRGROUP_ID, MEM_AIR_IDS[0]);
->>>>>>> 3ccfde21
 
         let num_chunks = (mem_accesses.len() as f64 / (air.num_rows() - 1) as f64).ceil() as usize;
 
@@ -72,10 +66,7 @@
             ) {
                 let (buffer, offset) =
                     create_prover_buffer::<F>(&ectx, &sctx, ZISK_AIRGROUP_ID, MEM_AIR_IDS[0]);
-<<<<<<< HEAD
-=======
-
->>>>>>> 3ccfde21
+
                 prover_buffers.lock().unwrap().push(buffer);
                 offsets.push(offset);
                 global_idxs.push(global_idx);
@@ -88,10 +79,7 @@
                 } else {
                     mem_accesses[segment_id * ((air.num_rows() - 1) - 1)].clone()
                 };
-<<<<<<< HEAD
-=======
-
->>>>>>> 3ccfde21
+
                 let prover_buffer = std::mem::take(&mut prover_buffers.lock().unwrap()[segment_id]);
                 self.prove_instance(
                     mem_ops,
