--- conflicted
+++ resolved
@@ -30,19 +30,11 @@
         Self {
             instances: Vec::new(),
             num_rows,
-<<<<<<< HEAD
-            current_skip: 0,
-            current_count: 0,
-            current_chunk_id: None,
-            current_chunks: Vec::new(),
-            current_rows_available: num_rows,
-=======
             trace_offset: 0,
             chunk_id: None,
             chunks: Vec::new(),
             rows_available: num_rows,
             check_points: Vec::new(),
->>>>>>> 5da6b9b2
             counters,
         }
     }
@@ -96,15 +88,10 @@
 
             self.rows_available -= rows_fit;
             pending_rows -= rows_fit;
-<<<<<<< HEAD
-            operations_rows_offset += count;
-            if self.current_rows_available == 0 || rows_fit == 0 {
-=======
             operations_done += count;
 
             if self.rows_available == 0 || rows_fit == 0 {
                 let use_current_chunk_id = pending_rows > 0;
->>>>>>> 5da6b9b2
                 self.close_current_instance();
                 self.open_new_instance(use_current_chunk_id);
             }
@@ -132,15 +119,8 @@
         );
         self.instances.push(instance);
     }
-<<<<<<< HEAD
-    fn open_new_instance(&mut self, next_instance_skip: u32, use_current_chunk_id: bool) {
-        self.current_skip = next_instance_skip;
-        self.current_count = 0;
-        self.current_rows_available = self.num_rows;
-=======
     fn open_new_instance(&mut self, use_current_chunk_id: bool) {
         self.rows_available = self.num_rows;
->>>>>>> 5da6b9b2
         if use_current_chunk_id {
             self.chunks.push(self.chunk_id.unwrap());
         }
