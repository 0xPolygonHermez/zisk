--- conflicted
+++ resolved
@@ -145,20 +145,6 @@
         self.align_plan();
     }
     fn collect_plans(&mut self) -> Vec<Plan> {
-<<<<<<< HEAD
-=======
-        if !self.instances.is_empty() {
-            self.instances.push(Plan::new(
-                ZISK_AIRGROUP_ID,
-                MEM_ALIGN_ROM_AIR_IDS[0],
-                None,
-                InstanceType::Table,
-                CheckPoint::None,
-                None,
-                1,
-            ));
-        }
->>>>>>> b6ca535a
         std::mem::take(&mut self.instances)
     }
 }