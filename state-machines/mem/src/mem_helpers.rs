--- conflicted
+++ resolved
@@ -1,10 +1,6 @@
 use crate::{
-<<<<<<< HEAD
-    MemAlignResponse, MAX_MEM_OPS_BY_MAIN_STEP, MAX_MEM_OPS_BY_STEP_OFFSET, MEM_STEP_BASE,
-=======
     MemAlignResponse, MAX_MEM_OPS_BY_MAIN_STEP, MAX_MEM_OPS_BY_STEP_OFFSET, MEMORY_MAX_DIFF,
     MEMORY_STORE_OP, MEM_ADDR_ALIGN_MASK, MEM_BYTES_BITS, MEM_STEP_BASE, RAM_W_ADDR_INIT,
->>>>>>> f0dcfeda
 };
 use std::fmt;
 use zisk_core::{ZiskRequiredMemory, RAM_ADDR};
@@ -32,18 +28,10 @@
 
 #[derive(Debug, Clone)]
 pub struct MemInput {
-<<<<<<< HEAD
-    pub addr: u32,         // address in word native format means byte_address / MEM_BYTES
-    pub is_write: bool,    // it's a write operation
-    pub is_internal: bool, // internal operation, don't send this operation to bus
-    pub step: u64,         // mem_step = f(main_step, main_step_offset)
-    pub value: u64,        // value to read or write
-=======
     pub addr: u32,      // address in word native format means byte_address / MEM_BYTES
     pub is_write: bool, // it's a write operation
     pub step: u64,      // mem_step = f(main_step, main_step_offset)
     pub value: u64,     // value to read or write
->>>>>>> f0dcfeda
 }
 
 impl MemAlignInput {
@@ -84,10 +72,6 @@
             MAX_MEM_OPS_BY_MAIN_STEP * step +
             MAX_MEM_OPS_BY_STEP_OFFSET * step_offset as u64
     }
-<<<<<<< HEAD
-}
-
-=======
     pub fn is_aligned(addr: u32, width: u8) -> bool {
         (addr & MEM_ADDR_ALIGN_MASK) == 0 && width == 8
     }
@@ -191,7 +175,6 @@
         RAM_W_ADDR_INIT + register as u32
     }
 }
->>>>>>> f0dcfeda
 impl fmt::Debug for MemAlignResponse {
     fn fmt(&self, f: &mut fmt::Formatter<'_>) -> fmt::Result {
         write!(
