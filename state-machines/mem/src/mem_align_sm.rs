--- conflicted
+++ resolved
@@ -778,13 +778,8 @@
         used_rows: usize,
         trace_buffer: Vec<F>,
     ) -> AirInstance<F> {
-<<<<<<< HEAD
-        let mut trace = MemAlignTrace::<F>::new();
+        let mut trace = MemAlignTrace::<F>::new_from_vec(trace_buffer);
         let mut reg_range_check = vec![0u32; 1 << CHUNK_BITS];
-=======
-        let mut trace = MemAlignTrace::<F>::new_from_vec(trace_buffer);
-        let mut reg_range_check = [0u64; 1 << CHUNK_BITS];
->>>>>>> f1fd7578
 
         let num_rows = trace.num_rows();
 
@@ -795,7 +790,7 @@
             used_rows as f64 / num_rows as f64 * 100.0
         );
 
-        let mut trace_rows = trace.buffer.as_mut_slice();
+        let mut trace_rows = trace.row_slice_mut();
         let mut par_traces = Vec::new();
         let mut inputs_indexes = Vec::new();
         let mut total_index = 0;
@@ -826,7 +821,7 @@
         });
 
         // Iterate over all traces to set range checks
-        trace.buffer[0..total_index].iter_mut().for_each(|row| {
+        trace.row_slice_mut()[0..total_index].iter_mut().for_each(|row| {
             for j in 0..CHUNK_NUM {
                 let element = row.reg[j].as_canonical_u64() as usize;
                 reg_range_check[element] += 1;
@@ -837,11 +832,9 @@
         let padding_row = MemAlignTraceRow::<F> { reset: F::from_bool(true), ..Default::default() };
 
         // Store the padding rows
-<<<<<<< HEAD
-        trace.buffer[total_index..num_rows].par_iter_mut().for_each(|slot| *slot = padding_row);
-=======
-        trace.row_slice_mut()[index..num_rows].fill(padding_row);
->>>>>>> f1fd7578
+        trace.row_slice_mut()[total_index..num_rows]
+            .par_iter_mut()
+            .for_each(|slot| *slot = padding_row);
 
         // Compute the program multiplicity
         let mem_align_rom_sm = self.mem_align_rom_sm.clone();
