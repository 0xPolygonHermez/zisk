--- conflicted
+++ resolved
@@ -6,7 +6,7 @@
 
 use log::info;
 use num_bigint::BigInt;
-use num_traits::ToPrimitive;
+use num_traits::cast::ToPrimitive;
 use p3_field::PrimeField;
 use pil_std_lib::Std;
 use proofman::{WitnessComponent, WitnessManager};
@@ -19,26 +19,22 @@
 
 const CHUNK_NUM: usize = 8;
 const CHUNK_BITS: usize = 8;
-const OFFSET_MASK: u64 = 0x07;
-const OFFSET_BITS: u64 = 3;
+const OFFSET_MASK: u32 = 0x07;
+const OFFSET_BITS: u32 = 3;
 const CHUNK_BITS_MASK: u64 = (1 << CHUNK_BITS) - 1;
 
-<<<<<<< HEAD
-const ALLOWED_WIDTHS: [u8; 4] = [1, 2, 4, 8];
-=======
-const fn generate_allowed_offsets() -> [u64; CHUNK_NUM] {
+const fn generate_allowed_offsets() -> [u8; CHUNK_NUM] {
     let mut offsets = [0; CHUNK_NUM];
     let mut i = 0;
     while i < CHUNK_NUM {
-        offsets[i] = i as u64;
+        offsets[i] = i as u8;
         i += 1;
     }
     offsets
 }
 
-const ALLOWED_OFFSETS: [u64; CHUNK_NUM] = generate_allowed_offsets();
-const ALLOWED_WIDTHS: [u64; 4] = [1, 2, 4, 8];
->>>>>>> cec3d41e
+const ALLOWED_OFFSETS: [u8; CHUNK_NUM] = generate_allowed_offsets();
+const ALLOWED_WIDTHS: [u8; 4] = [1, 2, 4, 8];
 const DEFAULT_OFFSET: u64 = 0;
 const DEFAULT_WIDTH: u64 = 8;
 
@@ -134,28 +130,14 @@
     }
 
     #[inline(always)]
-<<<<<<< HEAD
     pub fn get_mem_op(&self, input: &MemAlignInput, phase: usize) -> MemAlignResponse {
         // Sanity check
         // assert!(mem_values.len() == phase + 1); // TODO: Debug mode
 
-        let addr = input.address as u64;
-        let width = if ALLOWED_WIDTHS.contains(&input.width) {
-            input.width as usize
-        } else {
-            panic!("Width={} is not allowed. Allowed widths are {:?}", input.width, ALLOWED_WIDTHS);
-        };
-=======
-    pub fn get_mem_op(
-        &self,
-        input: &ZiskRequiredMemory,
-        mem_values: [u64; 2],
-        phase: usize,
-    ) -> MemAlignResponse {
         debug_assert!(
-            mem_values.len() == phase + 1,
+            input.mem_values.len() == phase + 1,
             "The number of mem_values {} is not equal to phase + 1 {}",
-            mem_values.len(),
+            input.mem_values.len(),
             phase + 1
         );
 
@@ -170,10 +152,9 @@
             ALLOWED_WIDTHS
         );
         let width = width as usize;
->>>>>>> cec3d41e
 
         // Compute the offset
-        let offset = addr & OFFSET_MASK;
+        let offset = (addr & OFFSET_MASK) as u8;
         debug_assert!(
             ALLOWED_OFFSETS.contains(&offset),
             "Offset={} is not allowed. Allowed offsets are {:?}",
@@ -186,16 +167,6 @@
         let num_rows = self.num_computed_rows.lock().unwrap();
         match (input.is_write, offset + width > CHUNK_NUM) {
             (false, false) => {
-<<<<<<< HEAD
-                println!("ONE READ");
-                println!("NUM_ROWS: [{},{}]", num_rows, *num_rows + 1);
-                drop(num_rows);
-                println!("INPUT: {:?}", input);
-                println!("MEM_VALUES: {:?}", input.mem_values);
-                println!("PHASE: {:?}", phase);
-
-=======
->>>>>>> cec3d41e
                 /*  RV with offset=2, width=4
                 +----+----+====+====+====+====+----+----+
                 | R0 | R1 | R2 | R3 | R4 | R5 | R6 | R7 |
@@ -223,7 +194,7 @@
 
                 let mut read_row = MemAlignRow::<F> {
                     step: F::from_canonical_u64(step),
-                    addr: F::from_canonical_u64(addr_read),
+                    addr: F::from_canonical_u32(addr_read),
                     offset: F::from_canonical_u64(DEFAULT_OFFSET),
                     width: F::from_canonical_u64(DEFAULT_WIDTH),
                     // wr: F::from_bool(false),
@@ -235,7 +206,7 @@
 
                 let mut value_row = MemAlignRow::<F> {
                     step: F::from_canonical_u64(step),
-                    addr: F::from_canonical_u64(addr_read),
+                    addr: F::from_canonical_u32(addr_read),
                     offset: F::from_canonical_usize(offset),
                     width: F::from_canonical_usize(width),
                     // wr: F::from_bool(false),
@@ -298,15 +269,6 @@
                 MemAlignResponse { more_address: false, step, value: None }
             }
             (true, false) => {
-<<<<<<< HEAD
-                println!("ONE WRITE");
-                println!("NUM_ROWS: [{},{}]", num_rows, *num_rows + 2);
-                drop(num_rows);
-                println!("INPUT: {:?}", input);
-                println!("PHASE: {:?}", phase);
-
-=======
->>>>>>> cec3d41e
                 /* RWV with offset=3, width=4
                 +----+----+----+====+====+====+====+----+
                 | R0 | R1 | R2 | R3 | R4 | R5 | R6 | R7 |
@@ -353,7 +315,7 @@
 
                 let mut read_row = MemAlignRow::<F> {
                     step: F::from_canonical_u64(step),
-                    addr: F::from_canonical_u64(addr_read),
+                    addr: F::from_canonical_u32(addr_read),
                     offset: F::from_canonical_u64(DEFAULT_OFFSET),
                     width: F::from_canonical_u64(DEFAULT_WIDTH),
                     // wr: F::from_bool(false),
@@ -365,7 +327,7 @@
 
                 let mut write_row = MemAlignRow::<F> {
                     step: F::from_canonical_u64(step + 1),
-                    addr: F::from_canonical_u64(addr_read),
+                    addr: F::from_canonical_u32(addr_read),
                     offset: F::from_canonical_u64(DEFAULT_OFFSET),
                     width: F::from_canonical_u64(DEFAULT_WIDTH),
                     wr: F::from_bool(true),
@@ -377,7 +339,7 @@
 
                 let mut value_row = MemAlignRow::<F> {
                     step: F::from_canonical_u64(step),
-                    addr: F::from_canonical_u64(addr_read),
+                    addr: F::from_canonical_u32(addr_read),
                     offset: F::from_canonical_usize(offset),
                     width: F::from_canonical_usize(width),
                     // wr: F::from_bool(false),
@@ -477,17 +439,7 @@
 
                     // Otherwise, do the RVR
                     1 => {
-<<<<<<< HEAD
-                        println!("TWO READS");
-                        println!("NUM_ROWS: [{},{}]", num_rows, *num_rows + 2);
-                        drop(num_rows);
-                        println!("INPUT: {:?}", input);
-                        println!("PHASE: {:?}", phase);
-
-                        assert!(input.mem_values.len() == 2); // TODO: Debug mode
-=======
-                        debug_assert!(mem_values.len() == 2);
->>>>>>> cec3d41e
+                        debug_assert!(input.mem_values.len() == 2);
 
                         // Unaligned memory op information thrown into the bus
                         let step = input.step;
@@ -510,7 +462,7 @@
 
                         let mut first_read_row = MemAlignRow::<F> {
                             step: F::from_canonical_u64(step),
-                            addr: F::from_canonical_u64(addr_first_read),
+                            addr: F::from_canonical_u32(addr_first_read),
                             offset: F::from_canonical_u64(DEFAULT_OFFSET),
                             width: F::from_canonical_u64(DEFAULT_WIDTH),
                             // wr: F::from_bool(false),
@@ -522,7 +474,7 @@
 
                         let mut value_row = MemAlignRow::<F> {
                             step: F::from_canonical_u64(step),
-                            addr: F::from_canonical_u64(addr_first_read),
+                            addr: F::from_canonical_u32(addr_first_read),
                             offset: F::from_canonical_usize(offset),
                             width: F::from_canonical_usize(width),
                             // wr: F::from_bool(false),
@@ -534,7 +486,7 @@
 
                         let mut second_read_row = MemAlignRow::<F> {
                             step: F::from_canonical_u64(step),
-                            addr: F::from_canonical_u64(addr_second_read),
+                            addr: F::from_canonical_u32(addr_second_read),
                             offset: F::from_canonical_u64(DEFAULT_OFFSET),
                             width: F::from_canonical_u64(DEFAULT_WIDTH),
                             // wr: F::from_bool(false),
@@ -639,7 +591,7 @@
                 match phase {
                     // If phase == 0, compute the resulting write value and ask for more
                     0 => {
-                        debug_assert!(mem_values.len() == 1);
+                        debug_assert!(input.mem_values.len() == 1);
 
                         // Unaligned memory op information thrown into the bus
                         let value = input.value;
@@ -673,38 +625,7 @@
                     }
                     // Otherwise, do the RWVRW
                     1 => {
-<<<<<<< HEAD
-                        /* RWVWR with offset=6, width=4
-                        +----+----+----+----+----+----+====+====+
-                        | R0 | R1 | R2 | R3 | R4 | R5 | R6 | R7 |
-                        +----+----+----+----+----+----+====+====+
-                                        ⇓
-                        +----+----+----+----+----+----+====+====+
-                        | W0 | W1 | W2 | W3 | W4 | W5 | W6 | W7 |
-                        +----+----+----+----+----+----+====+====+
-                                        ⇓
-                        +====+====+----+----+----+----+====+====+
-                        | V2 | V3 | V4 | V5 | V6 | V7 | V0 | V1 |
-                        +====+====+----+----+----+----+====+====+
-                                        ⇓
-                        +====+====+----+----+----+----+----+----+
-                        | W0 | W1 | W2 | W3 | W4 | W5 | W6 | W7 |
-                        +====+====+----+----+----+----+----+----+
-                                        ⇓
-                        +====+====+----+----+----+----+----+----+
-                        | R0 | R1 | R2 | R3 | R4 | R5 | R6 | R7 |
-                        +====+====+----+----+----+----+----+----+
-                        */
-                        println!("TWO WRITES");
-                        println!("NUM_ROWS: [{},{}]", num_rows, *num_rows + 4);
-                        drop(num_rows);
-                        println!("INPUT: {:?}", input);
-                        println!("PHASE: {:?}", phase);
-
-                        assert!(input.mem_values.len() == 2); // TODO: Debug mode
-=======
-                        debug_assert!(mem_values.len() == 2);
->>>>>>> cec3d41e
+                        debug_assert!(input.mem_values.len() == 2);
 
                         // Unaligned memory op information thrown into the bus
                         let step = input.step;
@@ -714,7 +635,7 @@
                         let rem_bytes = (offset + width) % CHUNK_NUM;
 
                         // Get the aligned address
-                        let addr_first_read_write = (addr >> OFFSET_BITS) as u64;
+                        let addr_first_read_write = addr >> OFFSET_BITS;
                         let addr_second_read_write = addr_first_read_write + 1;
 
                         // Get the first aligned value
@@ -765,7 +686,7 @@
                         // RWVWR
                         let mut first_read_row = MemAlignRow::<F> {
                             step: F::from_canonical_u64(step),
-                            addr: F::from_canonical_u64(addr_first_read_write),
+                            addr: F::from_canonical_u32(addr_first_read_write),
                             offset: F::from_canonical_u64(DEFAULT_OFFSET),
                             width: F::from_canonical_u64(DEFAULT_WIDTH),
                             // wr: F::from_bool(false),
@@ -777,7 +698,7 @@
 
                         let mut first_write_row = MemAlignRow::<F> {
                             step: F::from_canonical_u64(step + 1),
-                            addr: F::from_canonical_u64(addr_first_read_write),
+                            addr: F::from_canonical_u32(addr_first_read_write),
                             offset: F::from_canonical_u64(DEFAULT_OFFSET),
                             width: F::from_canonical_u64(DEFAULT_WIDTH),
                             wr: F::from_bool(true),
@@ -789,7 +710,7 @@
 
                         let mut value_row = MemAlignRow::<F> {
                             step: F::from_canonical_u64(step),
-                            addr: F::from_canonical_u64(addr_first_read_write),
+                            addr: F::from_canonical_u32(addr_first_read_write),
                             offset: F::from_canonical_usize(offset),
                             width: F::from_canonical_usize(width),
                             // wr: F::from_bool(false),
@@ -801,7 +722,7 @@
 
                         let mut second_write_row = MemAlignRow::<F> {
                             step: F::from_canonical_u64(step),
-                            addr: F::from_canonical_u64(addr_second_read_write),
+                            addr: F::from_canonical_u32(addr_second_read_write),
                             offset: F::from_canonical_u64(DEFAULT_OFFSET),
                             width: F::from_canonical_u64(DEFAULT_WIDTH),
                             wr: F::from_bool(true),
@@ -813,7 +734,7 @@
 
                         let mut second_read_row = MemAlignRow::<F> {
                             step: F::from_canonical_u64(step + 1),
-                            addr: F::from_canonical_u64(addr_second_read_write),
+                            addr: F::from_canonical_u32(addr_second_read_write),
                             offset: F::from_canonical_u64(DEFAULT_OFFSET),
                             width: F::from_canonical_u64(DEFAULT_WIDTH),
                             // wr: F::from_bool(false),
