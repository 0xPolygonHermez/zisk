--- conflicted
+++ resolved
@@ -1,23 +1,12 @@
-<<<<<<< HEAD
-use rayon::prelude::*;
-use sm_common::{BusDeviceMetrics, ChunkId, Plan, Planner};
-use std::sync::{Arc, Mutex};
-
-#[cfg(feature = "debug_mem")]
-use zisk_pil::MEM_ALIGN_AIR_IDS;
-
-#[cfg(feature = "debug_mem")]
-use crate::{MemAlignCheckPoint, MemDebug, MemHelpers};
-=======
 use std::sync::Arc;
 
 #[cfg(feature = "debug_mem")]
 use crate::MemDebug;
 use sm_common::{BusDeviceMetrics, ChunkId, Plan, Planner};
+use std::sync::{Arc, Mutex};
 
 #[cfg(feature = "debug_mem")]
 use crate::MemHelpers;
->>>>>>> a87f8bef
 
 use zisk_pil::{
     InputDataTrace, MemTrace, RomDataTrace, INPUT_DATA_AIR_IDS, MEM_AIR_IDS, ROM_DATA_AIR_IDS,
@@ -63,42 +52,6 @@
         use crate::MemModuleSegmentCheckPoint;
 
         for (index, plan) in plans.iter().enumerate() {
-<<<<<<< HEAD
-            info!(
-                "[Mem] PLAN #{} [{}:{}:{}] {:?}{}",
-                index,
-                plan.airgroup_id,
-                plan.air_id,
-                plan.segment_id.unwrap_or(0),
-                plan.check_point,
-                if plan.air_id == MEM_AIR_IDS[0]
-                    || plan.air_id == INPUT_DATA_AIR_IDS[0]
-                    || plan.air_id == ROM_DATA_AIR_IDS[0]
-                {
-                    let meta = plan
-                        .meta
-                        .as_ref()
-                        .unwrap()
-                        .downcast_ref::<MemModuleSegmentCheckPoint>()
-                        .unwrap();
-                    format!(
-                        " [0x{:X},{}] => [0x{:X},{}] skip:{} last:{}",
-                        MemHelpers::get_addr(meta.prev_addr),
-                        meta.prev_step,
-                        MemHelpers::get_addr(meta.last_addr),
-                        meta.last_step,
-                        meta.skip_rows,
-                        meta.is_last_segment
-                    )
-                } else if plan.air_id == MEM_ALIGN_AIR_IDS[0] {
-                    let meta =
-                        plan.meta.as_ref().unwrap().downcast_ref::<MemAlignCheckPoint>().unwrap();
-                    format!(" skip:{} count:{} rows:{}", meta.skip, meta.count, meta.rows,)
-                } else {
-                    "".to_string()
-                }
-            );
-=======
             if plan.air_id == MEM_AIR_IDS[0]
                 || plan.air_id == INPUT_DATA_AIR_IDS[0]
                 || plan.air_id == ROM_DATA_AIR_IDS[0]
@@ -133,7 +86,6 @@
                     plan.check_point,
                 );
             }
->>>>>>> a87f8bef
         }
     }
 }
