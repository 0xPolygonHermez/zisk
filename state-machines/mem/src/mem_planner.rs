--- conflicted
+++ resolved
@@ -52,7 +52,6 @@
         use crate::MemModuleSegmentCheckPoint;
 
         for (index, plan) in plans.iter().enumerate() {
-<<<<<<< HEAD
             info!(
                 "[Mem] PLAN #{} [{}:{}:{}] {:?}{}",
                 index,
@@ -60,9 +59,9 @@
                 plan.air_id,
                 plan.segment_id.unwrap_or(0),
                 plan.check_point,
-                if plan.air_id == MEM_AIR_IDS[0] ||
-                    plan.air_id == INPUT_DATA_AIR_IDS[0] ||
-                    plan.air_id == ROM_DATA_AIR_IDS[0]
+                if plan.air_id == MEM_AIR_IDS[0]
+                    || plan.air_id == INPUT_DATA_AIR_IDS[0]
+                    || plan.air_id == ROM_DATA_AIR_IDS[0]
                 {
                     let meta = plan
                         .meta
@@ -87,42 +86,6 @@
                     "".to_string()
                 }
             );
-=======
-            if plan.air_id == MEM_AIR_IDS[0]
-                || plan.air_id == INPUT_DATA_AIR_IDS[0]
-                || plan.air_id == ROM_DATA_AIR_IDS[0]
-            {
-                let meta = plan
-                    .meta
-                    .as_ref()
-                    .unwrap()
-                    .downcast_ref::<MemModuleSegmentCheckPoint>()
-                    .unwrap();
-                info!(
-                    "[Mem] PLAN #{} [{}:{}:{}] {:?} [0x{:X},{}] => [0x{:X},{}] skip:{} last:{}",
-                    index,
-                    plan.airgroup_id,
-                    plan.air_id,
-                    plan.segment_id.unwrap_or(0),
-                    plan.check_point,
-                    meta.prev_addr * MEM_BYTES,
-                    meta.prev_step,
-                    meta.last_addr * MEM_BYTES,
-                    meta.last_step,
-                    meta.skip_rows,
-                    meta.is_last_segment,
-                );
-            } else {
-                info!(
-                    "[Mem] PLAN #{} [{}:{}:{}] {:?}",
-                    index,
-                    plan.airgroup_id,
-                    plan.air_id,
-                    plan.segment_id.unwrap_or(0),
-                    plan.check_point,
-                );
-            }
->>>>>>> 336435aa
         }
     }
 }
