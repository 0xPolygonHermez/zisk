--- conflicted
+++ resolved
@@ -306,11 +306,7 @@
 
         // Store the range check
         if op_is_shift {
-<<<<<<< HEAD
-            range_checks.push(in2_0 as i64 + 1);
-=======
-            self.std.range_check(in2_0 as i64, 1, self.range_id);
->>>>>>> daedf6a0
+            range_checks.push(in2_0 as i64);
         }
 
         // Return successfully
