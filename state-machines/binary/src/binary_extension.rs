--- conflicted
+++ resolved
@@ -65,11 +65,7 @@
         std: Arc<Std<F>>,
         binary_extension_table_sm: Arc<BinaryExtensionTableSM>,
     ) -> Arc<Self> {
-<<<<<<< HEAD
-        let range_id = std.get_range(BigInt::from(0), BigInt::from(0xFFFFFF), None);
-=======
         let range_id = std.get_range(1, 0x1000000, None);
->>>>>>> be93ab95
 
         Arc::new(Self { std, binary_extension_table_sm, range_id })
     }
@@ -321,11 +317,7 @@
 
         // Store the range check
         if op_is_shift {
-<<<<<<< HEAD
-            self.std.range_check(F::from_canonical_u64(in2_0), F::one(), self.range_id);
-=======
             self.std.range_check(in2_0 as i64 + 1, 1, self.range_id);
->>>>>>> be93ab95
         }
 
         // Return successfully
