//! The `BinaryBasicSM` module implements the logic for the Binary Basic State Machine.
//!
//! This state machine processes binary-related operations.

use std::sync::Arc;

use crate::{binary_constants::*, BinaryBasicTableOp, BinaryBasicTableSM, BinaryInput};
use fields::PrimeField64;
use proofman_common::{AirInstance, FromTrace};
use rayon::prelude::*;
use std::cmp::Ordering as CmpOrdering;
use zisk_core::zisk_ops::ZiskOp;
use zisk_pil::{BinaryTrace, BinaryTraceRow};

const BYTES: usize = 8;
const HALF_BYTES: usize = BYTES / 2;
const MASK_U64: u64 = 0xFFFF_FFFF_FFFF_FFFF;

/// The `BinaryBasicSM` struct encapsulates the logic of the Binary Basic State Machine.
pub struct BinaryBasicSM {
    /// Reference to the Binary Basic Table State Machine.
    binary_basic_table_sm: Arc<BinaryBasicTableSM>,
}

impl BinaryBasicSM {
    /// Creates a new Binary Basic State Machine instance.
    ///
    /// # Arguments
    /// * `binary_basic_table_sm` - An `Arc`-wrapped reference to the Binary Basic Table State
    ///   Machine.
    ///
    /// # Returns
    /// A new `BinaryBasicSM` instance.
    pub fn new(binary_basic_table_sm: Arc<BinaryBasicTableSM>) -> Arc<Self> {
        Arc::new(Self { binary_basic_table_sm })
    }

    /// Determines if an opcode corresponds to a 32-bit operation.
    ///
    /// # Arguments
    /// * `opcode` - The opcode to evaluate.
    ///
    /// # Returns
    /// `true` if the opcode is 32-bit; `false` otherwise.
    fn opcode_is_32_bits(opcode: u8) -> bool {
        const OPCODES_32_BITS: [u8; 11] = [
            MINUW_OP, MINW_OP, MAXUW_OP, MAXW_OP, LTUW_OP, LTW_OP, EQW_OP, ADDW_OP, SUBW_OP,
            LEUW_OP, LEW_OP,
        ];

        OPCODES_32_BITS.contains(&opcode)
    }

    /// Helper function for LT_ABS_NP operation execution.
    fn lt_abs_np_execute(a: u64, b: u64) -> (u64, bool) {
        let a_pos = (a ^ MASK_U64).wrapping_add(1);
        if a_pos < b {
            (1, true)
        } else {
            (0, false)
        }
    }

    /// Helper function for LT_ABS_PN operation execution.
    fn lt_abs_pn_execute(a: u64, b: u64) -> (u64, bool) {
        let b_pos = (b ^ MASK_U64).wrapping_add(1);
        if a < b_pos {
            (1, true)
        } else {
            (0, false)
        }
    }

    /// Helper function for GT operation execution.
    fn gt_execute(a: u64, b: u64) -> (u64, bool) {
        if (a as i64) > (b as i64) {
            (1, true)
        } else {
            (0, false)
        }
    }

    /// Executes a binary operation based on the opcode and inputs `a` and `b`.
    ///
    /// # Arguments
    /// * `opcode` - The operation code to execute.
    /// * `a` - The first operand.
    /// * `b` - The second operand.
    ///
    /// # Returns
    /// A tuple containing:
    /// * The result of the operation (`u64`).
    /// * A boolean indicating whether the operation generated a carry/flag.
    fn execute(opcode: u8, a: u64, b: u64) -> (u64, bool) {
        let is_zisk_op = ZiskOp::try_from_code(opcode).is_ok();
        if is_zisk_op {
            ZiskOp::execute(opcode, a, b)
        } else {
            match opcode {
                LT_ABS_NP_OP => Self::lt_abs_np_execute(a, b),
                LT_ABS_PN_OP => Self::lt_abs_pn_execute(a, b),
                GT_OP => Self::gt_execute(a, b),
                _ => panic!("BinaryBasicSM::execute() got invalid opcode={:?}", opcode),
            }
        }
    }

    /// Returns the initial carry value for a given opcode.
    ///
    /// # Arguments
    /// * `opcode` - The opcode to evaluate.
    ///
    /// # Returns
    /// The initial carry value (`u64`).
    fn get_inital_carry(opcode: u8) -> u64 {
        let is_zisk_op = ZiskOp::try_from_code(opcode).is_ok();
        if is_zisk_op {
            0
        } else {
            match opcode {
                LT_ABS_NP_OP | LT_ABS_PN_OP => 2,
                GT_OP => 0,
                _ => panic!("BinaryBasicSM::execute() got invalid opcode={:?}", opcode),
            }
        }
    }

    /// Processes a slice of operation data, generating a trace row and updating multiplicities.
    ///
    /// # Arguments
    /// * `operation` - The operation data to process.
    /// * `multiplicity` - A mutable slice to update with multiplicities for the operation.
    ///
    /// # Returns
    /// A `BinaryTraceRow` representing the operation's result.
    #[inline(always)]
    pub fn process_slice<F: PrimeField64>(
        input: &BinaryInput,
        binary_table_sm: &BinaryBasicTableSM,
    ) -> BinaryTraceRow<F> {
        // Create an empty trace
        let mut row: BinaryTraceRow<F> = Default::default();

        // Execute the opcode
        let opcode = input.op;
        let a = input.a;
        let b = input.b;

        let (c, _) = Self::execute(input.op, input.a, input.b);

        // Set mode32
        let mode32 = Self::opcode_is_32_bits(opcode);
        row.mode32 = F::from_bool(mode32);
        let mode64 = F::from_bool(!mode32);

        // Set c_filtered
        let c_filtered = if mode32 { c & 0xFFFFFFFF } else { c };

        // Split a in bytes and store them in free_in_a
        let a_bytes: [u8; 8] = a.to_le_bytes();
        for (i, value) in a_bytes.iter().enumerate() {
            row.free_in_a[i] = F::from_u8(*value);
        }

        // Split b in bytes and store them in free_in_b
        let b_bytes: [u8; 8] = b.to_le_bytes();
        for (i, value) in b_bytes.iter().enumerate() {
            row.free_in_b[i] = F::from_u8(*value);
        }

        // Split c in bytes and store them in free_in_c
        let c_bytes: [u8; 8] = c.to_le_bytes();
        for (i, value) in c_bytes.iter().enumerate() {
            row.free_in_c[i] = F::from_u8(*value);
        }

        // Set use last carry and carry[], based on operation
        let mut cout: u64;
        let mut cin: u64 = Self::get_inital_carry(opcode);
        let plast: [u64; 8] =
            if mode32 { [0, 0, 0, 1, 0, 0, 0, 0] } else { [0, 0, 0, 0, 0, 0, 0, 1] };

        // Calculate the byte that sets the carry
        let carry_byte = if mode32 { 3 } else { 7 };

        let binary_basic_table_op: BinaryBasicTableOp;
        match opcode {
            MINU_OP | MINUW_OP | MIN_OP | MINW_OP => {
                // Set opcode is min or max
                row.op_is_min_max = F::ONE;

                let result_is_a: u64 = if (a == b) || (b == c_filtered) { 0 } else { 1 };

                // Set the binary basic table opcode
                binary_basic_table_op = if (opcode == MINU_OP) || (opcode == MINUW_OP) {
                    BinaryBasicTableOp::Minu
                } else {
                    BinaryBasicTableOp::Min
                };

                // Set use last carry to zero
                row.use_last_carry = F::ZERO;

                // Set has initial carry
                row.has_initial_carry = F::ZERO;

                // Apply the logic to every byte
                for i in 0..8 {
                    // Calculate carry
                    let previous_cin = cin;
                    match a_bytes[i].cmp(&b_bytes[i]) {
                        CmpOrdering::Greater => {
                            cout = 0;
                        }
                        CmpOrdering::Less => {
                            cout = 1;
                        }
                        CmpOrdering::Equal => {
                            cout = cin;
                        }
                    }

                    // If the chunk is signed, then the result is the sign of a
                    if (binary_basic_table_op == BinaryBasicTableOp::Min)
                        && (plast[i] == 1)
                        && (a_bytes[i] & 0x80) != (b_bytes[i] & 0x80)
                    {
                        cout = if (a_bytes[i] & 0x80) != 0 { 1 } else { 0 };
                    }
                    if mode32 && (i >= 4) {
                        cout = 0;
                    }
                    cin = cout;
                    row.carry[i] = F::from_u64(cin);

                    //FLAGS[i] = cout + 2*op_is_min_max + 4*result_is_a + 8*USE_CARRY[i]*plast;
                    let flags = cout + 2 + 4 * result_is_a;

                    // Store the required in the vector
                    let row = BinaryBasicTableSM::calculate_table_row(
                        if mode32 && (i >= 4) {
                            BinaryBasicTableOp::Ext32
                        } else {
                            binary_basic_table_op
                        },
                        if mode32 && (i >= 4) { c_bytes[3] as u64 } else { a_bytes[i] as u64 },
                        b_bytes[i] as u64,
                        previous_cin,
                        plast[i],
                        flags,
                    );
                    binary_table_sm.update_multiplicity(row, 1);
                }
            }
            MAXU_OP | MAXUW_OP | MAX_OP | MAXW_OP => {
                // Set opcode is min or max
                row.op_is_min_max = F::ONE;

                let result_is_a: u64 = if (a == b) || (b == c_filtered) { 0 } else { 1 };

                // Set the binary basic table opcode
                binary_basic_table_op = if (opcode == MAXU_OP) || (opcode == MAXUW_OP) {
                    BinaryBasicTableOp::Maxu
                } else {
                    BinaryBasicTableOp::Max
                };

                // Set use last carry to zero
                row.use_last_carry = F::ZERO;

                // Set has initial carry
                row.has_initial_carry = F::ZERO;

                // Apply the logic to every byte
                for i in 0..8 {
                    // Calculate carry
                    let previous_cin = cin;
                    match a_bytes[i].cmp(&b_bytes[i]) {
                        CmpOrdering::Greater => {
                            cout = 1;
                        }
                        CmpOrdering::Less => {
                            cout = 0;
                        }
                        CmpOrdering::Equal => {
                            cout = cin;
                        }
                    }

                    // If the chunk is signed, then the result is the sign of a
                    if (binary_basic_table_op == BinaryBasicTableOp::Max)
                        && (plast[i] == 1)
                        && (a_bytes[i] & 0x80) != (b_bytes[i] & 0x80)
                    {
                        cout = if (a_bytes[i] & 0x80) != 0 { 0 } else { 1 };
                    }
                    if mode32 && (i >= 4) {
                        cout = 0;
                    }
                    cin = cout;
                    row.carry[i] = F::from_u64(cin);

                    //FLAGS[i] = cout + 2*op_is_min_max + 4*result_is_a + 8*USE_CARRY[i]*plast;
                    let flags = cout + 2 + 4 * result_is_a;

                    // Store the required in the vector
                    let row = BinaryBasicTableSM::calculate_table_row(
                        if mode32 && (i >= 4) {
                            BinaryBasicTableOp::Ext32
                        } else {
                            binary_basic_table_op
                        },
                        if mode32 && (i >= 4) { c_bytes[3] as u64 } else { a_bytes[i] as u64 },
                        b_bytes[i] as u64,
                        previous_cin,
                        plast[i],
                        flags,
                    );
                    binary_table_sm.update_multiplicity(row, 1);
                }
            }
            LT_ABS_NP_OP => {
                // Set opcode is min or max
                row.op_is_min_max = F::ZERO;

                // Set the binary basic table opcode
                binary_basic_table_op = BinaryBasicTableOp::LtAbsNP;

                // Set use last carry
                row.use_last_carry = F::ONE;

                // Set has initial carry
                row.has_initial_carry = F::ONE;

                // Apply the logic to every byte
                for i in 0..8 {
                    let _clt = cin & 0x01;
                    let _cop = (cin & 0x02) >> 1;

                    let _a = (a_bytes[i] as u64 ^ 0xFF) + _cop;
                    let _b = b_bytes[i] as u64;

                    // Calculate the output carry
                    let previous_cin = cin;
                    match (_a & 0xFF).cmp(&_b) {
                        CmpOrdering::Less => {
                            cout = 1;
                        }
                        CmpOrdering::Equal => {
                            cout = _clt;
                        }
                        CmpOrdering::Greater => {
                            cout = 0;
                        }
                    }

                    cout += 2 * (_a >> 8);
                    row.carry[i] = F::from_u64(cout);

                    // Set carry for next iteration
                    cin = cout;

                    //FLAGS[i] = cout + 2*op_is_min_max + 4*result_is_a + 8*USE_CARRY[i]*plast;
                    let flags = cout + 8 * plast[i];

                    // Store the required in the vector
                    let row = BinaryBasicTableSM::calculate_table_row(
                        binary_basic_table_op,
                        a_bytes[i] as u64,
                        b_bytes[i] as u64,
                        previous_cin,
                        plast[i],
                        flags,
                    );
                    binary_table_sm.update_multiplicity(row, 1);
                }
            }
            LT_ABS_PN_OP => {
                // Set opcode is min or max
                row.op_is_min_max = F::ZERO;

                // Set the binary basic table opcode
                binary_basic_table_op = BinaryBasicTableOp::LtAbsPN;

                // Set use last carry
                row.use_last_carry = F::ONE;

                // Set has initial carry
                row.has_initial_carry = F::ONE;

                // Apply the logic to every byte
                for i in 0..8 {
                    let _clt = cin & 0x1;
                    let _cop = (cin & 0x02) >> 1;

                    let _a = a_bytes[i] as u64;
                    let _b = (b_bytes[i] as u64 ^ 0xFF) + _cop;

                    // Calculate the output carry
                    let previous_cin = cin;
                    match _a.cmp(&(_b & 0xFF)) {
                        CmpOrdering::Less => {
                            cout = 1;
                        }
                        CmpOrdering::Equal => {
                            cout = _clt;
                        }
                        CmpOrdering::Greater => {
                            cout = 0;
                        }
                    }

                    cout += 2 * (_b >> 8);
                    row.carry[i] = F::from_u64(cout);

                    // Set carry for next iteration
                    cin = cout;

                    //FLAGS[i] = cout + 2*op_is_min_max + 4*result_is_a + 8*USE_CARRY[i]*plast;
                    let flags = cout + 8 * plast[i];

                    // Store the required in the vector
                    let row = BinaryBasicTableSM::calculate_table_row(
                        binary_basic_table_op,
                        a_bytes[i] as u64,
                        b_bytes[i] as u64,
                        previous_cin,
                        plast[i],
                        flags,
                    );
                    binary_table_sm.update_multiplicity(row, 1);
                }
            }
            LTU_OP | LTUW_OP | LT_OP | LTW_OP => {
                // Set opcode is min or max
                row.op_is_min_max = F::ZERO;

                // Set the binary basic table opcode
                binary_basic_table_op = if (opcode == LTU_OP) || (opcode == LTUW_OP) {
                    BinaryBasicTableOp::Ltu
                } else {
                    BinaryBasicTableOp::Lt
                };

                // Set use last carry to one
                row.use_last_carry = F::ONE;

                // Set has initial carry
                row.has_initial_carry = F::ZERO;

                // Apply the logic to every byte
                for i in 0..8 {
                    // Calculate carry
                    let previous_cin = cin;
                    match a_bytes[i].cmp(&b_bytes[i]) {
                        CmpOrdering::Greater => {
                            cout = 0;
                        }
                        CmpOrdering::Less => {
                            cout = 1;
                        }
                        CmpOrdering::Equal => {
                            cout = cin;
                        }
                    }

                    // If the chunk is signed, then the result is the sign of a
                    if (binary_basic_table_op.eq(&BinaryBasicTableOp::Lt))
                        && (plast[i] == 1)
                        && (a_bytes[i] & 0x80) != (b_bytes[i] & 0x80)
                    {
                        cout = if a_bytes[i] & 0x80 != 0 { 1 } else { 0 };
                    }
                    cin = cout;
                    row.carry[i] = F::from_u64(cin);

                    //FLAGS[i] = cout + 2*op_is_min_max + 4*result_is_a + 8*USE_CARRY[i]*plast;
                    let flags = cin + 8 * plast[i];

                    // Store the required in the vector
                    let row = BinaryBasicTableSM::calculate_table_row(
                        if mode32 && (i >= 4) {
                            BinaryBasicTableOp::Ext32
                        } else {
                            binary_basic_table_op
                        },
                        a_bytes[i] as u64,
                        b_bytes[i] as u64,
                        previous_cin,
                        plast[i],
                        flags,
                    );
                    binary_table_sm.update_multiplicity(row, 1);
                }
            }
            GT_OP => {
                // Set opcode is min or max
                row.op_is_min_max = F::ZERO;

                // Set the binary basic table opcode
                binary_basic_table_op = BinaryBasicTableOp::Gt;

                // Set use last carry to one
                row.use_last_carry = F::ONE;

                // Set has initial carry
                row.has_initial_carry = F::ZERO;

                // Apply the logic to every byte
                for i in 0..8 {
                    // Calculate carry
                    let previous_cin = cin;
                    match a_bytes[i].cmp(&b_bytes[i]) {
                        CmpOrdering::Greater => {
                            cout = 1;
                        }
                        CmpOrdering::Less => {
                            cout = 0;
                        }
                        CmpOrdering::Equal => {
                            cout = cin;
                        }
                    }

                    // The result is the sign of b
                    if (plast[i] == 1) && (a_bytes[i] & 0x80) != (b_bytes[i] & 0x80) {
                        cout = if b_bytes[i] & 0x80 != 0 { 1 } else { 0 };
                    }
                    row.carry[i] = F::from_u64(cout);

                    // Set carry for next iteration
                    cin = cout;

                    //FLAGS[i] = cout + 2*op_is_min_max + 4*result_is_a + 8*USE_CARRY[i]*plast;
                    let flags = cout + 8 * plast[i];

                    // Store the required in the vector
                    let row = BinaryBasicTableSM::calculate_table_row(
                        binary_basic_table_op,
                        a_bytes[i] as u64,
                        b_bytes[i] as u64,
                        previous_cin,
                        plast[i],
                        flags,
                    );
                    binary_table_sm.update_multiplicity(row, 1);
                }
            }
            EQ_OP | EQW_OP => {
                // Set opcode is min or max
                row.op_is_min_max = F::ZERO;

                // Set the binary basic table opcode
                binary_basic_table_op = BinaryBasicTableOp::Eq;

                // Set use last carry to one
                row.use_last_carry = F::ONE;

                // Set has initial carry
                row.has_initial_carry = F::ZERO;

                // Apply the logic to every byte
                for i in 0..8 {
                    // Calculate carry
                    let previous_cin = cin;
                    if (a_bytes[i] == b_bytes[i]) && (cin == 0) {
                        cout = 0;
                    } else {
                        cout = 1;
                    }
                    if plast[i] == 1 {
                        cout = 1 - cout;
                    }
                    cin = cout;
                    row.carry[i] = F::from_u64(cin);

                    //FLAGS[i] = cout + 2*op_is_min_max + 4*result_is_a + 8*USE_CARRY[i]*plast;
                    let flags = cout + 8 * plast[i];

                    // Store the required in the vector
                    let row = BinaryBasicTableSM::calculate_table_row(
                        if mode32 && (i >= 4) {
                            BinaryBasicTableOp::Ext32
                        } else {
                            binary_basic_table_op
                        },
                        a_bytes[i] as u64,
                        b_bytes[i] as u64,
                        previous_cin,
                        plast[i],
                        flags,
                    );
                    binary_table_sm.update_multiplicity(row, 1);
                }
            }
            ADD_OP | ADDW_OP => {
                // Set opcode is min or max
                row.op_is_min_max = F::ZERO;

                // Set the binary basic table opcode
                binary_basic_table_op = BinaryBasicTableOp::Add;

                // Set use last carry to zero
                row.use_last_carry = F::ZERO;

                // Set has initial carry
                row.has_initial_carry = F::ZERO;

                // Apply the logic to every byte
                for i in 0..8 {
                    // Calculate carry
                    let previous_cin = cin;
                    let result = cin + a_bytes[i] as u64 + b_bytes[i] as u64;
                    cout = result >> 8;
                    cin = if i == carry_byte { 0 } else { cout };
                    row.carry[i] = F::from_u64(cin);

                    //FLAGS[i] = cout + 2*op_is_min_max + 4*result_is_a + 8*USE_CARRY[i]*plast;
                    let flags = cin;

                    // Set a and b bytes
                    let a_byte = if mode32 && (i >= 4) { c_bytes[3] } else { a_bytes[i] };
                    let b_byte = if mode32 && (i >= 4) { 0 } else { b_bytes[i] };

                    // Store the required in the vector
                    let row = BinaryBasicTableSM::calculate_table_row(
                        if mode32 && (i >= 4) {
                            BinaryBasicTableOp::Ext32
                        } else {
                            binary_basic_table_op
                        },
                        a_byte as u64,
                        b_byte as u64,
                        previous_cin,
                        plast[i],
                        flags,
                    );
                    binary_table_sm.update_multiplicity(row, 1);
                }
            }
            SUB_OP | SUBW_OP => {
                // Set opcode is min or max
                row.op_is_min_max = F::ZERO;

                // Set the binary basic table opcode
                binary_basic_table_op = BinaryBasicTableOp::Sub;

                // Set use last carry to zero
                row.use_last_carry = F::ZERO;

                // Set has initial carry
                row.has_initial_carry = F::ZERO;

                // Apply the logic to every byte
                for i in 0..8 {
                    // Calculate carry
                    let previous_cin = cin;
                    cout = if a_bytes[i] as u64 >= (b_bytes[i] as u64 + cin) { 0 } else { 1 };
                    cin = if i == carry_byte { 0 } else { cout };
                    row.carry[i] = F::from_u64(cin);

                    //FLAGS[i] = cout + 2*op_is_min_max + 4*result_is_a + 8*USE_CARRY[i]*plast;
                    let flags = cin;

                    // Set a and b bytes
                    let a_byte = if mode32 && (i >= 4) { c_bytes[3] } else { a_bytes[i] };
                    let b_byte = if mode32 && (i >= 4) { 0 } else { b_bytes[i] };

                    // Store the required in the vector
                    let row = BinaryBasicTableSM::calculate_table_row(
                        if mode32 && (i >= 4) {
                            BinaryBasicTableOp::Ext32
                        } else {
                            binary_basic_table_op
                        },
                        a_byte as u64,
                        b_byte as u64,
                        previous_cin,
                        plast[i],
                        flags,
                    );
                    binary_table_sm.update_multiplicity(row, 1);
                }
            }
            LEU_OP | LEUW_OP | LE_OP | LEW_OP => {
                // Set opcode is min or max
                row.op_is_min_max = F::ZERO;

                // Set the binary basic table opcode
                binary_basic_table_op = if (opcode == LEU_OP) || (opcode == LEUW_OP) {
                    BinaryBasicTableOp::Leu
                } else {
                    BinaryBasicTableOp::Le
                };

                // Set use last carry to one
                row.use_last_carry = F::ONE;

                // Set has initial carry
                row.has_initial_carry = F::ZERO;

                // Apply the logic to every byte
                for i in 0..8 {
                    // Calculate carry
                    let previous_cin = cin;
                    cout = 0;
                    if a_bytes[i] <= b_bytes[i] {
                        cout = 1;
                    }
                    if (binary_basic_table_op == BinaryBasicTableOp::Le)
                        && (plast[i] == 1)
                        && (a_bytes[i] & 0x80) != (b_bytes[i] & 0x80)
                    {
                        cout = c;
                    }
                    cin = cout;
                    row.carry[i] = F::from_u64(cin);

                    //FLAGS[i] = cout + 2*op_is_min_max + 4*result_is_a + 8*USE_CARRY[i]*plast;
                    let flags = cin + 8 * plast[i];

                    // Store the required in the vector
                    let row = BinaryBasicTableSM::calculate_table_row(
                        if mode32 && (i >= 4) {
                            BinaryBasicTableOp::Ext32
                        } else {
                            binary_basic_table_op
                        },
                        a_bytes[i] as u64,
                        b_bytes[i] as u64,
                        previous_cin,
                        plast[i],
                        flags,
                    );
                    binary_table_sm.update_multiplicity(row, 1);
                }
            }
            AND_OP => {
                // Set opcode is min or max
                row.op_is_min_max = F::ZERO;

                // Set the binary basic table opcode
                binary_basic_table_op = BinaryBasicTableOp::And;

                row.use_last_carry = F::ZERO;

                // Set has initial carry
                row.has_initial_carry = F::ZERO;

                // No carry
                for i in 0..8 {
                    row.carry[i] = F::ZERO;

                    //FLAGS[i] = cout + 2*op_is_min_max + 4*result_is_a + 8*USE_CARRY[i]*plast;
                    let flags = 0;

                    // Store the required in the vector
                    let row = BinaryBasicTableSM::calculate_table_row(
                        binary_basic_table_op,
                        a_bytes[i] as u64,
                        b_bytes[i] as u64,
                        0,
                        plast[i],
                        flags,
                    );
                    binary_table_sm.update_multiplicity(row, 1);
                }
            }
            OR_OP => {
                // Set opcode is min or max
                row.op_is_min_max = F::ZERO;

                // Set the binary basic table opcode
                binary_basic_table_op = BinaryBasicTableOp::Or;

                row.use_last_carry = F::ZERO;

                // Set has initial carry
                row.has_initial_carry = F::ZERO;

                // No carry
                for i in 0..8 {
                    row.carry[i] = F::ZERO;

                    //FLAGS[i] = cout + 2*op_is_min_max + 4*result_is_a + 8*USE_CARRY[i]*plast;
                    let flags = 0;

                    // Store the required in the vector
                    let row = BinaryBasicTableSM::calculate_table_row(
                        binary_basic_table_op,
                        a_bytes[i] as u64,
                        b_bytes[i] as u64,
                        0,
                        plast[i],
                        flags,
                    );
                    binary_table_sm.update_multiplicity(row, 1);
                }
            }
            XOR_OP => {
                // Set opcode is min or max
                row.op_is_min_max = F::ZERO;

                // Set the binary basic table opcode
                binary_basic_table_op = BinaryBasicTableOp::Xor;

                // Set use last carry to zero
                row.use_last_carry = F::ZERO;

                // Set has initial carry
                row.has_initial_carry = F::ZERO;

                // No carry
                for i in 0..8 {
                    row.carry[i] = F::ZERO;

                    //FLAGS[i] = cout + 2*op_is_min_max + 4*result_is_a + 8*USE_CARRY[i]*plast;
                    let flags = 0;

                    // Store the required in the vector
                    let row = BinaryBasicTableSM::calculate_table_row(
                        binary_basic_table_op,
                        a_bytes[i] as u64,
                        b_bytes[i] as u64,
                        0,
                        plast[i],
                        flags,
                    );
                    binary_table_sm.update_multiplicity(row, 1);
                }
            }
            _ => panic!("BinaryBasicSM::process_slice() found invalid opcode={}", opcode),
        }

        // Set cout
        let cout32 = row.carry[HALF_BYTES - 1];
        let cout64 = row.carry[BYTES - 1];
        row.cout = mode64 * (cout64 - cout32) + cout32;

        // Set result_is_a
        row.result_is_a = row.op_is_min_max * row.cout;

        // Set use_last_carry_mode32 and use_last_carry_mode64
        row.use_last_carry_mode32 = F::from_bool(mode32) * row.use_last_carry;
        row.use_last_carry_mode64 = mode64 * row.use_last_carry;

        // Set micro opcode
        row.m_op = F::from_u8(binary_basic_table_op as u8);

        // Set m_op_or_ext
        let ext_32_op = F::from_u8(BinaryBasicTableOp::Ext32 as u8);
        row.m_op_or_ext = mode64 * (row.m_op - ext_32_op) + ext_32_op;

        // Set free_in_a_or_c and free_in_b_or_zero
        for i in 0..HALF_BYTES {
            row.free_in_a_or_c[i] = mode64
                * (row.free_in_a[i + HALF_BYTES] - row.free_in_c[HALF_BYTES - 1])
                + row.free_in_c[HALF_BYTES - 1];
            row.free_in_b_or_zero[i] = mode64 * row.free_in_b[i + HALF_BYTES];
        }

        if row.use_last_carry == F::ONE {
            // Set first and last elements
            row.free_in_c[7] = row.free_in_c[0];
            row.free_in_c[0] = F::ZERO;
        }

        // TODO: Find duplicates of this trace and reuse them by increasing their multiplicity.
        row.multiplicity = F::ONE;

        // Return
        row
    }

    /// Computes the witness for a series of inputs and produces an `AirInstance`.
    ///
    /// # Arguments
    /// * `operations` - A slice of operations to process.
    ///
    /// # Returns
    /// An `AirInstance` containing the computed witness data.
    pub fn compute_witness<F: PrimeField64>(&self, inputs: &[Vec<BinaryInput>],trace_buffer: Vec<F>) -> AirInstance<F> {
        let mut binary_trace = BinaryTrace::new_from_vec(trace_buffer);

        let num_rows = binary_trace.num_rows();

        let total_inputs: usize = inputs.iter().map(|c| c.len()).sum();
        assert!(total_inputs <= num_rows);

        tracing::info!(
            "··· Creating Binary instance [{} / {} rows filled {:.2}%]",
            total_inputs,
            num_rows,
            total_inputs as f64 / num_rows as f64 * 100.0
        );

        // Split the binary_e_trace.buffer into slices matching each inner vector’s length.
        let sizes: Vec<usize> = inputs.iter().map(|v| v.len()).collect();
        let mut slices = Vec::with_capacity(inputs.len());
        let mut rest = binary_trace.row_slice_mut();
        for size in sizes {
            let (head, tail) = rest.split_at_mut(size);
            slices.push(head);
            rest = tail;
        }

        // Process each slice in parallel, and use the corresponding inner input from `inputs`.
        slices.into_par_iter().enumerate().for_each(|(i, slice)| {
            slice.iter_mut().enumerate().for_each(|(j, trace_row)| {
                *trace_row = Self::process_slice(&inputs[i][j], &self.binary_basic_table_sm);
            });
        });

        // Note: We can choose any operation that trivially satisfies the constraints on padding
        // rows
        let padding_row = BinaryTraceRow::<F> {
            m_op: F::from_u8(AND_OP),
            m_op_or_ext: F::from_u8(AND_OP),
            ..Default::default()
        };

<<<<<<< HEAD
        binary_trace.buffer[total_inputs..num_rows]
            .par_iter_mut()
            .for_each(|slot| *slot = padding_row);
=======
        binary_trace.row_slice_mut()[total_inputs..num_rows].fill(padding_row);
>>>>>>> f1fd7578

        let padding_size = num_rows - total_inputs;
        for last in 0..2 {
            let multiplicity = (7 - 6 * last as u64) * padding_size as u64;
            let row = BinaryBasicTableSM::calculate_table_row(
                BinaryBasicTableOp::And,
                0,
                0,
                0,
                last as u64,
                0,
            );
            self.binary_basic_table_sm.update_multiplicity(row, multiplicity);
        }

        AirInstance::new_from_trace(FromTrace::new(&mut binary_trace))
    }
}<|MERGE_RESOLUTION|>--- conflicted
+++ resolved
@@ -879,7 +879,11 @@
     ///
     /// # Returns
     /// An `AirInstance` containing the computed witness data.
-    pub fn compute_witness<F: PrimeField64>(&self, inputs: &[Vec<BinaryInput>],trace_buffer: Vec<F>) -> AirInstance<F> {
+    pub fn compute_witness<F: PrimeField64>(
+        &self,
+        inputs: &[Vec<BinaryInput>],
+        trace_buffer: Vec<F>,
+    ) -> AirInstance<F> {
         let mut binary_trace = BinaryTrace::new_from_vec(trace_buffer);
 
         let num_rows = binary_trace.num_rows();
@@ -919,13 +923,9 @@
             ..Default::default()
         };
 
-<<<<<<< HEAD
-        binary_trace.buffer[total_inputs..num_rows]
+        binary_trace.row_slice_mut()[total_inputs..num_rows]
             .par_iter_mut()
             .for_each(|slot| *slot = padding_row);
-=======
-        binary_trace.row_slice_mut()[total_inputs..num_rows].fill(padding_row);
->>>>>>> f1fd7578
 
         let padding_size = num_rows - total_inputs;
         for last in 0..2 {
