//! The `BinaryCounter` module defines a device for tracking and processing binary-related operations
//! sent over the data bus. It serves a purpose:
//! - Counting different types of binary operations, to decide if uses specific add instances or not.
//!
//! This module implements the `Metrics` and `BusDevice` traits, enabling seamless integration with
//! the system bus for both monitoring and input generation.

use std::collections::VecDeque;
<<<<<<< HEAD

=======
>>>>>>> 85b8ba50
use zisk_common::{
    BusDevice, BusDeviceMode, BusId, Counter, Metrics, OP, OPERATION_BUS_ID, OP_TYPE,
};
use zisk_core::{zisk_ops::ZiskOp, ZiskOperationType};

/// The `BinaryCounter` struct represents a counter that monitors and measures
/// binary-related operations on the data bus.
///
/// It tracks specific operations and types and updates differents counters for each
/// accepted operation whenever data is processed on the bus.
pub struct BinaryCounter {
    /// Counter for binary add operations (only add, no addw)
    pub counter_add: Counter,

    /// Counter for basic binary operations, but not considering add operations
    pub counter_basic_wo_add: Counter,

    /// Counter for binary extension operations
    pub counter_extension: Counter,

    /// Bus device mode (counter or input generator).
    pub mode: BusDeviceMode,
}

impl BinaryCounter {
    /// Creates a new instance of `BinaryCounter`.
    ///
    /// # Arguments
    /// * `mode` - The mode of the bus device.
    ///
    /// # Returns
    /// A new `BinaryCounter` instance.
    pub fn new(mode: BusDeviceMode) -> Self {
        Self {
            counter_add: Counter::default(),
            counter_basic_wo_add: Counter::default(),
            counter_extension: Counter::default(),
            mode,
        }
    }
}

impl Metrics for BinaryCounter {
    /// Tracks activity on the connected bus and updates counters for recognized operations.
    ///
    /// # Arguments
    /// * `data` - The data received from the bus.
    ///
    /// # Returns
    /// An empty vector, as this implementation does not produce any derived inputs for the bus.
    #[inline(always)]
    fn measure(&mut self, data: &[u64]) {
        // Precomputed constants to avoid casting each time
        const BINARY: u64 = ZiskOperationType::Binary as u64;
        const BINARY_E: u64 = ZiskOperationType::BinaryE as u64;
        const ADD_CODE: u64 = ZiskOp::Add.code() as u64;

        let op_type = data[OP_TYPE];

        if op_type == BINARY {
            // Always read the OP index (assume well-formed trace)
            let op = data[OP];
            if op == ADD_CODE {
                self.counter_add.update(1);
            } else {
                self.counter_basic_wo_add.update(1);
            }
        } else if op_type == BINARY_E {
            self.counter_extension.update(1);
        }
    }

    /// Provides a dynamic reference for downcasting purposes.
    ///
    /// # Returns
    /// A reference to `self` as `dyn std::any::Any`.
    fn as_any(&self) -> &dyn std::any::Any {
        self
    }
}

impl BusDevice<u64> for BinaryCounter {
    /// Processes data received on the bus, updating counters and generating inputs when applicable.
    ///
    /// # Arguments
    /// * `bus_id` - The ID of the bus sending the data.
    /// * `data` - The data received from the bus.
    ///
    /// # Returns
    /// A vector of derived inputs to be sent back to the bus.
    #[inline(always)]
    fn process_data(
        &mut self,
        bus_id: &BusId,
        data: &[u64],
        _pending: &mut VecDeque<(BusId, Vec<u64>)>,
    ) {
        debug_assert!(*bus_id == OPERATION_BUS_ID);

        if self.mode == BusDeviceMode::Counter {
            self.measure(data);
        }
    }

    /// Returns the bus IDs associated with this counter.
    ///
    /// # Returns
    /// A vector containing the connected bus ID.
    fn bus_id(&self) -> Vec<BusId> {
        vec![OPERATION_BUS_ID]
    }

    /// Provides a dynamic reference for downcasting purposes.
    fn as_any(self: Box<Self>) -> Box<dyn std::any::Any> {
        self
    }
}<|MERGE_RESOLUTION|>--- conflicted
+++ resolved
@@ -6,10 +6,6 @@
 //! the system bus for both monitoring and input generation.
 
 use std::collections::VecDeque;
-<<<<<<< HEAD
-
-=======
->>>>>>> 85b8ba50
 use zisk_common::{
     BusDevice, BusDeviceMode, BusId, Counter, Metrics, OP, OPERATION_BUS_ID, OP_TYPE,
 };
