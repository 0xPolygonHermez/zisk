require "std_lookup.pil"

// Coprocessor in charge of performing standard RISCV binary operations

/*
    List 64-bit operations:
      name     │    op    │   m_op   │ has_initial_carry │ carry │ use_last_carry │ ZisK OP │ Notes                                              │ 
    ───────────┼──────────┼──────────┼───────────────────┼───────┼────────────────┼─────────┼────────────────────────────────────────────────────┼ 
     MINU      │   0x02   │   0x02   │                   │   X   │                │    X    │                                                    │ 
     MIN       │   0x03   │   0x03   │                   │   X   │                │    X    │                                                    │ 
     MAXU      │   0x04   │   0x04   │                   │   X   │                │    X    │                                                    │ 
     MAX       │   0x05   │   0x05   │                   │   X   │                │    X    │                                                    │ 
     LT_ABS_NP │   0x06   │   0x06   │         X         │   X   │       X        │         │ This operation is used by the arithmetic component │ 
     LT_ABS_PN │   0x07   │   0x07   │         X         │   X   │       X        │         │ This operation is used by the arithmetic component │ 
     LTU       │   0x08   │   0x08   │                   │   X   │       X        │    X    │                                                    │ 
     LT        │   0x09   │   0x09   │                   │   X   │       X        │    X    │                                                    │ 
     GT        │   0x0a   │   0x0a   │                   │   X   │       X        │         │ This operation is used by the arithmetic component │ 
     EQ        │   0x0b   │   0x0b   │                   │   X   │       X        │    X    │                                                    │ 
     ADD       │   0x0c   │   0x0c   │                   │   X   │                │    X    │                                                    │ 
     SUB       │   0x0d   │   0x0d   │                   │   X   │                │    X    │                                                    │ 
     LEU       │   0x0e   │   0x0e   │                   │   X   │       X        │    X    │                                                    │ 
     LE        │   0x0f   │   0x0f   │                   │   X   │       X        │    X    │                                                    │ 
     AND       │   0x10   │   0x10   │                   │       │                │    X    │                                                    │ 
     OR        │   0x11   │   0x11   │                   │       │                │    X    │                                                    │ 
     XOR       │   0x12   │   0x12   │                   │       │                │    X    │                                                    │ 
    ───────────┼──────────┼──────────┼───────────────────┼───────┼────────────────┼─────────┼────────────────────────────────────────────────────┼ 

    List 32-bit operations:
     name      │    op    │   m_op   │ has_initial_carry │ carry │ use_last_carry │ ZisK OP │
    ───────────┼──────────┼──────────┼───────────────────┼───────┼────────────────┼─────────│
     MINU_W    │   0x22   │   0x02   │                   │   X   │                │    X    │
     MIN_W     │   0x23   │   0x03   │                   │   X   │                │    X    │
     MAXU_W    │   0x24   │   0x04   │                   │   X   │                │    X    │
     MAX_W     │   0x25   │   0x05   │                   │   X   │                │    X    │
     LTU_W     │   0x28   │   0x08   │                   │   X   │       X        │    X    │
     LT_W      │   0x29   │   0x09   │                   │   X   │       X        │    X    │
     EQ_W      │   0x2b   │   0x0b   │                   │   X   │       X        │    X    │
     ADD_W     │   0x2c   │   0x0c   │                   │   X   │                │    X    │
     SUB_W     │   0x2d   │   0x0d   │                   │   X   │                │    X    │
     LEU_W     │   0x2e   │   0x0e   │                   │   X   │       X        │    X    │
     LE_W      │   0x2f   │   0x0f   │                   │   X   │       X        │    X    │
    ───────────┼──────────┼──────────┼───────────────────┼───────┼────────────────┼─────────│

    Note: op = m_op + 0x20*mode32
*/

<<<<<<< HEAD
=======
const int LT_ABS_NP_OP = 0x06;
const int LT_ABS_PN_OP = 0x07;
const int LTU_OP = 0x08;
const int GT_OP = 0x0a;

>>>>>>> 80192db0
airtemplate Binary(const int N = 2**21, const int operation_bus_id) {
    // Default values
    const int bits = 64;
    const int bytes = bits / 8;
    const int half_bytes = bytes / 2;

    // Main values
    const int input_chunks = 2;
    const int input_chunk_bytes = bytes / input_chunks;

    // Primary columns
    col witness m_op;              // micro operation code of the binary table (e.g. add)
    col witness mode32;            // 1 if the operation is 32 bits, 0 otherwise
    col witness free_in_a[bytes];  // input1
    col witness free_in_b[bytes];  // input2
    col witness free_in_c[bytes];  // output
    col witness carry[bytes];      // bytes chunks carries [0,cout:0],[cin:0,cout:1],...,[cin:bytes-2,cout:bytes-1]

    // Secondary columns
<<<<<<< HEAD
    col witness use_last_carry;   // 1 if the operation uses the last carry as its result
    col witness op_is_min_max;    // 1 if the operation is any of the MIN/MAX operations
=======
    col witness use_last_carry;    // 1 if the operation uses the last carry as its result
    col witness op_is_min_max;     // 1 if the operation is any of the MIN/MAX operations
    col witness has_initial_carry; // 1 if the operation has an initial carry
>>>>>>> 80192db0

    const expr mode64 = 1 - mode32;
    const expr cout32 = carry[half_bytes-1];
    const expr cout64 = carry[bytes-1];

    use_last_carry * (1 - use_last_carry) === 0;
    op_is_min_max * (1 - op_is_min_max) === 0;
    cout64*(1 - cout64) === 0;

    // Auxiliary columns (primarily used to optimize lookups, but can be substituted with expressions)
    col witness cout;
    col witness result_is_a;
    col witness use_last_carry_mode32;
    col witness use_last_carry_mode64;
    cout === mode64 * (cout64 - cout32) + cout32;
    result_is_a === op_is_min_max * cout;
    use_last_carry_mode32 === mode32 * use_last_carry;
    use_last_carry_mode64 === mode64 * use_last_carry;

    /*
    Constraints to check the correctness of each binary operation
        opid        last    a      b     c   cin     cout + flags
        ───────────────────────────────────────────────────────────────-------------------------------------------------
        m_op         0      a0     b0    c0       0  carry0 + 2*op_is_min_max + 4*result_is_a
        m_op         0      a1     b1    c1  carry0  carry1 + 2*op_is_min_max + 4*result_is_a
        m_op         0      a2     b2    c2  carry1  carry2 + 2*op_is_min_max + 4*result_is_a
        m_op         0|1    a3     b3    c3  carry2  carry3 + 2*op_is_min_max + 4*result_is_a + 8*use_last_carry_mode32
        m_op|EXT_32  0      a4|c3  b4|0  c4  carry3  carry4 + 2*op_is_min_max + 4*result_is_a
        m_op|EXT_32  0      a5|c3  b5|0  c5  carry4  carry5 + 2*op_is_min_max + 4*result_is_a
        m_op|EXT_32  0      a6|c3  b6|0  c6  carry5  carry6 + 2*op_is_min_max + 4*result_is_a
        m_op|EXT_32  0|1    a7|c3  b7|0  c7  carry6  carry7 + 2*op_is_min_max + 4*result_is_a + 8*use_last_carry_mode64
        ───────────────────────────────────────────────────────────────-------------------------------------------------
    Perform, at the byte level, lookups against the binary table on inputs:
                  [last, m_op, a, b, cin, c, cout + flags]
    where last indicates whether the byte is the last one in the operation
    */

<<<<<<< HEAD
    lookup_assumes(BINARY_TABLE_ID, [0, m_op, free_in_a[0], free_in_b[0], 0, free_in_c[0], carry[0] + 2*op_is_min_max + 4*result_is_a]);
=======
    lookup_assumes(BINARY_TABLE_ID, [0, m_op, free_in_a[0], free_in_b[0], has_initial_carry*INITIAL_CARRY_LT_ABS, free_in_c[0], carry[0] + 2*op_is_min_max + 4*result_is_a]);
>>>>>>> 80192db0

    // More auxiliary columns
    col witness m_op_or_ext;
    col witness free_in_a_or_c[half_bytes];
    col witness free_in_b_or_zero[half_bytes];
    m_op_or_ext === mode64 * (m_op - EXT_32_OP) + EXT_32_OP;
    int j = 0;
    for (int i = 1; i < bytes; i++) {
        if (i >= half_bytes) {
            free_in_a_or_c[j] === mode64 * (free_in_a[i] - free_in_c[half_bytes-1]) + free_in_c[half_bytes-1];
            free_in_b_or_zero[j] === mode64 * free_in_b[i];
        }

        if (i < half_bytes - 1) {
            lookup_assumes(BINARY_TABLE_ID, [0, m_op, free_in_a[i], free_in_b[i], carry[i-1], free_in_c[i], carry[i] + 2*op_is_min_max + 4*result_is_a]);
        } else if (i == half_bytes - 1) {
            lookup_assumes(BINARY_TABLE_ID, [mode32, m_op, free_in_a[i], free_in_b[i], carry[i-1], free_in_c[i], cout32 + 2*op_is_min_max + 4*result_is_a + 8*use_last_carry_mode32]);
        } else if (i < bytes - 1) {
            lookup_assumes(BINARY_TABLE_ID, [0, m_op_or_ext, free_in_a_or_c[j], free_in_b_or_zero[j], carry[i-1], free_in_c[i], carry[i] + 2*op_is_min_max + 4*result_is_a]);
            j++;
        } else  {
            lookup_assumes(BINARY_TABLE_ID, [mode64, m_op_or_ext, free_in_a_or_c[j], free_in_b_or_zero[j], carry[i-1], free_in_c[i], cout64 + 2*op_is_min_max + 4*result_is_a + 8*use_last_carry_mode64]);
            j++;
        }
    }

    // Constraints to make sure that this component is called from the main component
    expr a[input_chunks];
    expr b[input_chunks];
    expr c[input_chunks];
    for (int i = 0; i < input_chunks; i++) {
        a[i] = 0;
        b[i] = 0;
        c[i] = 0;
    }

    int i_byte = 0;
    int i_chunk = 0;
    int factor = 0;
    for (int i = 0; i < bytes; i++) {
        factor = 256 ** i_byte;
        a[i_chunk] += (factor * free_in_a[i]);
        b[i_chunk] += (factor * free_in_b[i]);
        c[i_chunk] += (factor * free_in_c[i]);
        i_byte++;
        if (i_byte == input_chunk_bytes) {
            i_byte = 0;
            i_chunk++;
        }
    }

    // in logical functions like EQ the result is known at the last chunk,
    // which means that c[0] = 0 and c[input_chunks-1] = cout, but need to swap them
    // e.g.: A = 0x12_34_56_78, B = 0x12_34_56_78
    // the lookup table ensures that C = 0x01_00_00_00 (since until the last chunk it cannot decide whether the EQ is true or not)
    // but we want C = 0x00_00_00_01
    c[0] += use_last_carry * cout;
    c[input_chunks - 1] -= use_last_carry * cout * factor;

    expr op = m_op + 0x20 * mode32;

    col witness multiplicity;
    col witness main_step;
    lookup_proves(OPERATION_BUS_ID, [main_step, op, ...a, ...b, ...c, cout - result_is_a], multiplicity);
}<|MERGE_RESOLUTION|>--- conflicted
+++ resolved
@@ -44,14 +44,11 @@
     Note: op = m_op + 0x20*mode32
 */
 
-<<<<<<< HEAD
-=======
 const int LT_ABS_NP_OP = 0x06;
 const int LT_ABS_PN_OP = 0x07;
 const int LTU_OP = 0x08;
 const int GT_OP = 0x0a;
 
->>>>>>> 80192db0
 airtemplate Binary(const int N = 2**21, const int operation_bus_id) {
     // Default values
     const int bits = 64;
@@ -71,14 +68,9 @@
     col witness carry[bytes];      // bytes chunks carries [0,cout:0],[cin:0,cout:1],...,[cin:bytes-2,cout:bytes-1]
 
     // Secondary columns
-<<<<<<< HEAD
-    col witness use_last_carry;   // 1 if the operation uses the last carry as its result
-    col witness op_is_min_max;    // 1 if the operation is any of the MIN/MAX operations
-=======
     col witness use_last_carry;    // 1 if the operation uses the last carry as its result
     col witness op_is_min_max;     // 1 if the operation is any of the MIN/MAX operations
     col witness has_initial_carry; // 1 if the operation has an initial carry
->>>>>>> 80192db0
 
     const expr mode64 = 1 - mode32;
     const expr cout32 = carry[half_bytes-1];
@@ -116,11 +108,7 @@
     where last indicates whether the byte is the last one in the operation
     */
 
-<<<<<<< HEAD
-    lookup_assumes(BINARY_TABLE_ID, [0, m_op, free_in_a[0], free_in_b[0], 0, free_in_c[0], carry[0] + 2*op_is_min_max + 4*result_is_a]);
-=======
     lookup_assumes(BINARY_TABLE_ID, [0, m_op, free_in_a[0], free_in_b[0], has_initial_carry*INITIAL_CARRY_LT_ABS, free_in_c[0], carry[0] + 2*op_is_min_max + 4*result_is_a]);
->>>>>>> 80192db0
 
     // More auxiliary columns
     col witness m_op_or_ext;
