//! * Provides a context to execute a set of Zisk instructions.
//! * The context contains the state of the Zisk processor, modified by the execution of every
//!   instruction.
//! * The state includes: memory, registers (a, b, c, flag, sp), program counter (pc), step and a
//!   flag to mark the end of the program execution.

use crate::{Mem, REGS_IN_MAIN_TOTAL_NUMBER, ROM_ENTRY};

/// Zisk precompiled
#[derive(Debug, Default)]
pub enum EmulationMode {
    #[default]
    Mem,
    GenerateMemReads,
    ConsumeMemReads,
}

/// Zisk precompiled instruction context.
/// Stores the input data (of the size expected by the precompiled components) and the output data.
/// If the precompiled component finds input_data not empty, it should use this data instead of
/// reading it from memory
#[derive(Debug, Default)]
pub struct PrecompiledInstContext {
    /// Step
    pub step: u64,

    /// Precompiled input data address
    // pub input_data_address: u64,
    /// Precompiled input data
    pub input_data: Vec<u64>,

    /// Precompiled output data address
    // pub output_data_address: u64,
    /// Precompiled output data
    pub output_data: Vec<u64>,
}

/// Zisk fcall instruction context.
/// Stores the fcall arguments data and the result data.
#[derive(Debug, Default)]
pub struct FcallInstContext {
    /// Fcall parameters data
    /// Maximum size is 32 u64's
    pub parameters: [u64; 32],

    /// Indicates how many parameters u64's contain valid data
    pub parameters_size: u64,

    /// Fcall result data
    /// Maximum size is 32 u64's
    pub result: [u64; 32],

    /// Indicates how many result u64's contain valid data
    pub result_size: u64,

    /// Indicates how many result u64's have been read using fcall_get()
    pub result_got: u64,
}

#[derive(Debug)]
/// ZisK instruction context data container, storing the state of the execution
pub struct InstContext {
    /// Memory, including several read-only sections and one read-write section (input data)
    /// This memory is initialized before running the program with the input data, and modified by
    /// the program instructions during the execution.  The RW data that has not been previously
    /// written is read as zero
    pub mem: Mem,

    /// Current value of register a
    pub a: u64,
    /// Current value of register b
    pub b: u64,
    /// Current value of register c
    pub c: u64,
    /// Current value of register flag
    pub flag: bool,

    /// Current value of register sp
    pub sp: u64,

    /// Current value of ROM program execution address, i.e. program counter (pc)
    pub pc: u64,

    /// Current execution step: 0, 1, 2...
    pub step: u64,

    /// End flag, set to true only by the last instruction to execute
    pub end: bool,

    /// Registers
    pub regs: [u64; REGS_IN_MAIN_TOTAL_NUMBER],

    /// Precompiled emulation mode
    pub emulation_mode: EmulationMode,

    /// Precompiled emulation mode
    pub emulation_mode: EmulationMode,

    /// Precompiled data
    pub precompiled: PrecompiledInstContext,

    /// Fcall data
    pub fcall: FcallInstContext,
}

/// RisK instruction context implementation
impl InstContext {
    /// RisK instruction context constructor
    pub fn new() -> InstContext {
        InstContext {
            mem: Mem::default(),
            a: 0,
            b: 0,
            c: 0,
            flag: false,
            sp: 0,
            pc: ROM_ENTRY,
            step: 0,
            end: false,
<<<<<<< HEAD
            regs: [0; 32],
=======
            regs: [0; REGS_IN_MAIN_TOTAL_NUMBER],
>>>>>>> 93d50393
            emulation_mode: EmulationMode::default(),
            precompiled: PrecompiledInstContext::default(),
            fcall: FcallInstContext::default(),
        }
    }

    /// Creates a human-readable string describing the instruction context, for debugging purposes
    pub fn to_text(&self) -> String {
        let s = format! {"a={:x} b={:x} c={:x} flag={} sp={} pc={} step={} end={}", self.a, self.b, self.c, self.flag, self.sp, self.pc, self.step, self.end};
        s
    }
}

impl Default for InstContext {
    /// Default instruction context constructor
    fn default() -> Self {
        Self::new()
    }
}<|MERGE_RESOLUTION|>--- conflicted
+++ resolved
@@ -117,11 +117,7 @@
             pc: ROM_ENTRY,
             step: 0,
             end: false,
-<<<<<<< HEAD
-            regs: [0; 32],
-=======
             regs: [0; REGS_IN_MAIN_TOTAL_NUMBER],
->>>>>>> 93d50393
             emulation_mode: EmulationMode::default(),
             precompiled: PrecompiledInstContext::default(),
             fcall: FcallInstContext::default(),
