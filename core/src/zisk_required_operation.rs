--- conflicted
+++ resolved
@@ -1,10 +1,6 @@
 //! Data required to prove the different Zisk operations
 
-<<<<<<< HEAD
-use std::{collections::HashMap, fmt};
-=======
 use core::fmt;
->>>>>>> f0dcfeda
 
 /// Required data to make an operation.
 ///
@@ -27,7 +23,6 @@
 pub enum ZiskRequiredMemory {
     Basic { step: u64, value: u64, address: u32, is_write: bool, width: u8, step_offset: u8 },
     Extended { values: [u64; 2], address: u32 },
-<<<<<<< HEAD
 }
 
 impl fmt::Debug for ZiskRequiredMemory {
@@ -71,61 +66,4 @@
             ZiskRequiredMemory::Extended { values: _, address } => *address,
         }
     }
-=======
->>>>>>> f0dcfeda
-}
-
-impl fmt::Debug for ZiskRequiredMemory {
-    fn fmt(&self, f: &mut fmt::Formatter<'_>) -> fmt::Result {
-        match self {
-            ZiskRequiredMemory::Basic { step, value, address, is_write, width, step_offset: _ } => {
-                let label = if *is_write { "WR" } else { "RD" };
-                write!(
-                    f,
-                    "{0} addr:{1:#08X}({1}) offset:{5} width:{2} value:{3:#016X}({3}) step:{4}",
-                    label,
-                    address,
-                    width,
-                    value,
-                    step,
-                    address & 0x07
-                )
-            }
-            ZiskRequiredMemory::Extended { values, address } => {
-                write!(
-                    f,
-                    "addr:{1:#08X}({0}) value[1]:{1} value[2]:{2}",
-                    address, values[0], values[1],
-                )
-            }
-        }
-    }
-}
-
-<<<<<<< HEAD
-/// Histogram of the program counter values used during the program execution.
-///
-/// Each pc value has a u64 counter, associated to it via a hash map.
-/// The counter is increased every time the corresponding instruction is executed.
-#[derive(Clone, Default)]
-pub struct ZiskPcHistogram {
-    pub map: HashMap<u64, u64>,
-    pub end_pc: u64,
-    pub steps: u64,
-=======
-impl ZiskRequiredMemory {
-    pub fn get_address(&self) -> u32 {
-        match self {
-            ZiskRequiredMemory::Basic {
-                step: _,
-                value: _,
-                address,
-                is_write: _,
-                width: _,
-                step_offset: _,
-            } => *address,
-            ZiskRequiredMemory::Extended { values: _, address } => *address,
-        }
-    }
->>>>>>> f0dcfeda
 }