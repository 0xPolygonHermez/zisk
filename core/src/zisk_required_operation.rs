use std::{collections::HashMap, fmt};

#[derive(Clone)]
pub struct ZiskRequiredOperation {
    pub step: u64,
    pub opcode: u8,
    pub a: u64,
    pub b: u64,
}

#[derive(Clone)]
pub struct ZiskRequiredMemory {
    pub address: u32,
    pub is_write: bool,
    pub width: u8,
    pub step_offset: u8,
    pub step: u64,
    pub value: u64,
}

<<<<<<< HEAD
impl ZiskRequiredMemory {
    pub fn to_text(&self) -> String {
        let mut s = String::new();
        s += &format! {" address={} = {:x}", self.address, self.address};
        s += &(" step=".to_string() + &self.step.to_string());
        s += &(" value=".to_string() + &self.value.to_string());
        s += &(" is_write=".to_string() + &self.is_write.to_string());
        s += &(" width=".to_string() + &self.width.to_string());
        s
=======
impl fmt::Debug for ZiskRequiredMemory {
    fn fmt(&self, f: &mut fmt::Formatter<'_>) -> fmt::Result {
        let label = if self.is_write { "WR" } else { "RD" };
        write!(
            f,
            "{0} addr:{1:#08X}({1}) offset:{5} with:{2} value:{3:#016X}({3}) step:{4}",
            label,
            self.address,
            self.width,
            self.value,
            self.step,
            self.address & 0x07
        )
>>>>>>> 42287a2f
    }
}

#[derive(Clone, Default)]
pub struct ZiskRequired {
    pub arith: Vec<ZiskRequiredOperation>,
    pub binary: Vec<ZiskRequiredOperation>,
    pub binary_extension: Vec<ZiskRequiredOperation>,
    pub memory: Vec<ZiskRequiredMemory>,
}

#[derive(Clone, Default)]
pub struct ZiskPcHistogram {
    pub map: HashMap<u64, u64>,
    pub end_pc: u64,
    pub steps: u64,
}<|MERGE_RESOLUTION|>--- conflicted
+++ resolved
@@ -18,17 +18,6 @@
     pub value: u64,
 }
 
-<<<<<<< HEAD
-impl ZiskRequiredMemory {
-    pub fn to_text(&self) -> String {
-        let mut s = String::new();
-        s += &format! {" address={} = {:x}", self.address, self.address};
-        s += &(" step=".to_string() + &self.step.to_string());
-        s += &(" value=".to_string() + &self.value.to_string());
-        s += &(" is_write=".to_string() + &self.is_write.to_string());
-        s += &(" width=".to_string() + &self.width.to_string());
-        s
-=======
 impl fmt::Debug for ZiskRequiredMemory {
     fn fmt(&self, f: &mut fmt::Formatter<'_>) -> fmt::Result {
         let label = if self.is_write { "WR" } else { "RD" };
@@ -42,7 +31,6 @@
             self.step,
             self.address & 0x07
         )
->>>>>>> 42287a2f
     }
 }
 
