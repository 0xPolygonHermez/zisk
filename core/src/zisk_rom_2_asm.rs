//! Zisk ROM to ASM
//!
//! Generates i86_64 assembly code that implements the Zisk ROM program
use std::path::Path;

use crate::{
    zisk_ops::ZiskOp, AsmGenerationMethod, ZiskInst, ZiskRom, FLOAT_LIB_ROM_ADDR, FREE_INPUT_ADDR,
    M64, P2_32, ROM_ADDR, ROM_ADDR_MAX, ROM_ENTRY, SRC_C, SRC_IMM, SRC_IND, SRC_MEM, SRC_REG,
    SRC_STEP, STORE_IND, STORE_MEM, STORE_NONE, STORE_REG,
};

// Regs rax, rcx, rdx, rdi, rsi, rsp, and r8-r11 are caller-save, not saved across function calls.
// Reg rax is used to store a function’s return value.
// Regs rbx, rbp, and r12-r15 are callee-save, saved across function calls.

// The caller uses registers to pass the first 6 arguments to the callee.
// Given the arguments in left-to-right order, the order of registers used is:
// rdi, rsi, rdx, rcx, r8, and r9.
// Any remaining arguments are passed on the stack in reverse order so that they can be popped off
// the stack in order.

const REG_A: &str = "rbx";
const REG_A_W: &str = "ebx";
const REG_B: &str = "rax";
const REG_B_W: &str = "eax";
const REG_B_H: &str = "ax";
const REG_B_B: &str = "al";
const REG_C: &str = "r15";
const REG_C_W: &str = "r15d";
const REG_C_H: &str = "r15w";
const REG_C_B: &str = "r15b";
const REG_FLAG: &str = "rdx";
const REG_STEP: &str = "r14";
const REG_VALUE: &str = "r9";
const REG_VALUE_W: &str = "r9d";
const REG_VALUE_H: &str = "r9w";
const REG_VALUE_B: &str = "r9b";
const REG_ADDRESS: &str = "r10";
const REG_MEM_READS_ADDRESS: &str = "r12";
const REG_MEM_READS_SIZE: &str = "r13";
const REG_AUX: &str = "r11";
const REG_PC: &str = "r8";
const REG_ACTIVE_CHUNK: &str = "rbp"; // Used only in Zip
const REG_CHUNK_PLAYER_ADDRESS: &str = "rbp"; // Used only in chunk player

// not used:
//   - rbp (frame pointer, must be restored before calling other functions),
//   - rcx (overwritten during syscall)
//   - rdi
//   - rsi
//   - rsp

// Only used to calculate histogram position for every rom pc
const TRACE_ADDR_NUMBER: u64 = 0xc0000020;

// Fcall context offsets of the different fields
const FCALL_FUNCTION_ID: u64 = 0;
const FCALL_PARAMS_CAPACITY: u64 = 1;
const FCALL_PARAMS_SIZE: u64 = 2;
const FCALL_PARAMS: u64 = 3;
const FCALL_RESULT_CAPACITY: u64 = 35;
const FCALL_RESULT_SIZE: u64 = 36;
const FCALL_RESULT: u64 = 37;
const FCALL_RESULT_GOT: u64 = 69;

const XMM_MAPPED_REGS: [u64; 16] = [1, 2, 5, 6, 7, 8, 9, 10, 11, 12, 13, 14, 15, 16, 17, 18];
//const XMM_MAPPED_REGS: [u64; 0] = []; // Used for debugging

const F_MEM_CLEAR_WRITE_BYTE: u64 = 1 << 37;
const F_MEM_WRITE_SHIFT: u64 = 36;
const F_MEM_WRITE: u64 = 1 << F_MEM_WRITE_SHIFT;
const F_MEM_WIDTH_SHIFT: u64 = 32;

#[derive(Default, Debug, Clone)]
pub struct ZiskAsmRegister {
    is_constant: bool,   // register is a constant value known at compilation time
    constant_value: u64, // register constant value, only valid if is_constant==true
    is_saved: bool,      // register has been saved to memory/register
    string_value: String, // register string value: a constant value (e.g. "0x3f") or a register
                         // (e.g. "rax")
}

#[derive(Default, Debug, Clone)]
pub struct ZiskAsmContext {
    pc: u64,
    next_pc: u64,
    flag_is_always_one: bool,
    flag_is_always_zero: bool,
    jump_to_dynamic_pc: bool,
    jump_to_static_pc: String,
    log_output: bool,
    call_chunk_done: bool,
    mode: AsmGenerationMethod,
    a: ZiskAsmRegister,
    b: ZiskAsmRegister,
    c: ZiskAsmRegister,

    address_is_constant: bool,   // true if address is a constant value
    address_constant_value: u64, // address constant value, only valid if address_is_constant==true

    // This is the address of the entrypoint.
    min_program_pc: u64,

    // Force in which register a or b must be stored
    store_a_in_c: bool,
    store_a_in_a: bool,
    store_b_in_c: bool,
    store_b_in_b: bool,

    // Memory variables
    mem_step: String,
    mem_sp: String,
    mem_end: String,
    mem_error: String,
    mem_trace_address: String,
    mem_chunk_address: String,
    mem_chunk_start_step: String,
    fcall_ctx: String,
    mem_chunk_id: String,                   // 0, 1, 2, 3, 4...
    mem_chunk_mask: String,                 // Module 8 of the chunks we want to activate, e.g. 0x03
    mem_rsp: String,                        // Backup of rsp register value from caller
    mem_precompile_results_address: String, // Address where precompile results are read from

    comments: bool, // true if we want to generate comments in the assembly source code
    boc: String,    // begin of comment: '/*', ';', '#', etc.
    eoc: String,    // end of comment: '*/', '', etc

    ptr: String, // "ptr ", ""

                 //assert_rsp_counter: u64,
}

impl ZiskAsmContext {
    pub fn fast(&self) -> bool {
        self.mode == AsmGenerationMethod::AsmFast
    }
    pub fn minimal_trace(&self) -> bool {
        self.mode == AsmGenerationMethod::AsmMinimalTraces
    }
    pub fn rom_histogram(&self) -> bool {
        self.mode == AsmGenerationMethod::AsmRomHistogram
    }
    pub fn main_trace(&self) -> bool {
        self.mode == AsmGenerationMethod::AsmMainTrace
    }
    pub fn chunks(&self) -> bool {
        self.mode == AsmGenerationMethod::AsmChunks
    }
    pub fn zip(&self) -> bool {
        self.mode == AsmGenerationMethod::AsmZip
    }
    pub fn mem_op(&self) -> bool {
        self.mode == AsmGenerationMethod::AsmMemOp
    }
    pub fn chunk_player_mt_collect_mem(&self) -> bool {
        self.mode == AsmGenerationMethod::AsmChunkPlayerMTCollectMem
    }
    pub fn mem_reads(&self) -> bool {
        self.mode == AsmGenerationMethod::AsmMemReads
    }
    pub fn chunk_player_mem_reads_collect_main(&self) -> bool {
        self.mode == AsmGenerationMethod::AsmChunkPlayerMemReadsCollectMain
    }
    pub fn jump_to_unaligned_pc(&self) -> bool {
        //ctx.chunk_player_mem_reads_collect_main() || ctx.chunk_player_mt_collect_mem()
        true
    }

    // Creates a comment with the specified prefix and sufix, i.e. with the requested syntax
    pub fn comment(&self, c: String) -> String {
        let mut s = String::new();
        if self.comments {
            s = format!("{}{}{}", self.boc, c, self.eoc);
        }
        s
    }

    // Creates a comment from a str
    pub fn comment_str(&self, c: &str) -> String {
        self.comment(c.to_string())
    }

    // Creates a full-line comment
    pub fn full_line_comment(&self, c: String) -> String {
        let mut s = String::new();
        if self.comments {
            s = format!("\t{}{}{}\n", self.boc, c, self.eoc);
        }
        s
    }

    pub fn op_is_precompiled(&self, zisk_op: &ZiskOp) -> bool {
        matches!(
            zisk_op,
            ZiskOp::Keccak
                | ZiskOp::Sha256
                | ZiskOp::Arith256
                | ZiskOp::Arith256Mod
                | ZiskOp::Secp256k1Add
                | ZiskOp::Secp256k1Dbl
                | ZiskOp::Bn254CurveAdd
                | ZiskOp::Bn254CurveDbl
                | ZiskOp::Bn254ComplexAdd
                | ZiskOp::Bn254ComplexSub
                | ZiskOp::Bn254ComplexMul
                | ZiskOp::Arith384Mod
                | ZiskOp::Bls12_381CurveAdd
                | ZiskOp::Bls12_381CurveDbl
                | ZiskOp::Bls12_381ComplexAdd
                | ZiskOp::Bls12_381ComplexSub
                | ZiskOp::Bls12_381ComplexMul
                | ZiskOp::Add256
        )
    }

    pub fn precompile_results(&self) -> bool {
        true
    }
}

// One-pass (single emulation) memory trace, used to count, plan and collect.
// If ZisK instruction contains at least one memory operation:
//   [32b] header (from higher bits to lower bits)
//     [1b] read_a
//       0 = no reg a mem op
//       1 = one reg a mem op
//     [3b] read_b
//       0 = no reg b mem op
//       1 = one reg b mem op of width 1
//       2 = one reg b mem op of width 2
//       3 = one reg b mem op of width 4
//       4 = one reg b mem op of width 8
//     [3b] write
//       0 = no write op
//       1 = one write c mem op of width 1
//       2 = one write c mem op of width 2
//       3 = one write c mem op of width 4
//       4 = one write c mem op of width 8
//       5 = one precompiled mem op of contiguous addresses
//       6 = one precompiled mem op of non-contiguous addresses
//     [25b] relative step: lower bits of step
// If header.read_a == 1:
//   [32b] a mem address
// If header.read_b == 1, 2, 3 or 4:
//   [32b] b mem address
// If header.write == 1, 2, 3 or 4
//   [32b] c mem address
//   [64b] c write value
// If header.write == 5
//   [32b] prec_cont_count = prec_read_count + prec_write_count<<16
//   [32b] prec_const_address
//   [64b x prec_write_count] prec_cont_write_data
// If header.write == 6
//   [32b] prec_non_cont_count = prec_read_count + prec_write_count<<16
//   [32b x prec_read_count] prec_non_cont_read_address = precompiled read addresses
//   [32b x prec_write_count] prec_non_const_write_address = precompiled write addresses
//   [64b x prec_write_count] prec_non_const_write_data = precompiled write data
// If not aligned to 64b
//   [32b] padding zeros

// pub struct ZiskAsmMemTraceContext {
//     // Header mask
//     header_mask: u32,

//     // a, b and c
//     a_mem_address_offset: u64,
//     b_mem_address_offset: u64,
//     c_mem_address_offset: u64,
//     c_write_value_offset: u64,

//     // Precompiled with continuous data
//     prec_cont_count_offset: u64,
//     prec_cont_address_offset: u64,
//     prec_cont_write_data_offset: u64,

//     // Precompiled with non-continuous data
//     prec_non_cont_count_offset: u64,
//     prec_non_cont_read_address_offset: u64,
//     prec_non_cont_write_address_offset: u64,
//     prec_non_cont_write_data_offset: u64,
// }
// const MEM_TRACE_HEADER_READ_A: u32 = 1u32 << 31;
// const MEM_TRACE_HEADER_READ_B_1: u32 = 1u32 << 27;
// const MEM_TRACE_HEADER_READ_B_2: u32 = 2u32 << 27;
// const MEM_TRACE_HEADER_READ_B_4: u32 = 3u32 << 27;
// const MEM_TRACE_HEADER_READ_B_8: u32 = 4u32 << 27;
// const MEM_TRACE_HEADER_WRITE_C_1: u32 = 1u32 << 24;
// const MEM_TRACE_HEADER_WRITE_C_2: u32 = 2u32 << 24;
// const MEM_TRACE_HEADER_WRITE_C_4: u32 = 3u32 << 24;
// const MEM_TRACE_HEADER_WRITE_C_8: u32 = 4u32 << 24;
// const MEM_TRACE_HEADER_WRITE_PREC_CONT: u32 = 5u32 << 24;
// const MEM_TRACE_HEADER_WRITE_PREC_NON_CONT: u32 = 6u32 << 24;

// impl ZiskAsmMemTraceContext {
//     pub fn reset(&mut self) {
//         self.header_mask = 0;
//         self.a_mem_address_offset = 0;
//         self.b_mem_address_offset = 0;
//         self.c_mem_address_offset = 0;
//         self.c_write_value_offset = 0;

//         self.prec_cont_count_offset = 0;
//         self.prec_cont_address_offset = 0;
//         self.prec_cont_write_data_offset = 0;

//         self.prec_non_cont_count_offset = 0;
//         self.prec_non_cont_read_address_offset = 0;
//         self.prec_non_cont_write_address_offset = 0;
//         self.prec_non_cont_write_data_offset = 0;
//     }
//     pub fn configure(&mut self, instruction: &ZiskInst) {
//         let mut offset: u64 = 4;

//         if instruction.a_src == SRC_MEM {
//             self.header_mask |= TRACE_CONTEXT_HEADER_READ_A;
//             self.a_mem_address_offset = offset;
//             offset += 4;
//         }
//         if instruction.b_src == SRC_MEM {
//             self.header_mask |= TRACE_CONTEXT_HEADER_READ_B_8;
//             self.b_mem_address_offset = offset;
//             offset += 4;
//         }
//         if instruction.b_src == SRC_IND {
//             match instruction.ind_width {
//                 1 => self.header_mask |= TRACE_CONTEXT_HEADER_READ_B_1,
//                 2 => self.header_mask |= TRACE_CONTEXT_HEADER_READ_B_2,
//                 4 => self.header_mask |= TRACE_CONTEXT_HEADER_READ_B_4,
//                 8 => self.header_mask |= TRACE_CONTEXT_HEADER_READ_B_8,
//                 _ => {
//                     panic!(
//                         "ZiskAsmMemTraceContext::configure() invalid instruction.ind_width={}",
//                         instruction.ind_width
//                     );
//                 }
//             }
//             self.b_mem_address_offset = offset;
//             offset += 4;
//         }
//         if instruction.store == STORE_MEM {
//             self.header_mask |= TRACE_CONTEXT_HEADER_WRITE_C_8;
//             self.c_mem_address_offset = offset;
//             offset += 4;
//         }
//         if instruction.store == STORE_IND {
//             match instruction.ind_width {
//                 1 => self.header_mask |= TRACE_CONTEXT_HEADER_WRITE_C_1,
//                 2 => self.header_mask |= TRACE_CONTEXT_HEADER_WRITE_C_2,
//                 4 => self.header_mask |= TRACE_CONTEXT_HEADER_WRITE_C_4,
//                 8 => self.header_mask |= TRACE_CONTEXT_HEADER_WRITE_C_4,
//                 _ => {
//                     panic!(
//                         "ZiskAsmMemTraceContext::configure() invalid instruction.ind_width={}",
//                         instruction.ind_width
//                     );
//                 }
//             }
//             self.c_mem_address_offset = offset;
//             offset += 4;
//             self.c_write_value_offset = offset;
//             offset += 8;
//         }
//         if instruction.op == ZiskOp::Keccak.code() || instruction.op == ZiskOp::Sha256.code() {
//             self.header_mask |= TRACE_CONTEXT_HEADER_WRITE_PREC_CONT;
//             self.prec_cont_count_offset = offset;
//             offset += 4;
//             self.prec_cont_address_offset = offset;
//             offset += 4;
//             self.prec_cont_write_data_offset = offset;
//             offset += 4;
//         }
//     }
// }

pub struct ZiskRom2Asm {}

impl ZiskRom2Asm {
    /// Saves ZisK rom into an i64-64 assembly file: first save to a string, then
    /// save the string to the file
    pub fn save_to_asm_file(
        rom: &ZiskRom,
        file_name: &Path,
        generation_method: AsmGenerationMethod,
        log_output: bool,
        comments: bool,
    ) {
        // Get a string with the ASM data
        let mut s = String::new();
        Self::save_to_asm(rom, &mut s, generation_method, log_output, comments);

        // Save to file
        let path = std::path::PathBuf::from(file_name);
        let result = std::fs::write(path, s);
        if result.is_err() {
            panic!(
                "ZiskRom2Asm::save_to_asm_file() failed writing to file={}",
                file_name.display()
            );
        }
    }

    /// Saves ZisK rom into an i86-64 assembly data string
    pub fn save_to_asm(
        rom: &ZiskRom,
        code: &mut String,
        generation_method: AsmGenerationMethod,
        log_output: bool,
        comments: bool,
    ) {
        // Clear output data, just in case
        code.clear();

        // Store less usual code branches in distant memory to improve cache hits
        let mut unusual_code: String = String::new();

        // Create context
        let mut ctx = ZiskAsmContext {
            log_output,
            call_chunk_done: true,
            mode: generation_method,
            comments,
            boc: "/* ".to_string(),
            eoc: " */".to_string(),
            min_program_pc: rom.min_program_pc,
            ..Default::default()
        };

        ctx.ptr = "ptr ".to_string();
        ctx.mem_step = format!("qword {}[MEM_STEP]", ctx.ptr);
        ctx.mem_sp = format!("qword {}[MEM_SP]", ctx.ptr);
        ctx.mem_end = format!("qword {}[MEM_END]", ctx.ptr);
        ctx.mem_error = format!("qword {}[MEM_ERROR]", ctx.ptr);
        ctx.mem_trace_address = format!("qword {}[MEM_TRACE_ADDRESS]", ctx.ptr);
        ctx.mem_chunk_address = format!("qword {}[MEM_CHUNK_ADDRESS]", ctx.ptr);
        ctx.mem_chunk_start_step = format!("qword {}[MEM_CHUNK_START_STEP]", ctx.ptr);
        ctx.fcall_ctx = "fcall_ctx".to_string();
        ctx.mem_chunk_id = format!("qword {}[MEM_CHUNK_ID]", ctx.ptr);
        ctx.mem_chunk_mask = format!("qword {}[chunk_mask]", ctx.ptr);
        ctx.mem_rsp = format!("qword {}[MEM_RSP]", ctx.ptr);
        ctx.mem_precompile_results_address =
            format!("qword {}[MEM_PRECOMPILE_RESULTS_ADDRESS]", ctx.ptr);

        // Preamble
        *code += ".intel_syntax noprefix\n";
        *code += ".code64\n";

        // Global variables
        *code += ".section .data\n";
        *code += ".align 8\n";
        *code += ".comm MEM_STEP, 8, 8\n";
        *code += ".comm MEM_SP, 8, 8\n";
        *code += ".comm MEM_END, 8, 8\n";
        *code += ".comm MEM_ERROR, 8, 8\n";
        *code += ".comm MEM_TRACE_ADDRESS, 8, 8\n";
        *code += ".comm MEM_CHUNK_ADDRESS, 8, 8\n";
        *code += ".comm MEM_CHUNK_START_STEP, 8, 8\n";
        *code += ".comm MEM_RSP, 8, 8\n";
        *code += ".comm MEM_PRECOMPILE_RESULTS_ADDRESS, 8, 8\n";
        if ctx.zip() {
            *code += ".comm MEM_CHUNK_ID, 8, 8\n";
        }

        // Allocate space for the registers
        for r in 0u64..35u64 {
            if !XMM_MAPPED_REGS.contains(&r) {
                *code += &format!(".comm reg_{r}, 8, 8\n");
            }
        }

        if ctx.main_trace() {
            for i in 0..3 {
                *code += &format!(".comm reg_steps_{i}, 8, 8\n");
            }
            for i in 0..3 {
                *code += &format!(".comm reg_prev_steps_{i}, 8, 8\n");
            }
            for i in 0..3 {
                *code += &format!(".comm reg_step_ranges_{i}, 8, 8\n");
            }
            for i in 0..35 {
                *code += &format!(".comm first_step_uses_{i}, 8, 8\n");
            }
        }

        // fcall_context =
        //     function_id
        //     params_max_size
        //     params_size
        //     params[32]
        //     result_max_size
        //     result_size
        //     result[32]
        //     result_got
        *code += ".comm fcall_ctx, 8*70, 8\n";

        // for k in 0..keys.len() {
        //     let pc = keys[k];
        //     let instruction = &rom.insts[&pc].i;
        //     *s += &format!("pc_{}_log: .ascii \"PCLOG={}\\n\"\n", pc, instruction.to_text());
        //     *s += &format!(".set pc_{}_log_len, (. - pc_{}_log)\n", pc, pc);
        // }

        *code += ".section .text\n";
        *code += ".extern print_abcflag\n";
        *code += ".extern print_char\n";
        *code += ".extern print_step\n";
        *code += ".extern opcode_keccak\n";
        *code += ".extern opcode_sha256\n";
        *code += ".extern opcode_arith256\n";
        *code += ".extern opcode_arith256_mod\n";
        *code += ".extern opcode_secp256k1_add\n";
        *code += ".extern opcode_secp256k1_dbl\n";
        *code += ".extern opcode_fcall\n";
        *code += ".extern opcode_bn254_curve_add\n";
        *code += ".extern opcode_bn254_curve_dbl\n";
        *code += ".extern opcode_bn254_complex_add\n";
        *code += ".extern opcode_bn254_complex_sub\n";
        *code += ".extern opcode_bn254_complex_mul\n";
        *code += ".extern opcode_arith384_mod\n";
        *code += ".extern opcode_bls12_381_curve_add\n";
        *code += ".extern opcode_bls12_381_curve_dbl\n";
        *code += ".extern opcode_bls12_381_complex_add\n";
        *code += ".extern opcode_bls12_381_complex_sub\n";
        *code += ".extern opcode_bls12_381_complex_mul\n";
        *code += ".extern opcode_add256\n";
        *code += ".extern chunk_done\n";
        *code += ".extern print_fcall_ctx\n";
        *code += ".extern print_pc\n";
        *code += ".extern realloc_trace\n\n";

        if ctx.minimal_trace()
            || ctx.main_trace()
            || ctx.zip()
            || ctx.mem_op()
            || ctx.chunk_player_mt_collect_mem()
            || ctx.mem_reads()
            || ctx.chunk_player_mem_reads_collect_main()
        {
            *code += ".extern max_steps\n";
            *code += ".extern chunk_size\n";
            *code += ".extern trace_address\n\n";
            *code += ".extern trace_address_threshold\n\n";
            if ctx.precompile_results() {
                *code += ".extern precompile_result_address\n\n";
            }
        }

        if ctx.zip() {
            *code += ".extern chunk_mask\n";
        }

        if ctx.chunk_player_mt_collect_mem() || ctx.chunk_player_mem_reads_collect_main() {
            *code += ".extern chunk_player_address\n";
        }

        if ctx.chunks()
            || ctx.minimal_trace()
            || ctx.main_trace()
            || ctx.zip()
            || ctx.mem_op()
            || ctx.mem_reads()
        {
            // Chunk start
            *code += "chunk_start:\n";
            Self::chunk_start(&mut ctx, code, "start");
            *code += "\tret\n\n";

            // Chunk end
            *code += "chunk_end:\n";
            Self::chunk_end(&mut ctx, code, "end");
            *code += "\tret\n\n";

            // Chunk end and start
            *code += "chunk_end_and_start:\n";
            Self::chunk_end(&mut ctx, code, "end_and_start");
            *code += "\n";
            Self::chunk_start(&mut ctx, code, "end_and_start");
            *code += "\tret\n\n";
        }

        // Functions to let C know about ASM generation
        *code += ".global get_max_bios_pc\n";
        *code += "get_max_bios_pc:\n";
        *code += &format!("\tmov rax, 0x{:08x}\n", rom.max_bios_pc);
        *code += "\tret\n\n";

        *code += ".global get_max_program_pc\n";
        *code += "get_max_program_pc:\n";
        *code += &format!("\tmov rax, 0x{:08x}\n", rom.max_program_pc);
        *code += "\tret\n\n";

        *code += ".global get_gen_method\n";
        *code += "get_gen_method:\n";
        if ctx.fast() {
            *code += "\tmov rax, 0\n";
        } else if ctx.minimal_trace() {
            *code += "\tmov rax, 1\n";
        } else if ctx.rom_histogram() {
            *code += "\tmov rax, 2\n";
        } else if ctx.main_trace() {
            *code += "\tmov rax, 3\n";
        } else if ctx.chunks() {
            *code += "\tmov rax, 4\n";
        } else if ctx.zip() {
            *code += "\tmov rax, 6\n";
        } else if ctx.mem_op() {
            *code += "\tmov rax, 7\n";
        } else if ctx.chunk_player_mt_collect_mem() {
            *code += "\tmov rax, 8\n";
        } else if ctx.mem_reads() {
            *code += "\tmov rax, 9\n";
        } else if ctx.chunk_player_mem_reads_collect_main() {
            *code += "\tmov rax, 10\n";
        } else {
            panic!("ZiskRom2Asm::save_to_asm() invalid generation method");
        }
        *code += "\tret\n\n";

        // Externally callable function label
        *code += ".global emulator_start\n";
        *code += "emulator_start:\n";

        Self::push_external_registers(&mut ctx, code);

        if !ctx.chunk_player_mt_collect_mem() && !ctx.chunk_player_mem_reads_collect_main() {
            *code += &format!("\n{}\n", ctx.comment_str("ZisK registers initialization"));
            *code += &format!("\txor {}, {} {}\n", REG_A, REG_A, ctx.comment_str("a = 0"));
            *code += &format!("\txor {}, {} {}\n", REG_B, REG_B, ctx.comment_str("b = 0"));
            *code += &format!("\txor {}, {} {}\n", REG_C, REG_C, ctx.comment_str("c = 0"));
            *code += &format!("\txor {}, {} {}\n", REG_FLAG, REG_FLAG, ctx.comment_str("flag = 0"));
            *code += &format!("\txor {}, {} {}\n", REG_PC, REG_PC, ctx.comment_str("pc = 0"));
            *code += &format!("\txor {}, {} {}\n", REG_STEP, REG_STEP, ctx.comment_str("step = 0"));

            // Initialize registers to zero
            *code += &ctx.full_line_comment("Set RISC-V registers to zero".to_string());

            for r in 0u64..35u64 {
                if !XMM_MAPPED_REGS.contains(&r) {
                    *code += &format!("\tmov qword {}[reg_{}], 0\n", ctx.ptr, r);
                }
            }
            for r in 0..16 {
                *code += &format!("\tpxor xmm{r}, xmm{r}\n");
            }
        }

        *code += &format!("\n{}\n", ctx.comment_str("ASM memory initialization"));
        *code += &format!("\tmov {}, 0 {}\n", ctx.mem_end, ctx.comment_str("end = 0"));
        *code += &format!("\tmov {}, 0 {}\n", ctx.mem_error, ctx.comment_str("error = 0"));
        if ctx.fast()
            || ctx.minimal_trace()
            || ctx.rom_histogram()
            || ctx.main_trace()
            || ctx.chunks()
            || ctx.zip()
            || ctx.mem_op()
            || ctx.mem_reads()
        {
            *code += &format!("\tmov {}, 0 {}\n", ctx.mem_step, ctx.comment_str("step = 0"));
            *code += &format!("\tmov {}, 0 {}\n", ctx.mem_sp, ctx.comment_str("sp = 0"));
            if ctx.zip() {
                *code +=
                    &format!("\tmov {}, 0 {}\n", ctx.mem_chunk_id, ctx.comment_str("chunk_id = 0"));
                *code += &format!(
                    "\txor {}, {} {}\n",
                    REG_ACTIVE_CHUNK,
                    REG_ACTIVE_CHUNK,
                    ctx.comment_str("active_chunk = 0")
                );
            }
        }
        if ctx.minimal_trace()
            || ctx.main_trace()
            || ctx.zip()
            || ctx.mem_op()
            || ctx.chunk_player_mt_collect_mem()
            || ctx.mem_reads()
            || ctx.chunk_player_mem_reads_collect_main()
        {
            *code += &format!(
                "\tmov {}, qword {}[trace_address] {}\n",
                REG_VALUE,
                ctx.ptr,
                ctx.comment_str("value = trace address")
            );
            *code += &format!("\tadd {}, 0x20 {}\n", REG_VALUE, ctx.comment_str("value += 32"));
            *code += &format!(
                "\tmov {}, {} {}\n",
                ctx.mem_trace_address,
                REG_VALUE,
                ctx.comment_str("trace_address = value")
            );
            if !ctx.chunk_player_mt_collect_mem() && !ctx.chunk_player_mem_reads_collect_main() {
                // Skip number of chunks
                *code += &format!("\tadd {}, 8 {}\n", REG_VALUE, ctx.comment_str("value+=8"));
            }
            *code += &format!(
                "\tmov {}, {} {}\n\n",
                ctx.mem_chunk_address,
                REG_VALUE,
                ctx.comment_str("chunk_address = value = TRACE_ADDR+8")
            );
            *code += &format!(
                "\tmov {}, 0 {}\n",
                ctx.mem_chunk_start_step,
                ctx.comment_str("chunk_start_step = 0")
            );
            if ctx.precompile_results() {
                *code += &format!(
                    "\tmov {}, precompile_results_address {}\n",
                    REG_AUX,
                    ctx.comment_str("aux = precompile_results_address")
                );
                *code += &format!("\tadd {}, 8 {}\n", REG_AUX, ctx.comment_str("aux += 8"));
                *code += &format!(
                    "\tmov {}, {} {}\n",
                    ctx.mem_precompile_results_address,
                    REG_AUX,
                    ctx.comment_str(
                        "mem_precompile_results_counter = precompile_results_address + "
                    )
                );
            }
        }

        *code += &ctx.full_line_comment("fcall_context initialization".to_string());
        *code += &format!(
            "\tlea {}, {} {}\n",
            REG_ADDRESS,
            ctx.fcall_ctx,
            ctx.comment_str("address = fcall context")
        );
        for i in 0..70 {
            if (i == FCALL_PARAMS_CAPACITY) || (i == FCALL_RESULT_CAPACITY) {
                *code += &format!("\tmov qword {}[{} + {}*8], 32\n", ctx.ptr, REG_ADDRESS, i);
            } else {
                *code += &format!("\tmov qword {}[{} + {}*8], 0\n", ctx.ptr, REG_ADDRESS, i);
            }
        }

        if ctx.chunk_player_mt_collect_mem() || ctx.chunk_player_mem_reads_collect_main() {
            Self::chunk_player_start(&mut ctx, code);
        }

        /********/
        /* LOOP */
        /********/

        // For all program addresses in the vector, create an assembly set of instructions with an
        // instruction label pc_<pc_in_hex>
        for k in 0..rom.sorted_pc_list.len() {
            // Get pc
            ctx.pc = rom.sorted_pc_list[k];

            // Call chunk_start the first time, for the first chunk
            if (ctx.minimal_trace()
                || ctx.main_trace()
                || ctx.zip()
                || ctx.mem_op()
                || ctx.mem_reads())
                && (k == 0)
            {
                // Update pc
                *code += &format!(
                    "\tmov {}, 0x{:08x} {}\n",
                    REG_PC,
                    ctx.pc,
                    ctx.comment_str("value = pc")
                );

                // Reset number of chunks
                *code += &ctx.full_line_comment(
                    "Reset number of chunks to 0 (first position in trace)".to_string(),
                );
                *code += &format!(
                    "\tmov {}, {} {}\n",
                    REG_ADDRESS,
                    ctx.mem_trace_address,
                    ctx.comment_str("address = trace_addr")
                );
                *code += &format!(
                    "\tmov qword {} [{}], 0 {}\n",
                    ctx.ptr,
                    REG_ADDRESS,
                    ctx.comment_str("number of chunks = 0")
                );

                // Call chunk start
                *code += &format!(
                    "\tcall chunk_start {}\n",
                    ctx.comment_str("Call chunk_start the first time")
                );
            }

            ctx.next_pc =
                if (k + 1) < rom.sorted_pc_list.len() { rom.sorted_pc_list[k + 1] } else { M64 };
            let instruction = &rom.insts[&ctx.pc].i;

            // Instruction label
            *code += "\n";
            let mut instruction_comment = instruction.to_text();
            instruction_comment.remove(0);
            *code += &format!("pc_{:x}: {}\n", ctx.pc, ctx.comment(instruction_comment));

            // Self::push_internal_registers(&mut ctx, code, false);
            // *code += &format!("\tmov rdi, {}\n", ctx.pc);
            // *code += &format!("\tmov rsi, {}\n", REG_C);
            // if ctx.chunk_player_mt_collect_mem() {
            //     *code += &format!("\tmov rdx, {}\n", REG_CHUNK_PLAYER_ADDRESS);
            // } else {
            //     *code += &format!("\tmov rdx, {}\n", REG_MEM_READS_SIZE);
            //     *code += &format!("\tshl rdx, 3\n");
            //     *code += &format!("\tadd rdx, {}\n", REG_MEM_READS_ADDRESS);
            // }
            // *code += &format!("\tcall _print_pc\n");
            // Self::pop_internal_registers(&mut ctx, code, false);

            //println!("ZiskRom2Asm::save_to_asm() instruction={}", instruction.to_text());

            // Log instruction pc
            // *s += &format!("\tlea rdi, instruction_format\n");
            // *s += &format!("\tmov rsi, {}\n", ctx.pc);
            // *s += &format!("\tmov rax, 0\n");
            // *s += &format!("\tcall printf\n");

            // *s += "\tmov rax, 1\n";
            // *s += "\tmov rdi, 1\n";
            // *s += &format!("\tlea rsi, pc_{}_log\n", ctx.pc);
            // *s += &format!("\tmov rdx, pc_{}_log_len\n", ctx.pc);
            // *s += "\tsyscall\n\n";

            // Update the rom histogram
            if ctx.rom_histogram() {
                let address = Self::get_rom_histogram_trace_address(rom, ctx.pc);
                *code += &ctx.full_line_comment("rom histogram".to_string());
                *code += &format!("\tmov {REG_ADDRESS}, 0x{address:08x}\n");
                *code += &format!("\tinc qword {}[{}]\n", ctx.ptr, REG_ADDRESS);
            }

            // Set special storage destinations for a and b registers, based on operations, in order
            // to save instructions
            let zisk_op = ZiskOp::try_from_code(instruction.op).unwrap();
            ctx.store_a_in_c = false;
            ctx.store_a_in_a = false;
            ctx.store_b_in_c = false;
            ctx.store_b_in_b = false;
            ctx.address_is_constant = false;

            // Store opcode in main trace
            if ctx.chunk_player_mem_reads_collect_main() {
                *code += &ctx.full_line_comment("Main[0] = op".to_string());
                // Copy read data into mem_reads_address
                *code += &format!(
                    "\tmov {}, 0x{:x} {}\n",
                    REG_VALUE,
                    instruction.op,
                    ctx.comment_str("value = op")
                );
                *code += &format!(
                    "\tmov [{} + {}*8], {} {}\n",
                    REG_MEM_READS_ADDRESS,
                    REG_MEM_READS_SIZE,
                    REG_VALUE,
                    ctx.comment_str("mem_reads[@+size*8] = op")
                );
            }

            match zisk_op {
                ZiskOp::CopyB
                | ZiskOp::PubOut
                | ZiskOp::FcallParam
                | ZiskOp::Fcall
                | ZiskOp::FcallGet => ctx.store_b_in_c = true,
                ZiskOp::Xor
                | ZiskOp::And
                | ZiskOp::Or
                | ZiskOp::Sll
                | ZiskOp::Srl
                | ZiskOp::Sra
                | ZiskOp::Sub
                | ZiskOp::Min
                | ZiskOp::Minu
                | ZiskOp::Max
                | ZiskOp::Maxu => ctx.store_a_in_c = true,
                ZiskOp::MinuW | ZiskOp::MinW | ZiskOp::MaxuW | ZiskOp::MaxW => {
                    ctx.store_a_in_c = true;
                    ctx.store_b_in_b = true;
                }
                ZiskOp::SignExtendB | ZiskOp::SignExtendH | ZiskOp::SignExtendW | ZiskOp::AddW => {
                    ctx.store_b_in_b = true
                }
                ZiskOp::SubW
                | ZiskOp::Eq
                | ZiskOp::Ltu
                | ZiskOp::Lt
                | ZiskOp::LtuW
                | ZiskOp::LtW
                | ZiskOp::Leu
                | ZiskOp::Le
                | ZiskOp::LeuW
                | ZiskOp::LeW => ctx.store_a_in_a = true,
                ZiskOp::Mulu
                | ZiskOp::Muluh
                | ZiskOp::Mulsuh
                | ZiskOp::Mul
                | ZiskOp::Mulh
                | ZiskOp::MulW
                | ZiskOp::Div
                | ZiskOp::Rem
                | ZiskOp::DivuW
                | ZiskOp::RemuW
                | ZiskOp::DivW
                | ZiskOp::RemW => {
                    ctx.store_a_in_a = true;
                    ctx.store_b_in_b = true;
                }
                ZiskOp::Divu | ZiskOp::Remu => {
                    ctx.store_b_in_b = true;
                }
                ZiskOp::Add => {
                    if (instruction.a_src == SRC_IMM)
                        && (instruction.a_offset_imm0 == 0)
                        && (instruction.a_use_sp_imm1 == 0)
                    {
                        ctx.store_b_in_c = true;
                    } else {
                        ctx.store_a_in_c = true;
                    }
                }
                _ => {}
            };

            // Make sure we don't store two registers in the same register
            assert!(!(ctx.store_a_in_c && ctx.store_b_in_c));
            assert!(!(ctx.store_a_in_c && ctx.store_a_in_a));
            assert!(!(ctx.store_b_in_c && ctx.store_b_in_b));

            // Set register b content: only SRC_C
            // This is required because in case a must be stored in c, it would overwrite the
            // previouse value of c
            ctx.b.is_constant = false;
            ctx.b.is_saved = false;
            ctx.b.string_value = REG_B.to_string();
            if instruction.b_src == SRC_C {
                *code += &ctx.full_line_comment("b=SRC_C".to_string());
                if ctx.store_b_in_c {
                    // No need to copy c to b, since we need b to be stored in c
                    ctx.b.is_saved = false;
                } else {
                    *code += &format!("\tmov {}, {} {}\n", REG_B, REG_C, ctx.comment_str("b = c"));
                    ctx.b.is_saved = true;
                }
                if ctx.main_trace() {
                    Self::clear_reg_step_ranges(&mut ctx, code, 1);
                }
            }

            /************/
            /* A SOURCE */
            /************/

            // Set register a content based on instruction a_src
            ctx.a.is_constant = false;
            ctx.a.is_saved = false;
            ctx.a.string_value = REG_A.to_string();
            match instruction.a_src {
                SRC_C => {
                    *code += &ctx.full_line_comment("a=SRC_C".to_string());
                    if ctx.store_a_in_c {
                        // No need to copy c to a, since we need a to be stored in c
                        ctx.a.is_saved = false;
                    } else {
                        *code +=
                            &format!("\tmov {}, {} {}\n", REG_A, REG_C, ctx.comment_str("a = c"));
                        ctx.a.is_saved = true;
                    }
                    if ctx.main_trace() {
                        Self::clear_reg_step_ranges(&mut ctx, code, 0);
                    }
                }
                SRC_REG => {
                    *code += &ctx
                        .full_line_comment(format!("a=SRC_REG reg={}", instruction.a_offset_imm0));

                    assert!(instruction.a_offset_imm0 <= 34);

                    // Read from memory and store in the proper register: a or c
                    let dest_reg = if ctx.store_a_in_c { REG_C } else { REG_A };
                    let dest_desc = if ctx.store_a_in_c { "c" } else { "a" };
                    Self::read_riscv_reg(
                        &mut ctx,
                        code,
                        instruction.a_offset_imm0,
                        dest_reg,
                        dest_desc,
                    );

                    if ctx.main_trace() {
                        Self::trace_reg_access(&mut ctx, code, instruction.a_offset_imm0, 0);
                    }
                }
                SRC_MEM => {
                    *code += &ctx.full_line_comment("a=SRC_MEM".to_string());

                    // Calculate memory address
                    if !ctx.chunk_player_mem_reads_collect_main() {
                        *code += &format!(
                            "\tmov {}, 0x{:x} {}\n",
                            REG_ADDRESS,
                            instruction.a_offset_imm0,
                            ctx.comment_str("address = a_offset_imm0")
                        );
                        if instruction.a_use_sp_imm1 != 0 {
                            *code += &format!(
                                "\tadd {}, {} {}\n",
                                REG_ADDRESS,
                                ctx.mem_sp,
                                ctx.comment_str("address += sp")
                            );
                            ctx.address_is_constant = false;
                        } else {
                            ctx.address_is_constant = true;
                            ctx.address_constant_value = instruction.a_offset_imm0;
                        }
                    }

                    // Read value from memory and store in the proper register: a or c
                    if !ctx.chunk_player_mt_collect_mem()
                        && !ctx.chunk_player_mem_reads_collect_main()
                    {
                        *code += &format!(
                            "\tmov {}, [{}] {}\n",
                            if ctx.store_a_in_c { REG_C } else { REG_A },
                            REG_ADDRESS,
                            ctx.comment(format!(
                                "{} = mem[address]",
                                if ctx.store_a_in_c { "c" } else { "a" }
                            ))
                        );
                    }

                    // Generate mem reads
                    if ctx.minimal_trace() || ctx.zip() {
                        // If zip, check if chunk is active
                        if ctx.zip() {
                            *code += &format!(
                                "\ttest {}, 1 {}\n",
                                REG_ACTIVE_CHUNK,
                                ctx.comment_str("active_chunk == 1 ?")
                            );
                            *code += &format!("\tjnz pc_{:x}_a_active_chunk\n", ctx.pc);
                            *code += &format!("\tjmp pc_{:x}_a_address_check_done\n", ctx.pc);
                            *code += &format!("pc_{:x}_a_active_chunk:\n", ctx.pc);
                        }
                        // If address is constant
                        if instruction.a_use_sp_imm1 == 0 {
                            // If address is constant and aligned
                            if (instruction.a_offset_imm0 & 0x7) == 0 {
                                Self::a_src_mem_aligned(&mut ctx, code);
                            } else {
                                Self::a_src_mem_not_aligned(&mut ctx, code);
                            }
                        }
                        // If address is dynamic
                        else {
                            // Check if address is aligned, i.e. it is a multiple of 8, or not,
                            // and insert code accordingly
                            *code += &format!(
                                "\ttest {}, 0x7 {}\n",
                                REG_ADDRESS,
                                ctx.comment_str("address &= 7")
                            );
                            *code += &format!("\tjnz pc_{:x}_a_address_not_aligned\n", ctx.pc);
                            Self::a_src_mem_aligned(&mut ctx, code);
                            unusual_code += &format!("pc_{:x}_a_address_not_aligned:\n", ctx.pc);
                            Self::a_src_mem_not_aligned(&mut ctx, &mut unusual_code);
                            unusual_code +=
                                &format!("\tjmp pc_{:x}_a_address_check_done\n", ctx.pc);
                        }
                        *code += &format!("pc_{:x}_a_address_check_done:\n", ctx.pc);
                    }
                    if ctx.mem_reads() {
                        Self::a_src_mem_aligned(&mut ctx, code);
                    }

                    // Consume mem reads
                    if ctx.chunk_player_mt_collect_mem() {
                        let reg_to_store_value = if ctx.store_a_in_c { REG_C } else { REG_A };
                        let reg_to_store_value_desc = if ctx.store_a_in_c { "c" } else { "a" };
                        // If address is constant
                        if instruction.a_use_sp_imm1 == 0 {
                            // If address is constant and aligned
                            if (instruction.a_offset_imm0 & 0x7) == 0 {
                                Self::chunk_player_mem_read_aligned(
                                    &mut ctx,
                                    code,
                                    reg_to_store_value,
                                    reg_to_store_value_desc,
                                    0,
                                );
                            } else {
                                Self::chunk_player_a_src_mem_not_aligned(&mut ctx, code);
                            }
                        }
                        // If address is dynamic
                        else {
                            // Check if address is aligned, i.e. it is a multiple of 8, or not,
                            // and insert code accordingly
                            *code += &format!(
                                "\ttest {}, 0x7 {}\n",
                                REG_ADDRESS,
                                ctx.comment_str("address &= 7")
                            );
                            *code += &format!("\tjnz pc_{:x}_a_address_not_aligned\n", ctx.pc);
                            Self::chunk_player_mem_read_aligned(
                                &mut ctx,
                                code,
                                reg_to_store_value,
                                reg_to_store_value_desc,
                                0,
                            );
                            unusual_code += &format!("pc_{:x}_a_address_not_aligned:\n", ctx.pc);
                            Self::chunk_player_a_src_mem_not_aligned(&mut ctx, &mut unusual_code);
                            unusual_code +=
                                &format!("\tjmp pc_{:x}_a_address_check_done\n", ctx.pc);
                        }
                        *code += &format!("pc_{:x}_a_address_check_done:\n", ctx.pc);
                    }
                    if ctx.chunk_player_mem_reads_collect_main() {
                        // Read value from mem reads and store in the proper register: a or c
                        *code += &format!(
                            "\tmov {}, [{}] {}\n",
                            if ctx.store_a_in_c { REG_C } else { REG_A },
                            REG_CHUNK_PLAYER_ADDRESS,
                            ctx.comment(format!(
                                "{} = mem_reads[address]",
                                if ctx.store_a_in_c { "c" } else { "a" }
                            ))
                        );

                        // Increment chunk player address
                        *code += &format!(
                            "\tadd {}, 8 {}\n",
                            REG_CHUNK_PLAYER_ADDRESS,
                            ctx.comment_str("chunk_address += 8")
                        );
                    }

                    if ctx.main_trace() {
                        Self::clear_reg_step_ranges(&mut ctx, code, 0);
                    }

                    if ctx.mem_op() {
                        Self::a_src_mem_op(&mut ctx, code);
                    }

                    ctx.a.is_saved = true;
                }
                SRC_IMM => {
                    *code += &ctx.full_line_comment("a=SRC_IMM".to_string());
                    ctx.a.is_constant = true;
                    ctx.a.constant_value =
                        instruction.a_offset_imm0 | (instruction.a_use_sp_imm1 << 32);
                    ctx.a.string_value = format!("0x{:x}", ctx.a.constant_value);
                    if ctx.store_a_in_c {
                        *code += &format!(
                            "\tmov {}, {} {}\n",
                            REG_C,
                            ctx.a.string_value,
                            ctx.comment_str("c = constant")
                        );
                        ctx.a.is_saved = false;
                    } else if ctx.store_a_in_a {
                        *code += &format!(
                            "\tmov {}, {} {}\n",
                            REG_A,
                            ctx.a.string_value,
                            ctx.comment_str("a = constant")
                        );
                        ctx.a.is_saved = true;
                    } else {
                        ctx.a.is_saved = false;
                    }
                    // DEBUG: Used only to get register traces:
                    //*s += &format!("\tmov {}, {} {}\n", REG_A, ctx.a.string_value, ctx.commit_str("a = a_value"));

                    if ctx.main_trace() {
                        Self::clear_reg_step_ranges(&mut ctx, code, 0);
                    }
                }
                SRC_STEP => {
                    *code += &ctx.full_line_comment("a=SRC_STEP".to_string());
                    let store_a_reg = if ctx.store_a_in_c { REG_C } else { REG_A };
                    let store_a_reg_name = if ctx.store_a_in_c { "c" } else { "a" };
                    *code += &format!(
                        "\tmov {}, {} {}\n",
                        store_a_reg,
                        ctx.mem_step,
                        ctx.comment(format!("{store_a_reg_name} = step"))
                    );
                    if ctx.minimal_trace()
                        || ctx.zip()
                        || ctx.chunk_player_mt_collect_mem()
                        || ctx.mem_reads()
                        || ctx.chunk_player_mem_reads_collect_main()
                    {
                        *code += &format!(
                            "\tadd {}, chunk_size {}\n",
                            store_a_reg,
                            ctx.comment(format!("{store_a_reg_name} += chunk_size"))
                        );
                        *code += &format!(
                            "\tsub {}, {} {}\n",
                            store_a_reg,
                            REG_STEP,
                            ctx.comment(format!("{store_a_reg_name} -= step_count_down"))
                        );
                    }
                    ctx.a.is_saved = !ctx.store_a_in_c;

                    if ctx.main_trace() {
                        Self::clear_reg_step_ranges(&mut ctx, code, 0);
                    }
                }
                _ => {
                    panic!("ZiskRom::source_a() Invalid a_src={} pc={}", instruction.a_src, ctx.pc)
                }
            }

            // Copy a value to main trace
            if ctx.main_trace() {
                *code += &ctx.full_line_comment("Main[1]=a".to_string());
                if ctx.store_a_in_c {
                    *code += &format!(
                        "\tmov [{REG_MEM_READS_ADDRESS} + {REG_MEM_READS_SIZE}*8 + 1*8], {REG_C}\n"
                    );
                } else if ctx.a.is_constant && !ctx.store_a_in_a {
                    *code += &format!("\tmov {}, 0x{:x}\n", REG_A, ctx.a.constant_value);
                    *code += &format!(
                        "\tmov [{REG_MEM_READS_ADDRESS} + {REG_MEM_READS_SIZE}*8 + 1*8], {REG_A}\n"
                    );
                } else {
                    *code += &format!(
                        "\tmov [{REG_MEM_READS_ADDRESS} + {REG_MEM_READS_SIZE}*8 + 1*8], {REG_A}\n"
                    );
                }
            }
            if ctx.chunk_player_mem_reads_collect_main() {
                *code += &ctx.full_line_comment("Main[1] = a".to_string());
                if ctx.store_a_in_c {
                    *code += &format!(
                        "\tmov [{REG_MEM_READS_ADDRESS} + {REG_MEM_READS_SIZE}*8 + 1*8], {REG_C}\n"
                    );
                } else if ctx.a.is_constant && !ctx.store_a_in_a {
                    *code += &format!("\tmov {}, 0x{:x}\n", REG_A, ctx.a.constant_value);
                    *code += &format!(
                        "\tmov [{REG_MEM_READS_ADDRESS} + {REG_MEM_READS_SIZE}*8 + 1*8], {REG_A}\n"
                    );
                } else {
                    *code += &format!(
                        "\tmov [{REG_MEM_READS_ADDRESS} + {REG_MEM_READS_SIZE}*8 + 1*8], {REG_A}\n"
                    );
                }
            }

            // Copy rom_index<<32 + addr1 to main trace
            // where addr1 = b_offset_imm0 + REG_A(if b=SRC_IND)
            if ctx.main_trace() {
                *code += &ctx.full_line_comment("Main[0]=rom_index<<32+addr1".to_string());
                let rom_index = instruction.sorted_pc_list_index as u64;
                assert!(rom_index <= 0xffffffff);
                // if instruction.b_offset_imm0 > 0xffffffff {
                //     println!("instruction.b_offset_imm0={}", instruction.b_offset_imm0);
                // }
                // assert!(instruction.b_offset_imm0 <= 0xffffffff);
                if (instruction.b_src != SRC_IND) || ctx.a.is_constant {
                    // In this case the value to store is constant
                    let addr1 = (instruction.b_offset_imm0 as i64
                        + if instruction.b_src == SRC_IND {
                            ctx.a.constant_value as i64
                        } else {
                            0
                        }) as u64;
                    assert!(addr1 <= 0xffffffff);
                    let value = (rom_index << 32) + addr1;
                    *code += &format!("\tmov {REG_VALUE}, 0x{value:x}\n");
                } else {
                    // In this case the value to store is not constant
                    assert!(instruction.b_src == SRC_IND);
                    *code += &format!(
                        "\tmov {}, {} {}\n",
                        REG_VALUE,
                        if ctx.store_a_in_c { REG_C } else { REG_A },
                        ctx.comment_str("value = a")
                    );
                    if instruction.b_offset_imm0 as i64 >= 0 {
                        *code += &format!(
                            "\tmov {}, 0x{:x} {}\n",
                            REG_AUX,
                            instruction.b_offset_imm0 + ((rom_index & 0xffffffff) << 32),
                            ctx.comment_str("aux = rom_index<<32 + b_offset_imm0")
                        );
                        *code += &format!(
                            "\tadd {}, {} {}\n",
                            REG_VALUE,
                            REG_AUX,
                            ctx.comment_str("value += aux")
                        );
                    } else {
                        *code += &format!(
                            "\tmov {}, 0x{:x} {}\n",
                            REG_AUX,
                            -(instruction.b_offset_imm0 as i64),
                            ctx.comment_str("aux = -b_offset_imm0")
                        );
                        *code += &format!(
                            "\tsub {}, {} {}\n",
                            REG_VALUE,
                            REG_AUX,
                            ctx.comment_str("value = -b_offset_imm0")
                        );
                        *code += &format!(
                            "\tmov {}, 0x{:x} {}\n",
                            REG_AUX,
                            (rom_index & 0xffffffff) << 32,
                            ctx.comment_str("aux += rom_index<<32")
                        );
                        *code += &format!(
                            "\tadd {}, {} {}\n",
                            REG_VALUE,
                            REG_AUX,
                            ctx.comment_str("value += aux = rom_index<<32 + b_offset_imm0")
                        );
                    }
                }
                *code += &format!(
                    "\tmov [{REG_MEM_READS_ADDRESS} + {REG_MEM_READS_SIZE}*8 + 0*8], {REG_VALUE}\n"
                );
            }

            /************/
            /* B SOURCE */
            /************/

            // Set register b content: all except SRC_C
            match instruction.b_src {
                SRC_C => {}
                SRC_REG => {
                    *code += &ctx
                        .full_line_comment(format!("b=SRC_REG reg={}", instruction.b_offset_imm0));

                    assert!(instruction.b_offset_imm0 <= 34);

                    // Read from memory and store in the proper register: b or c
                    let dest_reg = if ctx.store_b_in_c { REG_C } else { REG_B };
                    let dest_desc = if ctx.store_b_in_c { "c" } else { "b" };
                    Self::read_riscv_reg(
                        &mut ctx,
                        code,
                        instruction.b_offset_imm0,
                        dest_reg,
                        dest_desc,
                    );

                    if ctx.main_trace() {
                        Self::trace_reg_access(&mut ctx, code, instruction.b_offset_imm0, 1);
                    }
                }
                SRC_MEM => {
                    *code += &ctx.full_line_comment("b=SRC_MEM".to_string());

                    if !ctx.chunk_player_mem_reads_collect_main() {
                        // Calculate memory address
                        *code += &format!(
                            "\tmov {}, 0x{:x} {}\n",
                            REG_ADDRESS,
                            instruction.b_offset_imm0,
                            ctx.comment_str("address = b_offset_imm0")
                        );
                        if instruction.b_use_sp_imm1 != 0 {
                            *code += &format!(
                                "\tadd {}, {} {}\n",
                                REG_ADDRESS,
                                ctx.mem_sp,
                                ctx.comment_str("address += sp")
                            );
                            ctx.address_is_constant = false;
                        } else {
                            ctx.address_is_constant = true;
                            ctx.address_constant_value = instruction.b_offset_imm0;
                        }
                    }

                    // Read value from memory and store in the proper register: b or c
                    if !ctx.chunk_player_mt_collect_mem()
                        && !ctx.chunk_player_mem_reads_collect_main()
                    {
                        *code += &format!(
                            "\tmov {}, [{}] {}\n",
                            if ctx.store_b_in_c { REG_C } else { REG_B },
                            REG_ADDRESS,
                            ctx.comment(format!(
                                "{} = mem[address]",
                                if ctx.store_b_in_c { "c" } else { "b" }
                            ))
                        );
                    }

                    // Generate mem reads
                    if ctx.minimal_trace() || ctx.zip() {
                        // If zip, check if chunk is active
                        if ctx.zip() {
                            *code += &format!(
                                "\ttest {}, 1 {}\n",
                                REG_ACTIVE_CHUNK,
                                ctx.comment_str("active_chunk == 1 ?")
                            );
                            *code += &format!("\tjnz pc_{:x}_b_active_chunk\n", ctx.pc);
                            *code += &format!("\tjmp pc_{:x}_b_address_check_done\n", ctx.pc);
                            *code += &format!("pc_{:x}_b_active_chunk:\n", ctx.pc);
                        }
                        // If address is constant
                        if instruction.b_use_sp_imm1 == 0 {
                            // If address is constant and aligned
                            if (instruction.b_offset_imm0 & 0x7) == 0 {
                                Self::b_src_mem_aligned(&mut ctx, code);
                            } else {
                                Self::b_src_mem_not_aligned(&mut ctx, code);
                            }
                        }
                        // If address is dynamic
                        else {
                            // Check if address is aligned, i.e. it is a multiple of 8
                            *code += &format!(
                                "\ttest {}, 0x7 {}\n",
                                REG_ADDRESS,
                                ctx.comment_str("address &= 7")
                            );
                            *code += &format!("\tjnz pc_{:x}_b_address_not_aligned\n", ctx.pc);
                            Self::b_src_mem_aligned(&mut ctx, code);
                            unusual_code += &format!("pc_{:x}_b_address_not_aligned:\n", ctx.pc);
                            Self::b_src_mem_not_aligned(&mut ctx, &mut unusual_code);
                            unusual_code +=
                                &format!("\tjmp pc_{:x}_b_address_check_done\n", ctx.pc);
                        }
                        *code += &format!("pc_{:x}_b_address_check_done:\n", ctx.pc);
                    }
                    if ctx.mem_reads() {
                        Self::b_src_mem_aligned(&mut ctx, code);
                    }

                    // Consume mem reads
                    if ctx.chunk_player_mt_collect_mem() {
                        let reg_to_store_value = if ctx.store_b_in_c { REG_C } else { REG_B };
                        let reg_to_store_value_desc = if ctx.store_b_in_c { "c" } else { "b" };

                        // If address is constant
                        if instruction.b_use_sp_imm1 == 0 {
                            // If address is constant and aligned
                            if (instruction.b_offset_imm0 & 0x7) == 0 {
                                Self::chunk_player_mem_read_aligned(
                                    &mut ctx,
                                    code,
                                    reg_to_store_value,
                                    reg_to_store_value_desc,
                                    1,
                                );
                            } else {
                                Self::chunk_player_b_src_mem_not_aligned(&mut ctx, code);
                            }
                        }
                        // If address is dynamic
                        else {
                            // Check if address is aligned, i.e. it is a multiple of 8, or not,
                            // and insert code accordingly
                            *code += &format!(
                                "\ttest {}, 0x7 {}\n",
                                REG_ADDRESS,
                                ctx.comment_str("address &= 7")
                            );
                            *code += &format!("\tjnz pc_{:x}_b_address_not_aligned\n", ctx.pc);
                            Self::chunk_player_mem_read_aligned(
                                &mut ctx,
                                code,
                                reg_to_store_value,
                                reg_to_store_value_desc,
                                1,
                            );
                            unusual_code += &format!("pc_{:x}_b_address_not_aligned:\n", ctx.pc);
                            Self::chunk_player_b_src_mem_not_aligned(&mut ctx, &mut unusual_code);
                            unusual_code +=
                                &format!("\tjmp pc_{:x}_b_address_check_done\n", ctx.pc);
                        }
                        *code += &format!("pc_{:x}_b_address_check_done:\n", ctx.pc);
                    }
                    if ctx.chunk_player_mem_reads_collect_main() {
                        // Read value from mem reads and store in the proper register: b or c
                        *code += &format!(
                            "\tmov {}, [{}] {}\n",
                            if ctx.store_b_in_c { REG_C } else { REG_B },
                            REG_CHUNK_PLAYER_ADDRESS,
                            ctx.comment(format!(
                                "{} = mem_reads[address]",
                                if ctx.store_a_in_c { "c" } else { "b" }
                            ))
                        );

                        // Increment chunk player address
                        *code += &format!(
                            "\tadd {}, 8 {}\n",
                            REG_CHUNK_PLAYER_ADDRESS,
                            ctx.comment_str("chunk_address += 8")
                        );
                    }

                    ctx.b.is_saved = !ctx.store_b_in_c;

                    if ctx.main_trace() {
                        Self::clear_reg_step_ranges(&mut ctx, code, 1);
                    }

                    if ctx.mem_op() {
                        Self::b_src_mem_op(&mut ctx, code);
                    }
                }
                SRC_IMM => {
                    *code += &ctx.full_line_comment("b=SRC_IMM".to_string());
                    ctx.b.is_constant = true;
                    ctx.b.constant_value =
                        instruction.b_offset_imm0 | (instruction.b_use_sp_imm1 << 32);
                    ctx.b.string_value = format!("0x{:x}", ctx.b.constant_value);
                    if ctx.store_b_in_c {
                        *code += &format!(
                            "\tmov {}, {} {}\n",
                            REG_C,
                            ctx.b.string_value,
                            ctx.comment_str("c = constant")
                        );
                        ctx.b.is_saved = false;
                    } else if ctx.store_b_in_b {
                        *code += &format!(
                            "\tmov {}, {} {}\n",
                            REG_B,
                            ctx.b.string_value,
                            ctx.comment_str("b = constant")
                        );
                        ctx.b.is_saved = true;
                    } else {
                        ctx.b.is_saved = false;
                    }
                    // DEBUG: Used only to get register traces:
                    //*s += &format!("\tmov {}, {} {}\n", REG_B, ctx.b.string_value, ctx.commit_str("b = b_value"));

                    if ctx.main_trace() {
                        Self::clear_reg_step_ranges(&mut ctx, code, 1);
                    }
                }
                SRC_IND => {
                    *code += &ctx
                        .full_line_comment(format!("b=SRC_IND width={}", instruction.ind_width));

                    // Make sure register a is stored in REG_A
                    // However, since b's source is an indirection, a's source is normally a register
                    if ctx.a.is_constant && !ctx.a.is_saved {
                        *code += &format!("\tmov {}, {}\n", REG_A, ctx.a.string_value);
                        ctx.a.is_saved = true;
                    }

                    // Use REG_A if a's value is not needed beyond the b indirection, in which case
                    // we can overwirte it to build the address to read from the b value,
                    // or REG_ADDRESS otherwise to preserve the value of a
                    let mut reg_address: &str = REG_A;
                    if instruction.op == ZiskOp::CopyB.code()
                        || instruction.op == ZiskOp::SignExtendB.code()
                        || instruction.op == ZiskOp::SignExtendH.code()
                        || instruction.op == ZiskOp::SignExtendH.code()
                    {
                    } else {
                        *code += &format!(
                            "\tmov {}, {} {}\n",
                            REG_ADDRESS,
                            ctx.a.string_value,
                            ctx.comment_str("address = a")
                        );
                        reg_address = REG_ADDRESS;
                    }

                    // Calculate memory address
                    if !ctx.chunk_player_mem_reads_collect_main() {
                        if instruction.b_offset_imm0 != 0 {
                            *code += &format!(
                                "\tadd {}, 0x{:x} {}\n",
                                reg_address,
                                instruction.b_offset_imm0,
                                ctx.comment_str("address += b_offset_imm0")
                            );
                        }
                        if instruction.b_use_sp_imm1 != 0 {
                            *code += &format!(
                                "\tadd {}, {} {}\n",
                                reg_address,
                                ctx.mem_sp,
                                ctx.comment_str("address += sp")
                            );
                        }
                    }

                    // Read from memory and store in the proper register: b or c
                    if !ctx.chunk_player_mt_collect_mem()
                        && !ctx.chunk_player_mem_reads_collect_main()
                    {
                        match instruction.ind_width {
                            8 => {
                                // Read 8-bytes value from address
                                *code += &format!(
                                    "\tmov {}, qword {}[{}] {}\n",
                                    if ctx.store_b_in_c { REG_C } else { REG_B },
                                    ctx.ptr,
                                    reg_address,
                                    ctx.comment(format!(
                                        "{} = mem[address]",
                                        if ctx.store_b_in_c { "c" } else { "b" }
                                    ))
                                );
                            }
                            4 => {
                                // Read 4-bytes value from address
                                *code += &format!(
                                    "\tmov {}, [{}] {}\n",
                                    if ctx.store_b_in_c { REG_C_W } else { REG_B_W },
                                    reg_address,
                                    ctx.comment(format!(
                                        "{} = mem[address]",
                                        if ctx.store_b_in_c { "c" } else { "b" }
                                    ))
                                );
                            }
                            2 => {
                                // Read 2-bytes value from address
                                *code += &format!(
                                    "\tmovzx {}, word {}[{}] {}\n",
                                    if ctx.store_b_in_c { REG_C } else { REG_B },
                                    ctx.ptr,
                                    reg_address,
                                    ctx.comment(format!(
                                        "{} = mem[address]",
                                        if ctx.store_b_in_c { "c" } else { "b" }
                                    ))
                                );
                            }
                            1 => {
                                // Read 1-bytes value from address
                                *code += &format!(
                                    "\tmovzx {}, byte {}[{}] {}\n",
                                    if ctx.store_b_in_c { REG_C } else { REG_B },
                                    ctx.ptr,
                                    reg_address,
                                    ctx.comment(format!(
                                        "{} = mem[address]",
                                        if ctx.store_b_in_c { "c" } else { "b" }
                                    ))
                                );
                            }
                            _ => panic!(
                                "ZiskRom2Asm::save_to_asm() Invalid ind_width={} pc={}",
                                instruction.ind_width, ctx.pc
                            ),
                        }
                    }

                    // Generate mem reads
                    if ctx.minimal_trace() || ctx.zip() {
                        // If zip, check if chunk is active
                        if ctx.zip() {
                            *code += &format!(
                                "\ttest {}, 1 {}\n",
                                REG_ACTIVE_CHUNK,
                                ctx.comment_str("active_chunk == 1 ?")
                            );
                            *code += &format!("\tjnz pc_{:x}_b_active_chunk\n", ctx.pc);
                            *code += &format!("\tjmp pc_{:x}_b_ind_done\n", ctx.pc);
                            *code += &format!("pc_{:x}_b_active_chunk:\n", ctx.pc);
                        }
                        match instruction.ind_width {
                            8 => {
                                // // Check if address is aligned, i.e. it is a multiple of 8
                                *code += &format!(
                                    "\ttest {}, 0x7 {}\n",
                                    reg_address,
                                    ctx.comment_str("address &= 7")
                                );
                                *code += &format!("\tjnz pc_{:x}_b_address_not_aligned\n", ctx.pc);

                                // b register memory address is fully alligned

                                // Copy read data into mem_reads_address and increment it
                                *code += &format!(
                                    "\tmov [{} + {}*8], {} {}\n",
                                    REG_MEM_READS_ADDRESS,
                                    REG_MEM_READS_SIZE,
                                    if ctx.store_b_in_c { REG_C } else { REG_B },
                                    ctx.comment_str("mem_reads[@+size*8] = b")
                                );

                                // Increment chunk.steps.mem_reads_size
                                *code += &format!(
                                    "\tinc {} {}\n",
                                    REG_MEM_READS_SIZE,
                                    ctx.comment_str("mem_reads_size++")
                                );

                                // b memory address is not aligned

                                unusual_code +=
                                    &format!("pc_{:x}_b_address_not_aligned:\n", ctx.pc);

                                // Calculate previous aligned address
                                unusual_code += &format!(
                                    "\tand {}, 0xFFFFFFFFFFFFFFF8 {}\n",
                                    reg_address,
                                    ctx.comment_str("address = previous aligned address")
                                );

                                // Store previous aligned address value in mem_reads, and advance address
                                unusual_code += &format!(
                                    "\tmov {}, [{}] {}\n",
                                    REG_VALUE,
                                    reg_address,
                                    ctx.comment_str("value = mem[prev_address]")
                                );
                                unusual_code += &format!(
                                    "\tmov [{} + {}*8], {} {}\n",
                                    REG_MEM_READS_ADDRESS,
                                    REG_MEM_READS_SIZE,
                                    REG_VALUE,
                                    ctx.comment_str("mem_reads[@+size*8] = prev_b")
                                );

                                // Calculate next aligned address
                                unusual_code += &format!(
                                    "\tadd {}, 8 {}\n",
                                    reg_address,
                                    ctx.comment_str("address = next aligned address")
                                );

                                // Store next aligned address value in mem_reads, and advance it
                                unusual_code += &format!(
                                    "\tmov {}, [{}] {}\n",
                                    REG_VALUE,
                                    reg_address,
                                    ctx.comment_str("value = mem[next_address]")
                                );
                                unusual_code += &format!(
                                    "\tmov [{} + {}*8 + 8], {} {}\n",
                                    REG_MEM_READS_ADDRESS,
                                    REG_MEM_READS_SIZE,
                                    REG_VALUE,
                                    ctx.comment_str("mem_reads[@+size*8+8] = next_b")
                                );

                                // Increment chunk.steps.mem_reads_size twice
                                unusual_code += &format!(
                                    "\tadd {}, 2 {}\n",
                                    REG_MEM_READS_SIZE,
                                    ctx.comment_str("mem_reads_size += 2")
                                );

                                // Jump to check done
                                unusual_code +=
                                    &format!("\tjmp pc_{:x}_b_address_check_done\n", ctx.pc);

                                // Check done
                                *code += &format!("pc_{:x}_b_address_check_done:\n", ctx.pc);
                            }
                            4 | 2 => {
                                // Calculate previous aligned address
                                *code += &format!(
                                    "\tand {}, 0xFFFFFFFFFFFFFFF8 {}\n",
                                    reg_address,
                                    ctx.comment_str("address = previous aligned address")
                                );

                                // Store previous aligned address value in mem_reads, advancing address
                                *code += &format!(
                                    "\tmov {}, [{}] {}\n",
                                    REG_VALUE,
                                    reg_address,
                                    ctx.comment_str("value = mem[prev_address]")
                                );
                                *code += &format!(
                                    "\tmov [{} + {}*8], {} {}\n",
                                    REG_MEM_READS_ADDRESS,
                                    REG_MEM_READS_SIZE,
                                    REG_VALUE,
                                    ctx.comment_str("mem_reads[@+size*8] = prev_b")
                                );

                                // Calculate next aligned address, keeping a copy of previous aligned
                                // address in value
                                *code += &format!(
                                    "\tmov {}, {} {}\n",
                                    REG_VALUE,
                                    reg_address,
                                    ctx.comment_str("value = copy of prev_address")
                                );
                                let address_increment = instruction.ind_width - 1;
                                *code += &format!(
                                    "\tadd {}, {} {}\n",
                                    reg_address,
                                    address_increment,
                                    ctx.comment(format!("address += {address_increment}"))
                                );
                                *code += &format!(
                                    "\tand {}, 0xFFFFFFFFFFFFFFF8 {}\n",
                                    reg_address,
                                    ctx.comment_str("address = next aligned address")
                                );
                                *code += &format!(
                                    "\tcmp {}, {} {}\n",
                                    REG_VALUE,
                                    reg_address,
                                    ctx.comment_str("prev_address = next_address ?")
                                );
                                *code +=
                                    &format!("\tjnz pc_{:x}_b_ind_different_address\n", ctx.pc);

                                // Same address
                                ///////////////

                                // Increment chunk.steps.mem_reads_size
                                *code += &format!(
                                    "\tinc {} {}\n",
                                    REG_MEM_READS_SIZE,
                                    ctx.comment_str("mem_reads_size++")
                                );

                                // Different address
                                ////////////////////

                                unusual_code +=
                                    &format!("pc_{:x}_b_ind_different_address:\n", ctx.pc);

                                // Store next aligned address value in mem_reads
                                unusual_code += &format!(
                                    "\tmov {}, [{}] {}\n",
                                    REG_VALUE,
                                    reg_address,
                                    ctx.comment_str("value = mem[next_address]")
                                );

                                // Copy read data into mem_reads_address and advance it
                                unusual_code += &format!(
                                    "\tmov [{} + {}*8 + 8], {} {}\n",
                                    REG_MEM_READS_ADDRESS,
                                    REG_MEM_READS_SIZE,
                                    REG_VALUE,
                                    ctx.comment_str("mem_reads[@+size*8+8] = next_b")
                                );

                                // Increment chunk.steps.mem_reads_size
                                unusual_code += &format!(
                                    "\tadd {}, 2 {}\n",
                                    REG_MEM_READS_SIZE,
                                    ctx.comment_str("mem_reads_size += 2")
                                );

                                unusual_code +=
                                    &format!("\tjmp pc_{:x}_b_ind_address_done\n", ctx.pc);

                                // Done
                                ///////

                                *code += &format!("pc_{:x}_b_ind_address_done:\n", ctx.pc);
                            }
                            1 => {
                                // Calculate previous aligned address
                                *code += &format!(
                                    "\tand {}, 0xFFFFFFFFFFFFFFF8 {}\n",
                                    reg_address,
                                    ctx.comment_str("address = previous aligned address")
                                );

                                // Store previous aligned address value in mem_reads, and increment address
                                *code += &format!(
                                    "\tmov {}, [{}] {}\n",
                                    REG_VALUE,
                                    reg_address,
                                    ctx.comment_str("value = mem[prev_address")
                                );
                                *code += &format!(
                                    "\tmov [{} + {}*8], {} {}\n",
                                    REG_MEM_READS_ADDRESS,
                                    REG_MEM_READS_SIZE,
                                    REG_VALUE,
                                    ctx.comment_str("mem_reads[@+size*8] = prev_b")
                                );

                                // Increment chunk.steps.mem_reads_size
                                *code += &format!(
                                    "\tinc {} {}\n",
                                    REG_MEM_READS_SIZE,
                                    ctx.comment_str("mem_reads_size++")
                                );
                            }
                            _ => panic!(
                                "ZiskRom2Asm::save_to_asm() Invalid ind_width={} pc={}",
                                instruction.ind_width, ctx.pc
                            ),
                        }
                        if ctx.zip() {
                            *code += &format!("pc_{:x}_b_ind_done:\n", ctx.pc);
                        }
                    }
                    if ctx.mem_reads() {
                        Self::b_src_mem_aligned(&mut ctx, code);
                    }
                    ctx.b.is_saved = !ctx.store_b_in_c;

                    // Consume mem reads
                    if ctx.chunk_player_mt_collect_mem() {
                        match instruction.ind_width {
                            8 => {
                                // // Check if address is aligned, i.e. it is a multiple of 8
                                *code += &format!(
                                    "\ttest {}, 0x7 {}\n",
                                    reg_address,
                                    ctx.comment_str("address &= 7")
                                );
                                *code += &format!("\tjnz pc_{:x}_b_address_not_aligned\n", ctx.pc);

                                // b memory address is alligned
                                ///////////////////////////////

                                // Read value from memory and store in the proper register: a or c
                                *code += &format!(
                                    "\tmov {}, [{}] {}\n",
                                    if ctx.store_b_in_c { REG_C } else { REG_B },
                                    REG_CHUNK_PLAYER_ADDRESS,
                                    ctx.comment(format!(
                                        "{} = mt[address]",
                                        if ctx.store_b_in_c { "c" } else { "b" }
                                    ))
                                );

                                // Increment chunk player address
                                *code += &format!(
                                    "\tadd {}, 8 {}\n",
                                    REG_CHUNK_PLAYER_ADDRESS,
                                    ctx.comment_str("chunk_address += 8")
                                );

                                // b memory address is not aligned
                                //////////////////////////////////

                                unusual_code +=
                                    &format!("pc_{:x}_b_address_not_aligned:\n", ctx.pc);

                                Self::chunk_player_b_src_mem_not_aligned(
                                    &mut ctx,
                                    &mut unusual_code,
                                );

                                // Jump to check done
                                unusual_code +=
                                    &format!("\tjmp pc_{:x}_b_address_check_done\n", ctx.pc);

                                // Check done
                                *code += &format!("pc_{:x}_b_address_check_done:\n", ctx.pc);
                            }
                            4 | 2 => {
                                // Copy address into aux
                                *code += &format!(
                                    "\tmov {}, {} {}\n",
                                    REG_AUX,
                                    reg_address,
                                    ctx.comment_str("aux = address")
                                );

                                // Calculate previous aligned address
                                *code += &format!(
                                    "\tand {}, 0xFFFFFFFFFFFFFFF8 {}\n",
                                    reg_address,
                                    ctx.comment_str("address = previous aligned address")
                                );

                                // Calculate next aligned address, keeping a copy of previous aligned
                                // address in value
                                *code += &format!(
                                    "\tmov {}, {} {}\n",
                                    REG_VALUE,
                                    reg_address,
                                    ctx.comment_str("value = copy of prev_address")
                                );
                                let address_increment = instruction.ind_width - 1;
                                *code += &format!(
                                    "\tadd {}, {} {}\n",
                                    reg_address,
                                    address_increment,
                                    ctx.comment(format!("address += {address_increment}"))
                                );
                                *code += &format!(
                                    "\tand {}, 0xFFFFFFFFFFFFFFF8 {}\n",
                                    reg_address,
                                    ctx.comment_str("address = next aligned address")
                                );
                                *code += &format!(
                                    "\tcmp {}, {} {}\n",
                                    REG_VALUE,
                                    reg_address,
                                    ctx.comment_str("prev_address = next_address ?")
                                );
                                *code +=
                                    &format!("\tjnz pc_{:x}_b_ind_different_address\n", ctx.pc);

                                // Same address
                                ///////////////

                                // Read value from memory and store in the proper register: a or c
                                *code += &format!(
                                    "\tmov {}, [{}] {}\n",
                                    REG_VALUE,
                                    REG_CHUNK_PLAYER_ADDRESS,
                                    ctx.comment_str("value = mt[address]")
                                );

                                // Increment chunk player address
                                *code += &format!(
                                    "\tadd {}, 8 {}\n",
                                    REG_CHUNK_PLAYER_ADDRESS,
                                    ctx.comment_str("chunk_address += 8")
                                );

                                // Get bits to shift
                                *code += &format!(
                                    "\tmov rcx, {} {}\n",
                                    REG_AUX,
                                    ctx.comment_str("rcx = aux = address")
                                );
                                *code += &format!(
                                    "\tand rcx, 0x7 {}\n",
                                    ctx.comment_str("rcx = misaligned bytes")
                                );
                                *code += &format!(
                                    "\tshl rcx, 0x3 {}\n",
                                    ctx.comment_str("rcx = misaligned bits")
                                );

                                // Shif it right the number of address misaligned bits
                                *code += &format!(
                                    "\tshr {}, cl {}\n",
                                    REG_VALUE,
                                    ctx.comment_str("value >> bits")
                                );

                                // Copy into destination register
                                *code += &format!(
                                    "\tmov {}, {} {}\n",
                                    if ctx.store_b_in_c { REG_C } else { REG_B },
                                    REG_VALUE,
                                    ctx.comment(format!(
                                        "{} = mt[address]",
                                        if ctx.store_b_in_c { "c" } else { "b" }
                                    ))
                                );

                                // Take the lowest bytes
                                if instruction.ind_width == 2 {
                                    *code += &format!(
                                        "\tand {}, {} {}\n",
                                        if ctx.store_b_in_c { REG_C } else { REG_B },
                                        "0xFFFF",
                                        ctx.comment_str("take lowest bytes")
                                    );
                                } else {
                                    *code += &format!(
                                        "\tmov {}, 0xFFFFFFFF {}\n",
                                        REG_AUX,
                                        ctx.comment_str("aux = 4-B mask")
                                    );
                                    *code += &format!(
                                        "\tand {}, {} {}\n",
                                        if ctx.store_b_in_c { REG_C } else { REG_B },
                                        REG_AUX,
                                        ctx.comment_str("take lowest bytes")
                                    );
                                }

                                // Different address
                                ////////////////////

                                unusual_code +=
                                    &format!("pc_{:x}_b_ind_different_address:\n", ctx.pc);

                                // Get bits to shift
                                unusual_code += &format!(
                                    "\tmov {}, {} {}\n",
                                    REG_ADDRESS,
                                    REG_AUX,
                                    ctx.comment_str("address = aux")
                                );

                                Self::chunk_player_b_src_mem_not_aligned(
                                    &mut ctx,
                                    &mut unusual_code,
                                );

                                // Take the lowest bytes
                                if instruction.ind_width == 2 {
                                    unusual_code += &format!(
                                        "\tand {}, {} {}\n",
                                        if ctx.store_b_in_c { REG_C } else { REG_B },
                                        "0xFFFF",
                                        ctx.comment_str("take lowest bytes")
                                    );
                                } else {
                                    unusual_code += &format!(
                                        "\tmov {}, 0xFFFFFFFF {}\n",
                                        REG_AUX,
                                        ctx.comment_str("aux = 4-B mask")
                                    );
                                    unusual_code += &format!(
                                        "\tand {}, {} {}\n",
                                        if ctx.store_b_in_c { REG_C } else { REG_B },
                                        REG_AUX,
                                        ctx.comment_str("take lowest bytes")
                                    );
                                }

                                unusual_code +=
                                    &format!("\tjmp pc_{:x}_b_ind_address_done\n", ctx.pc);

                                // Done
                                *code += &format!("pc_{:x}_b_ind_address_done:\n", ctx.pc);
                            }
                            1 => {
                                // // Check if address is aligned, i.e. it is a multiple of 8
                                *code += &format!(
                                    "\tand {}, 0x7 {}\n",
                                    reg_address,
                                    ctx.comment_str("address &= 7")
                                );
                                *code += &format!("\tjnz pc_{:x}_b_address_not_aligned\n", ctx.pc);

                                // b register memory address is alligned
                                ////////////////////////////////////////

                                // Read value from memory and store in the proper register: a or c
                                *code += &format!(
                                    "\tmov {}, [{}] {}\n",
                                    if ctx.store_b_in_c { REG_C } else { REG_B },
                                    REG_CHUNK_PLAYER_ADDRESS,
                                    ctx.comment(format!(
                                        "{} = mt[address]",
                                        if ctx.store_b_in_c { "c" } else { "b" }
                                    ))
                                );

                                // Increment chunk player address
                                *code += &format!(
                                    "\tadd {}, 8 {}\n",
                                    REG_CHUNK_PLAYER_ADDRESS,
                                    ctx.comment_str("chunk_address += 8")
                                );

                                // Take the lowest byte
                                *code += &format!(
                                    "\tand {}, 0xFF {}\n",
                                    if ctx.store_b_in_c { REG_C } else { REG_B },
                                    ctx.comment(format!(
                                        "{} &= 0xF",
                                        if ctx.store_b_in_c { "c" } else { "b" }
                                    ))
                                );

                                // b memory address is not aligned
                                //////////////////////////////////

                                unusual_code +=
                                    &format!("pc_{:x}_b_address_not_aligned:\n", ctx.pc);

                                // Read value from memory
                                unusual_code += &format!(
                                    "\tmov {}, [{}] {}\n",
                                    REG_VALUE,
                                    REG_CHUNK_PLAYER_ADDRESS,
                                    ctx.comment_str("value = mt[address]")
                                );

                                // Increment chunk player address
                                unusual_code += &format!(
                                    "\tadd {}, 8 {}\n",
                                    REG_CHUNK_PLAYER_ADDRESS,
                                    ctx.comment_str("chunk_address += 8")
                                );

                                // Shift right
                                unusual_code += &format!(
                                    "\tmov rcx, {} {}\n",
                                    reg_address,
                                    ctx.comment_str("rcx = address")
                                );
                                unusual_code +=
                                    &format!("\tshl rcx, 3 {}\n", ctx.comment_str("rcx *= 8"));
                                unusual_code += &format!(
                                    "\tshr {}, cl {}\n",
                                    REG_VALUE,
                                    ctx.comment_str("value >> bits")
                                );

                                // Take the lowest byte
                                unusual_code += &format!(
                                    "\tmov {}, {} {}\n",
                                    if ctx.store_b_in_c { REG_C } else { REG_B },
                                    REG_VALUE,
                                    ctx.comment(format!(
                                        "{} = c",
                                        if ctx.store_b_in_c { "c" } else { "b" }
                                    ))
                                );
                                unusual_code += &format!(
                                    "\tand {}, 0xFF {}\n",
                                    if ctx.store_b_in_c { REG_C } else { REG_B },
                                    ctx.comment(format!(
                                        "{} &= 0xFF",
                                        if ctx.store_b_in_c { "c" } else { "b" }
                                    ))
                                );

                                // Jump to check done
                                unusual_code +=
                                    &format!("\tjmp pc_{:x}_b_address_check_done\n", ctx.pc);

                                // Check done
                                *code += &format!("pc_{:x}_b_address_check_done:\n", ctx.pc);
                            }
                            _ => panic!(
                                "ZiskRom2Asm::save_to_asm() Invalid ind_width={} pc={}",
                                instruction.ind_width, ctx.pc
                            ),
                        }
                    }
                    if ctx.chunk_player_mem_reads_collect_main() {
                        // Read value from mem reads and store in the proper register: a or c
                        *code += &format!(
                            "\tmov {}, [{}] {}\n",
                            if ctx.store_b_in_c { REG_C } else { REG_B },
                            REG_CHUNK_PLAYER_ADDRESS,
                            ctx.comment(format!(
                                "{} = mem_reads[address]",
                                if ctx.store_a_in_c { "c" } else { "b" }
                            ))
                        );

                        // Increment chunk player address
                        *code += &format!(
                            "\tadd {}, 8 {}\n",
                            REG_CHUNK_PLAYER_ADDRESS,
                            ctx.comment_str("chunk_address += 8")
                        );
                    }

                    if ctx.main_trace() {
                        Self::clear_reg_step_ranges(&mut ctx, code, 1);
                    }

                    if ctx.mem_op() {
                        Self::b_src_ind_mem_op(&mut ctx, code, reg_address, instruction.ind_width);
                    }
                }
                _ => panic!(
                    "ZiskRom2Asm::save_to_asm() Invalid b_src={} pc={}",
                    instruction.b_src, ctx.pc
                ),
            }

            // Copy b value to main trace
            if ctx.main_trace() {
                *code += &ctx.full_line_comment("Main[2]=b".to_string());
                if ctx.store_b_in_c {
                    *code += &format!(
                        "\tmov [{} + {}*8 + 2*8], {} {}\n",
                        REG_MEM_READS_ADDRESS,
                        REG_MEM_READS_SIZE,
                        REG_C,
                        ctx.comment_str("b = c")
                    );
                } else if ctx.b.is_constant && !ctx.store_b_in_b {
                    *code += &format!(
                        "\tmov {}, 0x{:x} {}\n",
                        REG_B,
                        ctx.b.constant_value,
                        ctx.comment_str("value = b_const")
                    );
                    *code += &format!(
                        "\tmov [{} + {}*8 + 2*8], {} {}\n",
                        REG_MEM_READS_ADDRESS,
                        REG_MEM_READS_SIZE,
                        REG_B,
                        ctx.comment_str("b = const")
                    );
                } else {
                    *code += &format!(
                        "\tmov [{} + {}*8 + 2*8], {} {}\n",
                        REG_MEM_READS_ADDRESS,
                        REG_MEM_READS_SIZE,
                        REG_B,
                        ctx.comment_str("b")
                    );
                }
            }

            // Copy b value to main trace
            if ctx.chunk_player_mem_reads_collect_main() {
                *code += &ctx.full_line_comment("Main[2] = b".to_string());
                if ctx.store_b_in_c {
                    *code += &format!(
                        "\tmov [{} + {}*8 + 2*8], {} {}\n",
                        REG_MEM_READS_ADDRESS,
                        REG_MEM_READS_SIZE,
                        REG_C,
                        ctx.comment_str("b = c")
                    );
                } else if ctx.b.is_constant && !ctx.store_b_in_b {
                    *code += &format!(
                        "\tmov {}, 0x{:x} {}\n",
                        REG_B,
                        ctx.b.constant_value,
                        ctx.comment_str("value = b_const")
                    );
                    *code += &format!(
                        "\tmov [{} + {}*8 + 2*8], {} {}\n",
                        REG_MEM_READS_ADDRESS,
                        REG_MEM_READS_SIZE,
                        REG_B,
                        ctx.comment_str("b = const")
                    );
                } else {
                    *code += &format!(
                        "\tmov [{} + {}*8 + 2*8], {} {}\n",
                        REG_MEM_READS_ADDRESS,
                        REG_MEM_READS_SIZE,
                        REG_B,
                        ctx.comment_str("b")
                    );
                }
            }

            // Increment chunk.steps.mem_reads_size 3 times: op, a and b
            if ctx.chunk_player_mem_reads_collect_main() {
                *code += &format!(
                    "\t add {}, 3 {}\n",
                    REG_MEM_READS_SIZE,
                    ctx.comment_str("mem_reads_size += 3")
                );
            }

            /*************/
            /* Operation */
            /*************/

            // Execute operation, storing result is registers c and flag
            Self::operation_to_asm(&mut ctx, instruction.op, code, &mut unusual_code);

            // At this point, REG_C must contain the value of c
            assert!(ctx.c.is_saved);

            // Copy c value to main trace
            if ctx.main_trace() {
                *code += &ctx.full_line_comment("Main[3]=c".to_string());
                *code += &format!(
                    "\tmov [{REG_MEM_READS_ADDRESS} + {REG_MEM_READS_SIZE}*8 + 3*8], {REG_C}\n"
                );
            }

            /***********/
            /* STORE C */
            /***********/

            // Store register c
            match instruction.store {
                STORE_NONE => {
                    *code += &ctx.full_line_comment("STORE_NONE".to_string());

                    if ctx.main_trace() {
                        Self::clear_reg_step_ranges(&mut ctx, code, 2);
                    }
                }
                STORE_REG => {
                    assert!(instruction.store_offset >= 0);
                    assert!(instruction.store_offset <= 34);

                    // Copy previous reg value to main trace
                    if ctx.main_trace() {
                        *code += &ctx.full_line_comment("Main[4]=prev_reg".to_string());
                        Self::read_riscv_reg(
                            &mut ctx,
                            code,
                            instruction.store_offset as u64,
                            REG_VALUE,
                            "value",
                        );

                        *code += &format!(
                            "\tmov [{} + {}*8 + 4*8], {} {}\n",
                            REG_MEM_READS_ADDRESS,
                            REG_MEM_READS_SIZE,
                            REG_VALUE,
                            ctx.comment_str("main[@+size*8+4*8] = prev_reg")
                        );
                    }

                    *code += &ctx
                        .full_line_comment(format!("STORE_REG reg={}", instruction.store_offset));

                    // Store in mem[address]
                    if instruction.store_ra {
                        let value = (ctx.pc as i64 + instruction.jmp_offset2) as u64;
                        Self::write_riscv_reg_constant(
                            &mut ctx,
                            code,
                            instruction.store_offset as u64,
                            value,
                            "pc + jmp_offset2",
                        );
                    } else {
                        Self::write_riscv_reg(
                            &mut ctx,
                            code,
                            instruction.store_offset as u64,
                            REG_C,
                            "c",
                        );
                    }

                    if ctx.main_trace() {
                        Self::trace_reg_access(&mut ctx, code, instruction.store_offset as u64, 2);
                    }
                }
                STORE_MEM => {
                    *code += &ctx.full_line_comment("STORE_MEM".to_string());

                    // Calculate memory address and store it in REG_ADDRESS
                    if !ctx.chunk_player_mem_reads_collect_main() {
                        *code += &format!(
                            "\tmov {}, 0x{:x} {}\n",
                            REG_ADDRESS,
                            instruction.store_offset,
                            ctx.comment_str("address = i.store_offset")
                        );
                        if instruction.store_use_sp {
                            *code += &format!(
                                "\tadd {}, {} {}\n",
                                REG_ADDRESS,
                                ctx.mem_sp,
                                ctx.comment_str("address += sp")
                            );
                            ctx.address_is_constant = false;
                        } else {
                            ctx.address_is_constant = true;
                            ctx.address_constant_value = instruction.store_offset as u64;
                        }
                    }

                    // Generate mem reads
                    if ctx.minimal_trace() || ctx.zip() {
                        if !instruction.store_use_sp {
                            if (instruction.store_offset & 0x7) != 0 {
                                // If zip, check if chunk is active
                                if ctx.zip() {
                                    *code += &format!(
                                        "\ttest {}, 1 {}\n",
                                        REG_ACTIVE_CHUNK,
                                        ctx.comment_str("active_chunk == 1 ?")
                                    );
                                    *code += &format!("\tjnz pc_{:x}_c_active_chunk\n", ctx.pc);
                                    *code += &format!("\tjmp pc_{:x}_c_address_done\n", ctx.pc);
                                    *code += &format!("pc_{:x}_c_active_chunk:\n", ctx.pc);
                                }
                                Self::c_store_mem_not_aligned(&mut ctx, code);
                            }
                        } else {
                            // If zip, check if chunk is active
                            if ctx.zip() {
                                *code += &format!(
                                    "\ttest {}, 1 {}\n",
                                    REG_ACTIVE_CHUNK,
                                    ctx.comment_str("active_chunk == 1 ?")
                                );
                                *code += &format!("\tjnz pc_{:x}_c_active_chunk\n", ctx.pc);
                                *code += &format!("\tjmp pc_{:x}_c_address_done\n", ctx.pc);
                                *code += &format!("pc_{:x}_c_active_chunk:\n", ctx.pc);
                            }
                            *code += &format!(
                                "\ttest {}, 0x7 {}\n",
                                REG_ADDRESS,
                                ctx.comment_str("address &= 7")
                            );
                            *code += &format!("\tjnz pc_{:x}_c_address_not_aligned\n", ctx.pc);
                            unusual_code += &format!("pc_{:x}_c_address_not_aligned:\n", ctx.pc);
                            Self::c_store_mem_not_aligned(&mut ctx, &mut unusual_code);
                            unusual_code += &format!("\tjmp pc_{:x}_c_address_done\n", ctx.pc);
                        }
                        *code += &format!("pc_{:x}_c_address_done:\n", ctx.pc);
                    }

                    // Consume mem reads
                    if ctx.chunk_player_mt_collect_mem() {
                        if !instruction.store_use_sp {
                            if (instruction.store_offset & 0x7) != 0 {
                                // Increment chunk player address
                                *code += &format!(
                                    "\tadd {}, 16 {}\n",
                                    REG_CHUNK_PLAYER_ADDRESS,
                                    ctx.comment_str("chunk_address += 16")
                                );
                            }
                        } else {
                            *code += &format!(
                                "\ttest {}, 0x7 {}\n",
                                REG_ADDRESS,
                                ctx.comment_str("address &= 7")
                            );
                            *code += &format!("\tjnz pc_{:x}_c_address_not_aligned\n", ctx.pc);
                            unusual_code += &format!("pc_{:x}_c_address_not_aligned:\n", ctx.pc);
                            // Increment chunk player address
                            unusual_code += &format!(
                                "\tadd {}, 16 {}\n",
                                REG_CHUNK_PLAYER_ADDRESS,
                                ctx.comment_str("chunk_address += 16")
                            );
                            unusual_code += &format!("\tjmp pc_{:x}_c_address_done\n", ctx.pc);
                        }
                        *code += &format!("pc_{:x}_c_address_done:\n", ctx.pc);
                    }

                    // Store mem[address] = value
                    if !ctx.chunk_player_mt_collect_mem()
                        && !ctx.chunk_player_mem_reads_collect_main()
                    {
                        if instruction.store_ra {
                            *code += &format!(
                                "\tmov {}, 0x{:x} {}\n",
                                REG_VALUE,
                                (ctx.pc as i64 + instruction.jmp_offset2) as u64,
                                ctx.comment_str("value = pc + jmp_offset2")
                            );
                            *code += &format!(
                                "\tmov [{}], {} {}\n",
                                REG_ADDRESS,
                                REG_VALUE,
                                ctx.comment_str("mem[address] = value")
                            );
                        } else {
                            *code += &format!(
                                "\tmov [{}], {} {}\n",
                                REG_ADDRESS,
                                REG_C,
                                ctx.comment_str("mem[address] = c")
                            );
                        }
                    }

                    if ctx.main_trace() {
                        Self::clear_reg_step_ranges(&mut ctx, code, 2);
                    }

                    if ctx.mem_op() {
                        Self::c_store_mem_mem_op(&mut ctx, code);
                    }
                }
                STORE_IND => {
                    *code += &ctx
                        .full_line_comment(format!("STORE_IND width={}", instruction.ind_width));

                    // Calculate memory address and store it in REG_ADDRESS
                    if !ctx.chunk_player_mem_reads_collect_main() {
                        *code += &format!(
                            "\tmov {}, {} {}\n",
                            REG_ADDRESS,
                            ctx.a.string_value,
                            ctx.comment_str("address = a")
                        );
                        if instruction.store_offset != 0 {
                            *code += &format!(
                                "\tadd {}, 0x{:x} {}\n",
                                REG_ADDRESS,
                                instruction.store_offset as u64,
                                ctx.comment_str("address += i.store_offset")
                            );
                        }
                        if instruction.store_use_sp {
                            *code += &format!(
                                "\tadd {}, {} {}\n",
                                REG_ADDRESS,
                                ctx.mem_sp,
                                ctx.comment_str("address += sp")
                            );
                        }
                    }

                    let address_is_constant = ctx.a.is_constant && !instruction.store_use_sp;
                    let address_constant_value = if address_is_constant {
                        (ctx.a.constant_value as i64 + instruction.store_offset) as u64
                    } else {
                        0
                    };
                    ctx.address_is_constant = address_is_constant;
                    ctx.address_constant_value = address_constant_value;
                    let address_is_aligned =
                        address_is_constant && ((address_constant_value & 0x7) == 0);

                    // Generate mem_reads
                    if ctx.minimal_trace() || ctx.zip() {
                        // If zip, check if chunk is active
                        if ctx.zip() {
                            *code += &format!(
                                "\ttest {}, 1 {}\n",
                                REG_ACTIVE_CHUNK,
                                ctx.comment_str("active_chunk == 1 ?")
                            );
                            *code += &format!("\tjnz pc_{:x}_c_active_chunk\n", ctx.pc);
                            *code += &format!("\tjmp pc_{:x}_c_active_chunk_done\n", ctx.pc);
                            *code += &format!("pc_{:x}_c_active_chunk:\n", ctx.pc);
                        }
                        match instruction.ind_width {
                            8 => {
                                // Check if address is aligned, i.e. it is a multiple of 8
                                if address_is_constant {
                                    if !address_is_aligned {
                                        Self::c_store_ind_8_not_aligned(&mut ctx, code);
                                    }
                                } else {
                                    *code += &format!(
                                        "\ttest {}, 0x7 {}\n",
                                        REG_ADDRESS,
                                        ctx.comment_str("address &= 7")
                                    );
                                    *code +=
                                        &format!("\tjnz pc_{:x}_c_address_not_aligned\n", ctx.pc);
                                    unusual_code +=
                                        &format!("pc_{:x}_c_address_not_aligned:\n", ctx.pc);
                                    Self::c_store_ind_8_not_aligned(&mut ctx, &mut unusual_code);
                                    unusual_code +=
                                        &format!("\tjmp pc_{:x}_c_address_done\n", ctx.pc);
                                    *code += &format!("pc_{:x}_c_address_done:\n", ctx.pc);
                                }
                            }
                            4 | 2 => {
                                // Get a copy of the address to preserve it: aux = address
                                *code += &format!(
                                    "\tmov {}, {} {}\n",
                                    REG_AUX,
                                    REG_ADDRESS,
                                    ctx.comment_str("aux = address")
                                );

                                // Calculate previous aligned address
                                *code += &format!(
                                    "\tand {}, 0xFFFFFFFFFFFFFFF8 {}\n",
                                    REG_AUX,
                                    ctx.comment_str("address = previous aligned address")
                                );

                                // Store previous aligned address value in mem_reads, advancing address
                                *code += &format!(
                                    "\tmov {}, [{}] {}\n",
                                    REG_VALUE,
                                    REG_AUX,
                                    ctx.comment_str("value = mem[prev_address]")
                                );
                                *code += &format!(
                                    "\tmov [{} + {}*8], {} {}\n",
                                    REG_MEM_READS_ADDRESS,
                                    REG_MEM_READS_SIZE,
                                    REG_VALUE,
                                    ctx.comment_str("mem_reads[@+size*8] = prev_c")
                                );

                                // Calculate next aligned address, keeping a copy of previous aligned
                                // address in value
                                *code += &format!(
                                    "\tmov {}, {} {}\n",
                                    REG_VALUE,
                                    REG_AUX,
                                    ctx.comment_str("value = copy of prev_address")
                                );
                                let address_increment = instruction.ind_width - 1;
                                *code += &format!(
                                    "\tadd {}, {} {}\n",
                                    REG_AUX,
                                    address_increment,
                                    ctx.comment(format!("address += {address_increment}"))
                                );
                                *code += &format!(
                                    "\tand {}, 0xFFFFFFFFFFFFFFF8 {}\n",
                                    REG_AUX,
                                    ctx.comment_str("address = next aligned address")
                                );
                                *code += &format!(
                                    "\tcmp {}, {} {}\n",
                                    REG_VALUE,
                                    REG_AUX,
                                    ctx.comment_str("prev_address = next_address ?")
                                );
                                *code +=
                                    &format!("\tjnz pc_{:x}_c_ind_different_address\n", ctx.pc);

                                // Same address

                                // Increment chunk.steps.mem_reads_size
                                *code += &format!(
                                    "\tinc {} {}\n",
                                    REG_MEM_READS_SIZE,
                                    ctx.comment_str("mem_reads_size++")
                                );

                                // Different address

                                unusual_code +=
                                    &format!("pc_{:x}_c_ind_different_address:\n", ctx.pc);

                                // Store next aligned address value in mem_reads
                                unusual_code += &format!(
                                    "\tmov {}, [{}] {}\n",
                                    REG_VALUE,
                                    REG_AUX,
                                    ctx.comment_str("value = mem[next_address]")
                                );

                                // Copy read data into mem_reads_address and advance it
                                unusual_code += &format!(
                                    "\tmov [{} + {}*8 + 8], {} {}\n",
                                    REG_MEM_READS_ADDRESS,
                                    REG_MEM_READS_SIZE,
                                    REG_VALUE,
                                    ctx.comment_str("mem_reads[@+size*8+8] = next_c")
                                );

                                // Increment chunk.steps.mem_reads_size
                                unusual_code += &format!(
                                    "\tadd {}, 2 {}\n",
                                    REG_MEM_READS_SIZE,
                                    ctx.comment_str("mem_reads_size += 2")
                                );

                                unusual_code +=
                                    &format!("\tjmp pc_{:x}_c_ind_address_done\n", ctx.pc);

                                // Done

                                *code += &format!("pc_{:x}_c_ind_address_done:\n", ctx.pc);
                            }
                            1 => {
                                // Since 1 byte always fits into one alligned 8B chunk, we always
                                // store the chunk in mem_reads

                                if address_is_constant && address_is_aligned {
                                    // Store  aligned address value in mem_reads, and increment address
                                    *code += &format!(
                                        "\tmov {}, [{}] {}\n",
                                        REG_VALUE,
                                        REG_ADDRESS,
                                        ctx.comment_str("value = mem[address]")
                                    );
                                    *code += &format!(
                                        "\tmov [{} + {}*8], {} {}\n",
                                        REG_MEM_READS_ADDRESS,
                                        REG_MEM_READS_SIZE,
                                        REG_VALUE,
                                        ctx.comment_str("mem_reads[@+size*8] = prev_c")
                                    );

                                    // Increment chunk.steps.mem_reads_size
                                    *code += &format!(
                                        "\tinc {} {}\n",
                                        REG_MEM_READS_SIZE,
                                        ctx.comment_str("mem_reads_size++")
                                    );
                                } else {
                                    // Get a copy of the address to preserve it
                                    *code += &format!(
                                        "\tmov {}, {} {}\n",
                                        REG_AUX,
                                        REG_ADDRESS,
                                        ctx.comment_str("aux = address")
                                    );

                                    // Calculate previous aligned address
                                    *code += &format!(
                                        "\tand {}, 0xFFFFFFFFFFFFFFF8 {}\n",
                                        REG_AUX,
                                        ctx.comment_str("address = previous aligned address")
                                    );

                                    // Store previous aligned address value in mem_reads, and increment address
                                    *code += &format!(
                                        "\tmov {}, [{}] {}\n",
                                        REG_VALUE,
                                        REG_AUX,
                                        ctx.comment_str("value = mem[prev_address]")
                                    );
                                    *code += &format!(
                                        "\tmov [{} + {}*8], {} {}\n",
                                        REG_MEM_READS_ADDRESS,
                                        REG_MEM_READS_SIZE,
                                        REG_VALUE,
                                        ctx.comment_str("mem_reads[@+size*8] = prev_c")
                                    );

                                    // Increment chunk.steps.mem_reads_size
                                    *code += &format!(
                                        "\tinc {} {}\n",
                                        REG_MEM_READS_SIZE,
                                        ctx.comment_str("mem_reads_size++")
                                    );
                                }
                            }
                            _ => panic!(
                                "ZiskRom2Asm::save_to_asm() Invalid ind_width={} pc={}",
                                instruction.ind_width, ctx.pc
                            ),
                        }
                        if ctx.zip() {
                            *code += &format!("pc_{:x}_c_active_chunk_done:\n", ctx.pc);
                        }
                    }

                    // Consume mem_reads
                    if ctx.chunk_player_mt_collect_mem() {
                        match instruction.ind_width {
                            8 => {
                                // Check if address is aligned, i.e. it is a multiple of 8
                                if address_is_constant {
                                    if address_is_aligned {
                                        Self::chunk_player_mem_write(&mut ctx, code, 8, REG_C, 0);
                                    } else {
                                        Self::chunk_player_mem_write(&mut ctx, code, 8, REG_C, 2);
                                    }
                                } else {
                                    *code += &format!(
                                        "\ttest {}, 0x7 {}\n",
                                        REG_ADDRESS,
                                        ctx.comment_str("address &= 7")
                                    );
                                    *code +=
                                        &format!("\tjnz pc_{:x}_c_address_not_aligned\n", ctx.pc);
                                    unusual_code +=
                                        &format!("pc_{:x}_c_address_not_aligned:\n", ctx.pc);
                                    Self::chunk_player_mem_write(
                                        &mut ctx,
                                        &mut unusual_code,
                                        8,
                                        REG_C,
                                        2,
                                    );
                                    unusual_code +=
                                        &format!("\tjmp pc_{:x}_c_address_done\n", ctx.pc);
                                    Self::chunk_player_mem_write(&mut ctx, code, 8, REG_C, 0);
                                    *code += &format!("pc_{:x}_c_address_done:\n", ctx.pc);
                                }
                            }
                            4 | 2 => {
                                // Get a copy of the address to preserve it: aux = address
                                *code += &format!(
                                    "\tmov {}, {} {}\n",
                                    REG_AUX,
                                    REG_ADDRESS,
                                    ctx.comment_str("aux = address")
                                );

                                // Calculate previous aligned address
                                *code += &format!(
                                    "\tand {}, 0xFFFFFFFFFFFFFFF8 {}\n",
                                    REG_AUX,
                                    ctx.comment_str("address = previous aligned address")
                                );

                                // Calculate next aligned address, keeping a copy of previous aligned
                                // address in value
                                *code += &format!(
                                    "\tmov {}, {} {}\n",
                                    REG_VALUE,
                                    REG_AUX,
                                    ctx.comment_str("value = copy of prev_address")
                                );
                                let address_increment = instruction.ind_width - 1;
                                *code += &format!(
                                    "\tadd {}, {} {}\n",
                                    REG_AUX,
                                    address_increment,
                                    ctx.comment(format!("address += {address_increment}"))
                                );
                                *code += &format!(
                                    "\tand {}, 0xFFFFFFFFFFFFFFF8 {}\n",
                                    REG_AUX,
                                    ctx.comment_str("address = next aligned address")
                                );
                                *code += &format!(
                                    "\tcmp {}, {} {}\n",
                                    REG_VALUE,
                                    REG_AUX,
                                    ctx.comment_str("prev_address = next_address ?")
                                );
                                *code +=
                                    &format!("\tjnz pc_{:x}_c_ind_different_address\n", ctx.pc);

                                // Same address
                                ///////////////

                                Self::chunk_player_mem_write(
                                    &mut ctx,
                                    code,
                                    instruction.ind_width,
                                    REG_C,
                                    1,
                                );

                                // Different address
                                ////////////////////

                                unusual_code +=
                                    &format!("pc_{:x}_c_ind_different_address:\n", ctx.pc);

                                Self::chunk_player_mem_write(
                                    &mut ctx,
                                    &mut unusual_code,
                                    instruction.ind_width,
                                    REG_C,
                                    2,
                                );

                                unusual_code +=
                                    &format!("\tjmp pc_{:x}_c_ind_address_done\n", ctx.pc);

                                // Done
                                ///////

                                *code += &format!("pc_{:x}_c_ind_address_done:\n", ctx.pc);
                            }
                            1 => {
                                // Since 1 byte always fits into one alligned 8B chunk, we always
                                // store the chunk in mem_reads

                                Self::chunk_player_mem_write(&mut ctx, code, 1, REG_C, 1);
                            }
                            _ => panic!(
                                "ZiskRom2Asm::save_to_asm() Invalid ind_width={} pc={}",
                                instruction.ind_width, ctx.pc
                            ),
                        }
                        if ctx.zip() {
                            *code += &format!("pc_{:x}_c_active_chunk_done:\n", ctx.pc);
                        }
                    }

                    // Store mem[address] = value
                    if !ctx.chunk_player_mt_collect_mem()
                        && !ctx.chunk_player_mem_reads_collect_main()
                    {
                        match instruction.ind_width {
                            8 => {
                                if instruction.store_ra {
                                    *code += &format!(
                                        "\tmov qword {}[{}], {} {}\n",
                                        ctx.ptr,
                                        REG_ADDRESS,
                                        (ctx.pc as i64 + instruction.jmp_offset2) as u64,
                                        ctx.comment_str("width=8: mem[address] = pc + jmp_offset2")
                                    );
                                } else {
                                    *code += &format!(
                                        "\tmov [{}], {} {}\n",
                                        REG_ADDRESS,
                                        REG_C,
                                        ctx.comment_str("width=8: mem[address] = c")
                                    );
                                }
                            }
                            4 => {
                                if instruction.store_ra {
                                    *code += &format!(
                                        "\tmov dword {}[{}], {} {}\n",
                                        ctx.ptr,
                                        REG_ADDRESS,
                                        (ctx.pc as i64 + instruction.jmp_offset2) as u64,
                                        ctx.comment_str("width=4: mem[address] = pc + jmp_offset2")
                                    );
                                } else {
                                    *code += &format!(
                                        "\tmov [{}], {} {}\n",
                                        REG_ADDRESS,
                                        REG_C_W,
                                        ctx.comment_str("width=4: mem[address] = c")
                                    );
                                }
                            }
                            2 => {
                                if instruction.store_ra {
                                    *code += &format!(
                                        "\tmov word {}[{}], {} {}\n",
                                        ctx.ptr,
                                        REG_ADDRESS,
                                        (ctx.pc as i64 + instruction.jmp_offset2) as u64,
                                        ctx.comment_str("width=2: mem[address] = pc + jmp_offset2")
                                    );
                                } else {
                                    *code += &format!(
                                        "\tmov [{}], {} {}\n",
                                        REG_ADDRESS,
                                        REG_C_H,
                                        ctx.comment_str("width=2: mem[address] = c")
                                    );
                                }
                            }
                            1 => {
                                if instruction.store_ra {
                                    *code += &format!(
                                        "\tmov word {}[{}], {} {}\n",
                                        ctx.ptr,
                                        REG_ADDRESS,
                                        (ctx.pc as i64 + instruction.jmp_offset2) as u64,
                                        ctx.comment_str("width=1: mem[address] = pc + jmp_offset2")
                                    );
                                } else {
                                    *code += &format!(
                                        "\tmov [{}], {} {}\n",
                                        REG_ADDRESS,
                                        REG_C_B,
                                        ctx.comment_str("width=1: mem[address] = c")
                                    );
                                }
                                if ctx.log_output {
                                    *code += &format!(
                                        "\tmov {}, 0xa0000200 {}\n",
                                        REG_FLAG,
                                        ctx.comment_str("width=1: aux = UART")
                                    );
                                    *code += &format!(
                                        "\tcmp {}, {} {}\n",
                                        REG_ADDRESS,
                                        REG_FLAG,
                                        ctx.comment_str(
                                            "width=1: if address = USART then print char"
                                        )
                                    );
                                    *code += &format!(
                                        "\tjne pc_{:x}_store_c_not_uart {}\n",
                                        ctx.pc,
                                        ctx.comment_str("width=1: continue")
                                    );
                                    if instruction.store_ra {
                                        *code += &format!(
                                            "\tmov dil, 0x{:x} {}\n",
                                            (ctx.pc as i64 + instruction.jmp_offset2) as u64 as u8,
                                            ctx.comment_str("width=1: rdi = value")
                                        );
                                    } else {
                                        *code += &format!(
                                            "\tmov dil, {} {}\n",
                                            REG_C_B,
                                            ctx.comment_str("width=1: rdi = c")
                                        );
                                    }
                                    Self::push_internal_registers(&mut ctx, code, false);
                                    //Self::assert_rsp_is_aligned(&mut ctx, code);
                                    *code += "\tcall _print_char\n";
                                    Self::pop_internal_registers(&mut ctx, code, false);
                                    //Self::assert_rsp_is_aligned(&mut ctx, code);
                                    *code += &format!("pc_{:x}_store_c_not_uart:\n", ctx.pc);
                                }
                            }
                            _ => panic!(
                                "ZiskRom2Asm::save_to_asm() Invalid ind_width={} pc={}",
                                instruction.ind_width, ctx.pc
                            ),
                        }
                    }

                    if ctx.main_trace() {
                        Self::clear_reg_step_ranges(&mut ctx, code, 2);
                    }

                    if ctx.mem_op() {
                        Self::c_store_ind_mem_op(&mut ctx, code, instruction.ind_width);
                    }
                }
                _ => panic!(
                    "ZiskRom2Asm::save_to_asm() Invalid store={} pc={}",
                    instruction.store, ctx.pc
                ),
            }

            // if ctx.c.is_constant && !ctx.c.string_value.eq(REG_C) {
            //     *s += &format!(
            //         "\tmov {}, {} ; STORE: make sure c=value */\n",
            //         REG_C, ctx.c.string_value
            //     );
            // }

            // Used only to get traces of registers a, b, c and flag/step
            // *s += &format!("\tpush {}\n", REG_FLAG);
            // *s += &format!("\tpush {}\n", REG_FLAG);
            // *s += &format!("\tpush {}\n", REG_C);
            // *s += &format!("\tpush {}\n", REG_B);
            // *s += &format!("\tpush {}\n", REG_A);
            // *s += &format!("\tmov rdi, {}\n", REG_A);
            // *s += &format!("\tmov rsi, {}\n", REG_B);
            // *s += &format!("\tmov rdx, {}\n", REG_C);
            // // if ctx.flag_is_always_one {
            // //     *s += &format!("\tmov rcx, 1\n");
            // // } else if ctx.flag_is_always_zero {4
            // //     *s += &format!("\tmov rcx, 0\n");
            // // } else {
            // //     *s += &format!("\tmov rcx, {}\n", REG_FLAG);
            // // }
            // *s += &format!("\tmov rcx, {}\n", MEM_STEP);
            // *s += &format!("\tmov rax, 0\n"); // NEW
            // *s += &format!("\tcall _print_abcflag\n");
            // *s += &format!("\tpop {}\n", REG_A);
            // *s += &format!("\tpop {}\n", REG_B);
            // *s += &format!("\tpop {}\n", REG_C);
            // *s += &format!("\tpop {}\n", REG_FLAG);
            // *s += &format!("\tpop {}\n", REG_FLAG);

            // Used for debugging
            // Self::push_internal_registers(&mut ctx, code, false);
            // *code += &format!("\tmov rdi, {}\n", ctx.pc);
            // *code += &format!("\tmov rsi, {}\n", REG_C);
            // *code += &format!("\tcall _print_pc\n");
            // Self::pop_internal_registers(&mut ctx, code, false);

            if ctx.main_trace() {
                *code += &ctx.full_line_comment(
                    "Main[5] = prev_reg_mem[0] + (prev_reg_mem[1] & 0xfffff ) << 40".to_string(),
                );
                *code += &format!("\tmov {}, qword {}[reg_prev_steps_1]\n", REG_VALUE, ctx.ptr);
                *code += &format!("\tshl {REG_VALUE}, 40\n"); // 64-40=24 bits
                *code += &format!("\tmov {}, qword {}[reg_prev_steps_0]\n", REG_AUX, ctx.ptr);
                *code += &format!("\tadd {REG_VALUE}, {REG_AUX}\n");
                *code += &format!(
                    "\tmov [{} + {}*8 + 5*8], {} {}\n",
                    REG_MEM_READS_ADDRESS,
                    REG_MEM_READS_SIZE,
                    REG_VALUE,
                    ctx.comment_str("main[@+size*8+5*8] = value")
                );

                *code += &ctx.full_line_comment("Main[6] = prev_reg_mem[2] + (prev_reg_mem[1] & 0xfffff00000 ) << 21 + flag<<24".to_string());
                *code += &format!("\tmov {}, qword {}[reg_prev_steps_1]\n", REG_VALUE, ctx.ptr);
                *code += &format!("\tmov {REG_AUX}, 0xfffff00000\n");
                *code += &format!("\tand {REG_VALUE}, {REG_AUX}\n");
                *code += &format!("\tshl {REG_VALUE}, 21\n");
                *code += &format!("\tmov {}, qword {}[reg_prev_steps_2]\n", REG_AUX, ctx.ptr);
                *code += &format!("\tadd {REG_VALUE}, {REG_AUX}\n");
                if ctx.flag_is_always_one {
                    *code += &format!("\tmov {REG_AUX}, 0x10000000000\n");
                    *code += &format!("\tadd {REG_VALUE}, {REG_AUX}\n");
                } else if ctx.flag_is_always_zero {
                    // Nothing to add
                } else {
                    *code += &format!("\tmov {REG_AUX}, {REG_FLAG}\n");
                    *code += &format!("\tshl {REG_AUX}, 24\n");
                    *code += &format!("\tadd {REG_VALUE}, {REG_AUX}\n");
                }
                *code += &format!(
                    "\tmov [{} + {}*8 + 6*8], {} {}\n",
                    REG_MEM_READS_ADDRESS,
                    REG_MEM_READS_SIZE,
                    REG_VALUE,
                    ctx.comment_str("main[@+size*8+6*8] = value")
                );

                // Increment chunk.steps.mem_reads_size in 7 u64 slots
                *code += &format!(
                    "\tadd {}, 7 {}\n",
                    REG_MEM_READS_SIZE,
                    ctx.comment_str("mem_reads_size += 7")
                );
            }

            /********/
            /* STEP */
            /********/

            // Decrement step counter
            *code += &ctx.full_line_comment("STEP".to_string());
            if ctx.fast() || ctx.rom_histogram() {
                *code += &format!("\tinc {} {}\n", REG_STEP, ctx.comment_str("increment step"));
            }
            if ctx.chunks()
                || ctx.minimal_trace()
                || ctx.main_trace()
                || ctx.zip()
                || ctx.mem_op()
                || ctx.chunk_player_mt_collect_mem()
                || ctx.mem_reads()
                || ctx.chunk_player_mem_reads_collect_main()
            {
                *code += &format!(
                    "\tdec {} {}\n",
                    REG_STEP,
                    ctx.comment_str("decrement step count down")
                );
                if instruction.end {
                    *code += &format!("\tmov {}, 1 {}\n", ctx.mem_end, ctx.comment_str("end = 1"));
                    *code += &format!(
                        "\tmov {}, 0x{:08x} {}\n",
                        REG_PC,
                        ctx.pc,
                        ctx.comment_str("value = pc")
                    );
                    if ctx.chunk_player_mt_collect_mem()
                        || ctx.chunk_player_mem_reads_collect_main()
                    {
                        *code += "\tjz execute_end\n";
                    } else {
                        *code += "\tcall chunk_end\n";
                    }
                } else if ctx.chunk_player_mt_collect_mem()
                    || ctx.chunk_player_mem_reads_collect_main()
                {
                    *code += "\tjz execute_end\n";
                    Self::set_pc(&mut ctx, instruction, code, "nz", rom);
                } else {
                    *code += &format!("\tjz pc_{:x}_step_zero\n", ctx.pc);
                    unusual_code += &format!("pc_{:x}_step_zero:\n", ctx.pc);
                    Self::set_pc(&mut ctx, instruction, &mut unusual_code, "z", rom);
                    unusual_code += "\tcall chunk_end_and_start\n";
                    unusual_code += &format!(
                        "\tmov {}, {} {}\n",
                        REG_VALUE,
                        ctx.mem_step,
                        ctx.comment_str("value = step")
                    );
                    unusual_code += &format!(
                        "\tcmp {}, qword ptr [max_steps] {}\n",
                        REG_VALUE,
                        ctx.comment_str("step ?= max_steps")
                    );
                    unusual_code += "\tjae execute_end\n";
                    unusual_code += &format!("\tjmp pc_{:x}_step_done\n", ctx.pc);
                    Self::set_pc(&mut ctx, instruction, code, "nz", rom);
                    *code += &format!("pc_{:x}_step_done:\n", ctx.pc);
                }
            }
            if ctx.fast() || ctx.rom_histogram() {
                if instruction.end {
                    *code += &format!("\tmov {}, 1 {}\n", ctx.mem_end, ctx.comment_str("end = 1"));
                }
                Self::set_pc(&mut ctx, instruction, code, "nz", rom);
            }

            // Used only to get logs of step
            // *s += &format!("\tmov {}, {} ; value = step */\n", REG_VALUE, MEM_STEP);
            // *s += &format!("\tand {}, 0xfffff ; value = step */\n", REG_VALUE);
            // *s += &format!("\tcmp {}, 0 ; value = step */\n", REG_VALUE);
            // *s += &format!("\tjne  pc_{:x}_inc_step_done ; value = step */\n", ctx.pc);
            // *s += &format!("\tpush {}\n", REG_VALUE);
            // *s += &format!("\tmov rdi, {}\n", MEM_STEP);

            // *s += "\tpush rax\n";
            // *s += "\tpush rcx\n";
            // *s += "\tpush rdx\n";
            // // *s += "\tpush rdi\n";
            // // *s += "\tpush rsi\n";
            // // *s += "\tpush rsp\n";
            // // *s += "\tpush r8\n";
            // *s += "\tpush r9\n";
            // *s += "\tpush r10\n";
            // //*s += "\tpush r11\n";
            // *s += &format!("\tcall _print_step\n");

            // //*s += "\tpop r11\n";
            // *s += "\tpop r10\n";
            // *s += "\tpop r9\n";
            // // *s += "\tpop r8\n";
            // // *s += "\tpop rsp\n";
            // // *s += "\tpop rsi\n";
            // // *s += "\tpop rdi\n";
            // *s += "\tpop rdx\n";
            // *s += "\tpop rcx\n";
            // *s += "\tpop rax\n";

            // *s += &format!("\tpop {}\n", REG_VALUE);
            // *s += &format!("pc_{:x}_inc_step_done:\n", ctx.pc);

            // If step % K == 0 then store data
            // *s += &format!("\tmov {}, {} ; copy step into value */\n", REG_VALUE, MEM_STEP);
            // *s += &format!("\tand {}, 0xffff ; value &= k */\n", REG_VALUE);
            // *s += &format!(
            //     "\tjnz pc_{:x}_no_store_data ; skip if storing is not required */\n",
            //     ctx.pc
            // );
            // *s += &format!("\t; Store data */\n");
            // *s += &format!("pc_{:x}_no_store_data:\n", ctx.pc);

            // Jump to new pc, if not the next one
            if instruction.end {
                *code += "\tjmp execute_end\n";
            } else if !ctx.jump_to_static_pc.is_empty() {
                *code += ctx.jump_to_static_pc.as_str();
            } else if ctx.jump_to_dynamic_pc {
                Self::jumpt_to_dynamic_pc(&mut ctx, code);
            }
        }

        *code += "\n";

        *code += "execute_end:\n";

        // Update step memory variable with the content of the step register, to make it accessible
        // to the caller
        if ctx.fast() || ctx.rom_histogram() || ctx.main_trace() {
            *code += &format!(
                "\tmov {}, {} {}\n",
                ctx.mem_step,
                REG_STEP,
                ctx.comment_str("update step variable")
            );
        }

        if ctx.chunk_player_mt_collect_mem() || ctx.chunk_player_mem_reads_collect_main() {
            Self::chunk_player_end(&mut ctx, code);
        }

        Self::pop_external_registers(&mut ctx, code);

        // Used only to get the last log of step
        // *s += &format!("\tpush {}\n", REG_VALUE);
        // *s += &format!("\tmov rdi, {}\n", MEM_STEP);
        // *s += "\tcall _print_step\n";
        // *s += &format!("\tpop {}\n", REG_VALUE);

        // *s += "\tmov rax, 60\n";
        // *s += "\tmov rdi, 0\n";
        // *s += "\tsyscall\n\n";

        *code += "\tret\n\n";

        /****************/
        /* UNUSUAL CODE */
        /****************/
        *code += unusual_code.as_str();

        /**********************/
        /* READ_ONLY ROM DATA */
        /**********************/

        *code += "\n";
        *code += ".global write_ro_data\n";
        *code += "write_ro_data:\n";

        Self::push_external_registers(&mut ctx, code);

        // Create a new read section for every RO data entry of the rom
        //let mut total_ro_data_len: usize = 0;
        for i in 0..rom.ro_data.len() {
            let mut address = rom.ro_data[i].from;
            let ro_data_len = rom.ro_data[i].data.len();
            //total_ro_data_len += ro_data_len;
            // println!(
            //     "ZiskRom2Asm::save_to_asm() ro_data[{}] len={} total_len={} address={:x}",
            //     i, ro_data_len, total_ro_data_len, address
            // );
            let mut written_bytes = 0;
            while written_bytes + 8 <= ro_data_len {
                let value = u64::from_le_bytes(
                    rom.ro_data[i].data[written_bytes..written_bytes + 8].try_into().unwrap(),
                );
                *code += &format!("\tmov {}, 0x{:x}\n", REG_ADDRESS, address);
                *code += &format!("\tmov {}, 0x{:x}\n", REG_VALUE, value);
                *code += &format!("\tmov qword {}[{}], {}\n", ctx.ptr, REG_ADDRESS, REG_VALUE);
                address += 8;
                written_bytes += 8;
            }
            while written_bytes + 4 <= ro_data_len {
                let value = u32::from_le_bytes(
                    rom.ro_data[i].data[written_bytes..written_bytes + 4].try_into().unwrap(),
                );
                *code += &format!("\tmov {}, 0x{:x}\n", REG_ADDRESS, address);
                *code += &format!("\tmov {}, 0x{:x}\n", REG_VALUE, value);
                *code += &format!("\tmov dword {}[{}], {}\n", ctx.ptr, REG_ADDRESS, REG_VALUE_W);
                address += 4;
                written_bytes += 4;
            }
            while written_bytes + 2 <= ro_data_len {
                let value = u16::from_le_bytes(
                    rom.ro_data[i].data[written_bytes..written_bytes + 2].try_into().unwrap(),
                );
                *code += &format!("\tmov {}, 0x{:x}\n", REG_ADDRESS, address);
                *code += &format!("\tmov {}, 0x{:x}\n", REG_VALUE, value);
                *code += &format!("\tmov word {}[{}], {}\n", ctx.ptr, REG_ADDRESS, REG_VALUE_H);
                address += 2;
                written_bytes += 2;
            }
            while written_bytes < ro_data_len {
                let value = rom.ro_data[i].data[written_bytes];
                *code += &format!("\tmov {}, 0x{:x}\n", REG_ADDRESS, address);
                *code += &format!("\tmov {}, 0x{:x}\n", REG_VALUE, value);
                *code += &format!("\tmov byte {}[{}], {}\n", ctx.ptr, REG_ADDRESS, REG_VALUE_B);
                address += 1;
                written_bytes += 1;
            }
        }

        Self::pop_external_registers(&mut ctx, code);
        *code += "\tret\n\n";

        /*****************/
        /* BRANCH TABLES */
        /*****************/

        // For all program addresses in the vector, create an assembly set of instructions with a
        // map label
        *code += "\n";
        *code += ".section .rodata\n";
        *code += ".align 64\n";

        // Safety check: Ensure the minimum program address label exists
        //
        // This is defensive programming for rare cases where min_program_pc has no valid
        // instruction (non-NOP padding, data in text section).
        // In practice with NOP padding, this check never triggers and the entrypoint
        // is the min_program_pc
        if rom.min_program_pc >= ROM_ADDR && !rom.sorted_pc_list.contains(&rom.min_program_pc) {
            *code +=
                &format!("map_pc_{:x}: \t.quad pc_{:x}\n", rom.min_program_pc, rom.min_program_pc);
        }

        // Init previous key to the first ROM entry
        let mut previous_key: u64 = ROM_ENTRY;
        for key in &rom.sorted_pc_list {
            if ctx.jump_to_unaligned_pc() {
                // When in chunk player mode, we need to resume the chunk at any address,
                // including internal addresses not aligned to 4B.  We need to fill all the gaps
                // between alligned addresses to make the distance between addresses constant and
                // allow jumping to the proper branch using pc - ROM_ADDR as an increment
                //
                // 4N
                //   4N + 1
                //   4N + 2   <--  We want to be able to dynamically start a chunk at this pc
                //   4N + 3
                // 4(N+1)
                //   ...
                if (*key > ROM_ADDR) && (*key != (previous_key + 1) && (*key != FLOAT_LIB_ROM_ADDR))
                {
                    for _ in previous_key + 1..*key {
                        *code += "\t.quad 0\n";
                    }
                }
            } else if (key & 0x3) != 0 {
                // Skip internal, unaligned instructions, since we never jump directly to them,
                // except when in chunk player mode, since we need to resume a chunk at any pc
                //
                // 4N
                // 4(N+1)  <--  We only need to dynamically jump to an alligned pc
                // 4(N+2)
                //   ...
                continue;
            }

            // Map fixed-length pc labels to real variable-length instruction labels
            // This is used to implement dynamic jumps, i.e. to jump to an address that is not
            // a constant in the instruction, but dynamically built as part of the emulation

            // Only use labels in boundary pc addresses
            // match key {
            //     0x1000 | 0x80000000 => {
            //         *code += &format!("\nmap_pc_{:x}: \t.quad pc_{:x}", key, key)
            //     }
            //     _ => *code += &format!(", pc_{:x}", key),
            // }

            // Use labels always
            *code += &format!("map_pc_{key:x}: \t.quad pc_{key:x}\n");

            // Update previous key
            previous_key = *key;
        }
        *code += "\n";

        #[cfg(debug_assertions)]
        {
            let mut lines = code.lines();
            let mut map_label_lines_counter = 0u64;
            let mut pc_label_lines_counter = 0u64;
            let mut comment_lines_counter = 0u64;
            let mut code_lines_counter = 0u64;

            loop {
                let line_option = lines.next();
                if line_option.is_none() {
                    break;
                }
                let line = line_option.unwrap();
                if line.is_empty() {
                    continue;
                }
                if line.starts_with("map_pc_") {
                    map_label_lines_counter += 1;
                    continue;
                }
                if line.starts_with("pc_") {
                    pc_label_lines_counter += 1;
                    continue;
                }
                if line.starts_with("\t/*") {
                    comment_lines_counter += 1;
                    continue;
                }
                code_lines_counter += 1;
            }

            println!(
                "ZiskRom2Asm::save_to_asm() {} bytes, {} instructions, {:02} bytes/inst, {} map lines, {} label lines, {} comment lines, {} code lines, {:02} code lines/inst",
                code.len(),
                rom.sorted_pc_list.len(),
                code.len() as f64 / rom.sorted_pc_list.len() as f64,
                map_label_lines_counter,
                pc_label_lines_counter,
                comment_lines_counter,
                code_lines_counter,
                code_lines_counter as f64 / rom.sorted_pc_list.len() as f64,
            );
        }
    }

    fn operation_to_asm(
        ctx: &mut ZiskAsmContext,
        opcode: u8,
        code: &mut String,
        unusual_code: &mut String,
    ) {
        // Set flags to false, by default
        ctx.flag_is_always_one = false;
        ctx.flag_is_always_zero = false;

        // Prepare c context
        ctx.c.is_constant = false;
        ctx.c.constant_value = 0;
        ctx.c.is_saved = false;
        ctx.c.string_value = REG_C.to_string();

        let zisk_op = ZiskOp::try_from_code(opcode).unwrap();
        match zisk_op {
            ZiskOp::Flag => {
                *code +=
                    &format!("\txor {}, {} {}\n", REG_C, REG_C, ctx.comment_str("Flag: c = 0"));
                ctx.c.is_constant = true;
                ctx.c.constant_value = 0;
                ctx.c.string_value = "0".to_string();
                ctx.c.is_saved = true;
                ctx.flag_is_always_one = true;
            }
            ZiskOp::CopyB => {
                assert!(ctx.store_b_in_c);
                ctx.c.is_constant = ctx.b.is_constant;
                ctx.c.constant_value = ctx.b.constant_value;
                ctx.c.is_saved = true;
                ctx.flag_is_always_zero = true;
            }
            ZiskOp::SignExtendB => {
                assert!(ctx.store_b_in_b);
                *code += &format!(
                    "\tmovsx {}, {} {}\n",
                    REG_C,
                    REG_B_B,
                    ctx.comment_str("SignExtendW: sign extend b(8b) to c(64b)")
                );
                ctx.c.is_saved = true;
                ctx.flag_is_always_zero = true;
            }
            ZiskOp::SignExtendH => {
                assert!(ctx.store_b_in_b);
                *code += &format!(
                    "\tmovsx {}, {} {}\n",
                    REG_C,
                    REG_B_H,
                    ctx.comment_str("SignExtendW: sign extend b(16b) to c(64b)")
                );
                ctx.c.is_saved = true;
                ctx.flag_is_always_zero = true;
            }
            ZiskOp::SignExtendW => {
                assert!(ctx.store_b_in_b);
                *code += &format!(
                    "\tmovsxd {}, {} {}\n",
                    REG_C,
                    REG_B_W,
                    ctx.comment_str("SignExtendW: sign extend b(32b) to c(64b)")
                );
                ctx.c.is_saved = true;
                ctx.flag_is_always_zero = true;
            }
            ZiskOp::Add => {
                if ctx.a.is_constant && (ctx.a.constant_value == 0) {
                    assert!(ctx.store_b_in_c);
                    *code += &ctx.full_line_comment("Add: c = a(0) + b = b".to_string());
                } else if ctx.b.is_constant && (ctx.b.constant_value == 0) {
                    assert!(ctx.store_a_in_c);
                    *code += &ctx.full_line_comment("Add: c = a + b(0) = a".to_string());
                } else {
                    assert!(ctx.store_a_in_c);
                    *code += &ctx.full_line_comment("Add: c = a".to_string());
                    *code += &format!(
                        "\tadd {}, {} {}\n",
                        REG_C,
                        ctx.b.string_value,
                        ctx.comment_str("Add: c = c + b = a + b")
                    );
                }
                ctx.c.is_saved = true;
                ctx.flag_is_always_zero = true;
            }
            ZiskOp::AddW => {
                assert!(ctx.store_b_in_b);
                // DEBUG: Used only to preserve b value
                // s +=
                //     &format!("\tmov {}, {} {}\n", REG_VALUE, ctx.b.string_value, ctx.comment_str("AddW: value = b"));
                if ctx.a.is_constant && (ctx.a.constant_value == 0) {
                    *code += &ctx.full_line_comment("AddW: ignoring a since a = 0".to_string());
                } else {
                    *code += &format!(
                        "\tadd {}, {} {}\n",
                        REG_B,
                        ctx.a.string_value,
                        ctx.comment_str("AddW: b += a")
                    );
                }
                *code += &format!("\tcdqe {}\n", ctx.comment_str("AddW: trunk b"));
                *code +=
                    &format!("\tmov {}, {} {}\n", REG_C, REG_B, ctx.comment_str("AddW: c = b"));
                ctx.c.is_saved = true;
                // DEBUG: Used only to preserve b value
                //s += &format!("\tmov {}, {} {}\n", REG_B, REG_VALUE, ctx.comment_str("AddW: b = value"));
                ctx.flag_is_always_zero = true;
            }
            ZiskOp::Sub => {
                assert!(ctx.store_a_in_c);
                if ctx.b.is_constant && (ctx.b.constant_value == 0) {
                    *code += &ctx.full_line_comment("Sub: ignoring b since b = 0".to_string());
                } else {
                    *code += &format!(
                        "\tsub {}, {} {}\n",
                        REG_C,
                        ctx.b.string_value,
                        ctx.comment_str("Sub: c = c - b = a - b")
                    );
                }
                ctx.c.is_saved = true;
                ctx.flag_is_always_zero = true;
            }
            ZiskOp::SubW => {
                assert!(ctx.store_a_in_a);
                // DEBUG: Used only to preserve b value
                // s += &format!(
                //     "\tmov {}, {} {}\n",
                //     REG_ADDRESS, ctx.a.string_value,
                //     ctx.commit_str("SubW: address = a")
                // );
                // s +=
                //     &format!("\tmov {}, {} {}\n", REG_VALUE, ctx.b.string_value, ctx.comment_str("SubW: value = b"));
                if ctx.b.is_constant && (ctx.b.constant_value == 0) {
                    *code += &ctx.full_line_comment("SubW: ignoring b since b = 0".to_string());
                } else {
                    *code += &format!(
                        "\tsub {}, {} {}\n",
                        REG_A,
                        ctx.b.string_value,
                        ctx.comment_str("SubW: a -= b")
                    );
                }
                *code += &format!(
                    "\tmov {}, {} {}\n",
                    REG_B,
                    REG_A,
                    ctx.comment_str("SubW: b = a = a - b")
                );
                *code += &format!("\tcdqe {}\n", ctx.comment_str("SubW: trunk b"));
                *code +=
                    &format!("\tmov {}, {} {}\n", REG_C, REG_B, ctx.comment_str("SubW: c = b"));
                ctx.c.is_saved = true;
                // DEBUG: Used only to preserver a,b values
                // s += &format!("\tmov {}, {} {}\n", REG_A, REG_ADDRESS, ctx.comment_str("SubW: a = address"));
                // s += &format!("\tmov {}, {} {}\n", REG_B, REG_VALUE, ctx.comment_str("SubW: b = value"));
                ctx.flag_is_always_zero = true;
            }
            ZiskOp::Sll => {
                assert!(ctx.store_a_in_c);
                if ctx.b.is_constant {
                    *code += &format!(
                        "\tshl {}, 0x{:x} {}\n",
                        REG_C,
                        ctx.b.constant_value & 0x3f,
                        ctx.comment_str("Sll: c = a << b")
                    );
                } else {
                    *code += &format!("\tmov rcx, {} {}\n", REG_B, ctx.comment_str("Sll: c = b"));
                    *code += &format!(
                        "\tshl {}, cl {}\n",
                        REG_C,
                        ctx.comment_str("Sll: c(value) = a << b")
                    );
                }
                ctx.c.is_saved = true;
                ctx.flag_is_always_zero = true;
            }
            ZiskOp::SllW => {
                *code += &format!(
                    "\tmov {}, {} {}\n",
                    REG_VALUE,
                    ctx.a.string_value,
                    ctx.comment_str("SllW: value = a")
                );
                *code += &format!(
                    "\tmov rcx, {} {}\n",
                    ctx.b.string_value,
                    ctx.comment_str("SllW: c = b")
                );
                *code += &format!(
                    "\tshl {}, cl {}\n",
                    REG_VALUE_W,
                    ctx.comment_str("SllW: value = a << b")
                );
                *code += &format!(
                    "\tmovsxd {}, {} {}\n",
                    REG_C,
                    REG_VALUE_W,
                    ctx.comment_str("SllW: sign extend to quad value -> c")
                );
                ctx.c.is_saved = true;
                ctx.flag_is_always_zero = true;
            }
            ZiskOp::Sra => {
                assert!(ctx.store_a_in_c);
                *code += &format!(
                    "\tmov rcx, {} {}\n",
                    ctx.b.string_value,
                    ctx.comment_str("Sra: rcx = b")
                );
                *code +=
                    &format!("\tsar {}, cl {}\n", REG_C, ctx.comment_str("Sra: c = c >> b(cl)"));
                ctx.c.is_saved = true;
                ctx.flag_is_always_zero = true;
            }
            ZiskOp::Srl => {
                assert!(ctx.store_a_in_c);
                if ctx.b.is_constant {
                    *code += &format!(
                        "\tshr {}, 0x{:x} {}\n",
                        REG_C,
                        ctx.b.constant_value & 0x3f,
                        ctx.comment_str("Srl: c = a >> b")
                    );
                } else {
                    *code += &format!(
                        "\tmov rcx, {} {}\n",
                        ctx.b.string_value,
                        ctx.comment_str("Srl: b = value ")
                    );
                    *code += &format!(
                        "\tshr {}, cl {}\n",
                        REG_C,
                        ctx.comment_str("Srl: c(value) = a >> b")
                    );
                }
                ctx.c.is_saved = true;
                ctx.flag_is_always_zero = true;
            }
            ZiskOp::SraW => {
                if ctx.b.is_constant {
                    *code += &format!(
                        "\tmov {}, {} {}\n",
                        REG_VALUE,
                        ctx.a.string_value,
                        ctx.comment_str("SraW: c = a")
                    );
                    *code += &format!(
                        "\tsar {}, 0x{:x} {}\n",
                        REG_VALUE_W,
                        ctx.b.constant_value & 0x3f,
                        ctx.comment_str("SraW: c = a >> b")
                    );
                    *code += &format!(
                        "\tmovsxd {}, {} {}\n",
                        REG_C,
                        REG_VALUE_W,
                        ctx.comment_str("SraW: sign extend to quad")
                    );
                } else {
                    *code += &format!(
                        "\tmov {}, {} {}\n",
                        REG_VALUE,
                        ctx.a.string_value,
                        ctx.comment_str("SraW: c(value) = a")
                    );
                    *code +=
                        &format!("\tmov rcx, {} {}\n", REG_B, ctx.comment_str("SraW: rcx = b"));
                    *code += &format!(
                        "\tsar {}, cl {}\n",
                        REG_VALUE_W,
                        ctx.comment_str("SraW: c(value) = a >> b")
                    );
                    *code += &format!(
                        "\tmovsxd {}, {} {}\n",
                        REG_C,
                        REG_VALUE_W,
                        ctx.comment_str("SraW: sign extend to quad")
                    );
                }
                ctx.c.is_saved = true;
                ctx.flag_is_always_zero = true;
            }
            ZiskOp::SrlW => {
                if ctx.b.is_constant {
                    *code += &format!(
                        "\tmov {}, {} {}\n",
                        REG_VALUE,
                        ctx.a.string_value,
                        ctx.comment_str("SrlW: c = a")
                    );
                    *code += &format!(
                        "\tshr {}, 0x{:x} {}\n",
                        REG_VALUE_W,
                        ctx.b.constant_value & 0x3f,
                        ctx.comment_str("SrlW: c = a >> b")
                    );
                    *code += &format!(
                        "\tmovsxd {}, {} {}\n",
                        REG_C,
                        REG_VALUE_W,
                        ctx.comment_str("SrlW: sign extend to quad")
                    );
                } else {
                    *code += &format!(
                        "\tmov {}, {} {}\n",
                        REG_VALUE,
                        ctx.a.string_value,
                        ctx.comment_str("SrlW: c = a")
                    );
                    *code += &format!(
                        "\tmov rcx, {} {}\n",
                        ctx.b.string_value,
                        ctx.comment_str("SrlW: b = value")
                    );
                    *code += &format!(
                        "\tshr {}, cl {}\n",
                        REG_VALUE_W,
                        ctx.comment_str("SrlW: c(value) = a >> b")
                    );
                    *code += &format!(
                        "\tmovsxd {}, {} {}\n",
                        REG_C,
                        REG_VALUE_W,
                        ctx.comment_str("SlrW: sign extend to quad")
                    );
                }
                ctx.c.is_saved = true;
                //s += &format!("\tmov {}, {} {}\n", REG_C, REG_VALUE, ctx.comment_str("SrlW: c = value"));
                ctx.flag_is_always_zero = true;
            }
            ZiskOp::Eq => {
                assert!(ctx.store_a_in_a);
                *code += &format!(
                    "\tcmp {}, {} {}\n",
                    REG_A,
                    ctx.b.string_value,
                    ctx.comment_str("Eq: a == b ?")
                );
                *code += &format!("\tje pc_{:x}_equal_true\n", ctx.pc);
                *code += &format!("\txor {}, {} {}\n", REG_C, REG_C, ctx.comment_str("c = 0"));
                *code +=
                    &format!("\txor {}, {} {}\n", REG_FLAG, REG_FLAG, ctx.comment_str("flag = 0"));
                *code += &format!("\tjmp pc_{:x}_equal_done\n", ctx.pc);
                *code += &format!("pc_{:x}_equal_true:\n", ctx.pc);
                *code += &format!("\tmov {}, 1 {}\n", REG_C, ctx.comment_str("c = 1"));
                *code += &format!("\tmov {}, 1 {}\n", REG_FLAG, ctx.comment_str("flag = 1"));
                *code += &format!("pc_{:x}_equal_done:\n", ctx.pc);
                ctx.c.is_saved = true;
            }
            ZiskOp::EqW => {
                // Make sure a is in REG_A to compare it against b (constant, expression or reg)
                if ctx.a.is_constant {
                    *code += &format!(
                        "\tmov {}, 0x{:x} {}\n",
                        REG_A,
                        ctx.a.constant_value & 0xffffffff,
                        ctx.comment_str("EqW: a = constant")
                    );
                }
                // Compare against b, either as a numeric constant or as a register
                if ctx.b.is_constant {
                    *code += &format!(
                        "\tcmp {}, 0x{:x} {}\n",
                        REG_A_W,
                        ctx.b.constant_value & 0xffffffff,
                        ctx.comment_str("EqW: a == b ?")
                    );
                } else {
                    *code += &format!(
                        "\tcmp {}, {} {}\n",
                        REG_A_W,
                        REG_B_W,
                        ctx.comment_str("EqW: a == b ?")
                    );
                }
                *code += &format!("\tje pc_{:x}_equal_w_true\n", ctx.pc);
                *code += &format!("\txor {}, {} {}\n", REG_C, REG_C, ctx.comment_str("c = 0"));
                *code +=
                    &format!("\txor {}, {} {}\n", REG_FLAG, REG_FLAG, ctx.comment_str("flag = 0"));
                *code += &format!("\tjmp pc_{:x}_equal_w_done\n", ctx.pc);
                *code += &format!("pc_{:x}_equal_true:\n", ctx.pc);
                *code += &format!("\tmov {}, 1 {}\n", REG_C, ctx.comment_str("c = 1"));
                *code += &format!("\tmov {}, 1 {}\n", REG_FLAG, ctx.comment_str("flag = 1"));
                *code += &format!("pc_{:x}_equal_w_done:\n", ctx.pc);
                ctx.c.is_saved = true;
            }
            ZiskOp::Ltu => {
                assert!(ctx.store_a_in_a);
                *code += &format!(
                    "\tcmp {}, {} {}\n",
                    REG_A,
                    ctx.b.string_value,
                    ctx.comment_str("Ltu: a == b ?")
                );
                *code += &format!("\tjb pc_{:x}_ltu_true\n", ctx.pc);
                *code += &format!("\txor {}, {} {}\n", REG_C, REG_C, ctx.comment_str("c = 0"));
                *code +=
                    &format!("\txor {}, {} {}\n", REG_FLAG, REG_FLAG, ctx.comment_str("flag = 0"));
                *code += &format!("\tjmp pc_{:x}_ltu_done\n", ctx.pc);
                *code += &format!("pc_{:x}_ltu_true:\n", ctx.pc);
                *code += &format!("\tmov {}, 1 {}\n", REG_C, ctx.comment_str("c = 1"));
                *code += &format!("\tmov {}, 1 {}\n", REG_FLAG, ctx.comment_str("flag = 1"));
                *code += &format!("pc_{:x}_ltu_done:\n", ctx.pc);
                ctx.c.is_saved = true;
            }
            ZiskOp::Lt => {
                assert!(ctx.store_a_in_a);
                // If b is constant and too big, move it to its register
                if ctx.b.is_constant && (ctx.b.constant_value >= P2_32) {
                    *code += &format!(
                        "\tmov {}, {} {}\n",
                        REG_B,
                        ctx.b.string_value,
                        ctx.comment_str("Lt: b = constant")
                    );
                    ctx.b.is_constant = false;
                    ctx.b.string_value = REG_B.to_string();
                }
                *code += &format!(
                    "\tcmp {}, {} {}\n",
                    REG_A,
                    ctx.b.string_value,
                    ctx.comment_str("Lt: a == b ?")
                );
                *code += &format!("\tjl pc_{:x}_lt_true\n", ctx.pc);
                *code += &format!("\txor {}, {} {}\n", REG_C, REG_C, ctx.comment_str("c = 0"));
                *code +=
                    &format!("\txor {}, {} {}\n", REG_FLAG, REG_FLAG, ctx.comment_str("flag = 0"));
                *code += &format!("\tjmp pc_{:x}_lt_done\n", ctx.pc);
                *code += &format!("pc_{:x}_lt_true:\n", ctx.pc);
                *code += &format!("\tmov {}, 1 {}\n", REG_C, ctx.comment_str("c = 1"));
                *code += &format!("\tmov {}, 1 {}\n", REG_FLAG, ctx.comment_str("flag = 1"));
                *code += &format!("pc_{:x}_lt_done:\n", ctx.pc);
                ctx.c.is_saved = true;
            }
            ZiskOp::LtuW => {
                assert!(ctx.store_a_in_a);
                // Compare against b, either as a numeric constant or as a register
                if ctx.b.is_constant {
                    *code += &format!(
                        "\tcmp {}, 0x{:x} {}\n",
                        REG_A_W,
                        ctx.b.constant_value & 0xffffffff,
                        ctx.comment_str("LtuW: a == b ?")
                    );
                } else {
                    *code += &format!(
                        "\tcmp {}, {} {}\n",
                        REG_A_W,
                        REG_B_W,
                        ctx.comment_str("LtuW: a == b ?")
                    );
                }
                *code += &format!("\tjb pc_{:x}_ltuw_true\n", ctx.pc);
                *code += &format!("\txor {}, {} {}\n", REG_C, REG_C, ctx.comment_str("c = 0"));
                *code +=
                    &format!("\txor {}, {} {}\n", REG_FLAG, REG_FLAG, ctx.comment_str("flag = 0"));
                *code += &format!("\tjmp pc_{:x}_ltuw_done\n", ctx.pc);
                *code += &format!("pc_{:x}_ltuw_true:\n", ctx.pc);
                *code += &format!("\tmov {}, 1 {}\n", REG_C, ctx.comment_str("c = 1"));
                *code += &format!("\tmov {}, 1 {}\n", REG_FLAG, ctx.comment_str("flag = 1"));
                *code += &format!("pc_{:x}_ltuw_done:\n", ctx.pc);
                ctx.c.is_saved = true;
            }
            ZiskOp::LtW => {
                assert!(ctx.store_a_in_a);
                // Compare against b, either as a numeric constant or as a register
                if ctx.b.is_constant {
                    *code += &format!(
                        "\tcmp {}, 0x{:x} {}\n",
                        REG_A_W,
                        ctx.b.constant_value & 0xffffffff,
                        ctx.comment_str("LtW: a == b ?")
                    );
                } else {
                    *code += &format!(
                        "\tcmp {}, {} {}\n",
                        REG_A_W,
                        REG_B_W,
                        ctx.comment_str("LtW: a == b")
                    );
                }
                *code += &format!("\tjl pc_{:x}_ltw_true\n", ctx.pc);
                *code += &format!("\txor {}, {} {}\n", REG_C, REG_C, ctx.comment_str("c = 0"));
                *code +=
                    &format!("\txor {}, {} {}\n", REG_FLAG, REG_FLAG, ctx.comment_str("flag = 0"));
                *code += &format!("\tjmp pc_{:x}_ltw_done\n", ctx.pc);
                *code += &format!("pc_{:x}_ltw_true:\n", ctx.pc);
                *code += &format!("\tmov {}, 1 {}\n", REG_C, ctx.comment_str("c = 1"));
                *code += &format!("\tmov {}, 1 {}\n", REG_FLAG, ctx.comment_str("flag = 1"));
                *code += &format!("pc_{:x}_ltw_done:\n", ctx.pc);
                ctx.c.is_saved = true;
            }
            ZiskOp::Leu => {
                assert!(ctx.store_a_in_a);
                // If b is constant and too big, move it to its register
                if ctx.b.is_constant && (ctx.b.constant_value >= P2_32) {
                    *code += &format!(
                        "\tmov {}, {} {}\n",
                        REG_B,
                        ctx.b.string_value,
                        ctx.comment_str("Leu: b = const_value")
                    );
                    ctx.b.is_constant = false;
                    ctx.b.string_value = REG_B.to_string();
                }
                *code += &format!(
                    "\tcmp {}, {} {}\n",
                    REG_A,
                    ctx.b.string_value,
                    ctx.comment_str("Leu: a == b ?")
                );
                *code += &format!("\tpc_{:x}_jbe leu_true\n", ctx.pc);
                *code += &format!("\txor {}, {} {}\n", REG_C, REG_C, ctx.comment_str("c = 0"));
                *code +=
                    &format!("\txor {}, {} {}\n", REG_FLAG, REG_FLAG, ctx.comment_str("flag = 0"));
                *code += &format!("\tpc_{:x}_jmp leu_done\n", ctx.pc);
                *code += &format!("pc_{:x}_leu_true:\n", ctx.pc);
                *code += &format!("\tmov {}, 1 {}\n", REG_C, ctx.comment_str("c = 1"));
                *code += &format!("\tmov {}, 1 {}\n", REG_FLAG, ctx.comment_str("flag = 1"));
                *code += &format!("pc_{:x}_leu_done:\n", ctx.pc);
                ctx.c.is_saved = true;
            }
            ZiskOp::Le => {
                assert!(ctx.store_a_in_a);
                // If b is constant and too big, move it to its register
                if ctx.b.is_constant && (ctx.b.constant_value >= P2_32) {
                    *code += &format!(
                        "\tmov {}, {} {}\n",
                        REG_B,
                        ctx.b.string_value,
                        ctx.comment_str("Le: b = const_value")
                    );
                    ctx.b.is_constant = false;
                    ctx.b.string_value = REG_B.to_string();
                }
                *code += &format!(
                    "\tcmp {}, {} {}\n",
                    REG_A,
                    ctx.b.string_value,
                    ctx.comment_str("Le: a == b ?")
                );
                *code += &format!("\tjle pc_{:x}_lte_true\n", ctx.pc);
                *code += &format!("\txor {}, {} {}\n", REG_C, REG_C, ctx.comment_str("c = 0"));
                *code +=
                    &format!("\txor {}, {} {}\n", REG_FLAG, REG_FLAG, ctx.comment_str("flag = 0"));
                *code += &format!("\tjmp pc_{:x}_lte_done\n", ctx.pc);
                *code += &format!("pc_{:x}_lte_true:\n", ctx.pc);
                *code += &format!("\tmov {}, 1 {}\n", REG_C, ctx.comment_str("c = 1"));
                *code += &format!("\tmov {}, 1 {}\n", REG_FLAG, ctx.comment_str("flag = 1"));
                *code += &format!("pc_{:x}_lte_done:\n", ctx.pc);
                ctx.c.is_saved = true;
            }
            ZiskOp::LeuW => {
                assert!(ctx.store_a_in_a);
                // Compare against b, either as a numeric constant or as a register
                if ctx.b.is_constant {
                    *code += &format!(
                        "\tcmp {}, 0x{:x} {}\n",
                        REG_A_W,
                        ctx.b.constant_value & 0xffffffff,
                        ctx.comment_str("LeuW: a == b ?")
                    );
                } else {
                    *code += &format!(
                        "\tcmp {}, {} {}\n",
                        REG_A_W,
                        REG_B_W,
                        ctx.comment_str("LeuW: a == b ?")
                    );
                }
                *code += &format!("\tjbe pc_{:x}_leuw_true\n", ctx.pc);
                *code += &format!("\txor {}, {} {}\n", REG_C, REG_C, ctx.comment_str("c = 0"));
                *code +=
                    &format!("\txor {}, {} {}\n", REG_FLAG, REG_FLAG, ctx.comment_str("flag = 0"));
                *code += &format!("\tjmp pc_{:x}_leuw_done\n", ctx.pc);
                *code += &format!("pc_{:x}_leuw_true:\n", ctx.pc);
                *code += &format!("\tmov {}, 1 {}\n", REG_C, ctx.comment_str("c = 1"));
                *code += &format!("\tmov {}, 1 {}\n", REG_FLAG, ctx.comment_str("flag = 1"));
                *code += &format!("pc_{:x}_leuw_done:\n", ctx.pc);
                ctx.c.is_saved = true;
            }
            ZiskOp::LeW => {
                assert!(ctx.store_a_in_a);
                // Compare against b, either as a numeric constant or as a register
                if ctx.b.is_constant {
                    *code += &format!(
                        "\tcmp {}, 0x{:x} {}\n",
                        REG_A_W,
                        ctx.b.constant_value & 0xffffffff,
                        ctx.comment_str("LeW: a == b ?")
                    );
                } else {
                    *code += &format!(
                        "\tcmp {}, {} {}\n",
                        REG_A_W,
                        REG_B_W,
                        ctx.comment_str("LeW: a == b ?")
                    );
                }
                *code += &format!("\tjle pc_{:x}_lew_true\n", ctx.pc);
                *code += &format!("\txor {}, {} {}\n", REG_C, REG_C, ctx.comment_str("c = 0"));
                *code +=
                    &format!("\txor {}, {} {}\n", REG_FLAG, REG_FLAG, ctx.comment_str("flag = 0"));
                *code += &format!("\tjmp pc_{:x}_lew_done\n", ctx.pc);
                *code += &format!("pc_{:x}_lew_true:\n", ctx.pc);
                *code += &format!("\tmov {}, 1 {}\n", REG_C, ctx.comment_str("c = 1"));
                *code += &format!("\tmov {}, 1 {}\n", REG_FLAG, ctx.comment_str("flag = 1"));
                *code += &format!("pc_{:x}_lew_done:\n", ctx.pc);
                ctx.c.is_saved = true;
            }
            ZiskOp::And => {
                assert!(ctx.store_a_in_c);
                if ctx.b.is_constant && (ctx.b.constant_value == 0xffffffffffffffff) {
                    *code += &ctx.full_line_comment("And: ignoring b since b = f's".to_string());
                } else {
                    *code += &format!(
                        "\tand {}, {} {}\n",
                        REG_C,
                        ctx.b.string_value,
                        ctx.comment_str("And: c = c AND b = a AND b")
                    );
                }
                ctx.c.is_saved = true;
                ctx.flag_is_always_zero = true;
            }
            ZiskOp::Or => {
                assert!(ctx.store_a_in_c);
                if ctx.b.is_constant && (ctx.b.constant_value == 0) {
                    *code += &ctx.full_line_comment("Or: ignoring b since b = 0".to_string());
                } else {
                    *code += &format!(
                        "\tor {}, {} {}\n",
                        REG_C,
                        ctx.b.string_value,
                        ctx.comment_str("Or: c = c OR b = a OR b")
                    );
                }
                ctx.c.is_saved = true;
                ctx.flag_is_always_zero = true;
            }
            ZiskOp::Xor => {
                assert!(ctx.store_a_in_c);
                if ctx.b.is_constant && (ctx.b.constant_value == 0) {
                    *code += &ctx.full_line_comment("Xor: ignoring b since b = 0".to_string());
                } else {
                    *code += &format!(
                        "\txor {}, {} {}\n",
                        REG_C,
                        ctx.b.string_value,
                        ctx.comment_str("Xor: c = c XOR b = a XOR b")
                    );
                }
                ctx.c.is_saved = true;
                ctx.flag_is_always_zero = true;
            }
            ZiskOp::Mulu => {
                assert!(ctx.store_a_in_a);
                assert!(ctx.store_b_in_b);
                // RDX:RAX := RAX ∗ r/m64
                *code +=
                    &format!("\tmul {} {}\n", REG_A, ctx.comment_str("Mulu: rax*reg -> rdx:rax"));
                *code +=
                    &format!("\tmov {}, rax {}\n", REG_C, ctx.comment_str("Mulu: c = result(rax)"));
                ctx.c.is_saved = true;
                ctx.flag_is_always_zero = true;
            }
            ZiskOp::Muluh => {
                assert!(ctx.store_a_in_a);
                assert!(ctx.store_b_in_b);
                // RDX:RAX := RAX ∗ r/m64
                *code +=
                    &format!("\tmul {} {}\n", REG_A, ctx.comment_str("Muluh: rax*reg -> rdx:rax"));
                *code += &format!(
                    "\tmov {}, rdx {}\n",
                    REG_C,
                    ctx.comment_str("Muluh: c = high result(rdx)")
                );
                ctx.c.is_saved = true;
                ctx.flag_is_always_zero = true;
            }
            ZiskOp::Mulsuh => {
                assert!(ctx.store_a_in_a);
                assert!(ctx.store_b_in_b);
                // RDX:RAX := RAX ∗ r/m64
                *code += &format!("\tmov rsi, {} {}\n", REG_B, ctx.comment_str("Mulsuh: rsi = b"));
                *code += &format!("\tmov rax, {} {}\n", REG_A, ctx.comment_str("Mulsuh: rax = a"));
                *code +=
                    &format!("\tmov {}, rax {}\n", REG_VALUE, ctx.comment_str("Mulsuh: value = a"));
                *code += &format!(
                    "\tsar {}, 63 {}\n",
                    REG_VALUE,
                    ctx.comment_str("Mulsuh: value = a>>63 = a_bit_63")
                );
                *code += &format!("\tmov rdx, 0 {}\n", ctx.comment_str("Mulsuh: rdx=0, rdx:rax=a"));
                *code +=
                    &format!("\tmul rsi {}\n", ctx.comment_str("Mulsuh: rdx:rax = a*b (unsigned)"));
                *code += &format!("\tmov rcx, rax {}\n", ctx.comment_str("Mulsuh: rax = a"));
                *code += &format!(
                    "\tmov rax, {} {}\n",
                    REG_VALUE,
                    ctx.comment_str("Mulsuh: rax = a_bit_63")
                );
                *code += &format!(
                    "\timul rax, rsi {}\n",
                    ctx.comment_str("Mulsuh: rax = rax*b = a_bit_63*b")
                );
                *code +=
                    &format!("\tadd rdx, rax {}\n", ctx.comment_str("Mulsuh: rdx=rdx+a_bit_63*b"));
                *code += &format!(
                    "\tmov {}, rdx {}\n",
                    REG_C,
                    ctx.comment_str("Mulsuh: c = high result(rdx)")
                );
                ctx.c.is_saved = true;
                ctx.flag_is_always_zero = true;
            }
            ZiskOp::Mul => {
                assert!(ctx.store_a_in_a);
                assert!(ctx.store_b_in_b);
                // RDX:RAX := RAX ∗ r/m64
                *code +=
                    &format!("\timul {} {}\n", REG_A, ctx.comment_str("Mul: rax*reg -> rdx:rax"));
                *code +=
                    &format!("\tmov {}, rax {}\n", REG_C, ctx.comment_str("Mul: c = result(rax)"));
                ctx.c.is_saved = true;
                ctx.flag_is_always_zero = true;
            }
            ZiskOp::Mulh => {
                assert!(ctx.store_a_in_a);
                assert!(ctx.store_b_in_b);
                // RDX:RAX := RAX ∗ r/m64
                *code +=
                    &format!("\timul {} {}\n", REG_A, ctx.comment_str("Mulh: rax*reg -> rdx:rax"));
                *code += &format!(
                    "\tmov {}, rdx {}\n",
                    REG_C,
                    ctx.comment_str("Mulh: c = high result(rdx)")
                );
                ctx.c.is_saved = true;
                ctx.flag_is_always_zero = true;
            }
            ZiskOp::MulW => {
                assert!(ctx.store_a_in_a);
                assert!(ctx.store_b_in_b);
                // RDX:RAX := RAX ∗ r/m64
                *code +=
                    &format!("\tmul {} {}\n", REG_A_W, ctx.comment_str("MulW: rax*reg -> rdx:rax"));
                *code += &format!(
                    "\tmovsxd {}, {} {}\n",
                    REG_C,
                    REG_B_W,
                    ctx.comment_str("MulW: sign extend to quad")
                );
                ctx.c.is_saved = true;
                ctx.flag_is_always_zero = true;
            }
            ZiskOp::Divu => {
                assert!(ctx.store_b_in_b);
                // Unsigned divide RDX:RAX by r/m64, with result stored in RAX := Quotient, RDX :=
                // Remainder
                // If b==0 return 0xffffffffffffffff
                *code += &format!(
                    "\tcmp {}, 0 {}\n",
                    REG_B,
                    ctx.comment_str("Divu: if b == 0 return f's")
                );
                *code += &format!(
                    "\tjne pc_{:x}_divu_b_is_not_zero {}\n",
                    ctx.pc,
                    ctx.comment_str("Divu: if b is not zero, divide")
                );
                *code += &format!(
                    "\tmov {}, 0xffffffffffffffff {}\n",
                    REG_C,
                    ctx.comment_str("Divu: set result to f's")
                );
                *code += &format!("\tje pc_{:x}_divu_done\n", ctx.pc);
                *code += &format!("pc_{:x}_divu_b_is_not_zero:\n", ctx.pc);

                *code += &format!(
                    "\tmov {}, {} {}\n",
                    REG_VALUE,
                    REG_B,
                    ctx.comment_str("Divu: value = b backup")
                );
                *code += &format!("\tmov rdx, 0 {}\n", ctx.comment_str("Divu: rdx = 0"));
                *code += &format!(
                    "\tmov rax, {} {}\n",
                    ctx.a.string_value,
                    ctx.comment_str("Divu: rax = a")
                );
                *code += &format!(
                    "\tdiv {} {}\n",
                    REG_VALUE,
                    ctx.comment_str("Divu: rdx:rax / value(b backup) -> rax (rdx remainder)")
                );
                *code += &format!(
                    "\tmov {}, rax {}\n",
                    REG_C,
                    ctx.comment_str("Divu: c = quotient(rax)")
                );
                *code += &format!("pc_{:x}_divu_done:\n", ctx.pc);
                ctx.c.is_saved = true;
                ctx.flag_is_always_zero = true;
            }
            ZiskOp::Remu => {
                assert!(ctx.store_b_in_b);
                // Unsigned divide RDX:RAX by r/m64, with result stored in RAX := Quotient, RDX :=
                // Remainder
                // If b==0 return a
                *code += &format!(
                    "\tcmp {}, 0 {}\n",
                    REG_B,
                    ctx.comment_str("Remu: if b == 0 return a")
                );
                *code += &format!(
                    "\tjne pc_{:x}_remu_b_is_not_zero {}\n",
                    ctx.pc,
                    ctx.comment_str("Remu: if b is not zero, divide")
                );
                *code += &format!(
                    "\tmov {}, {} {}\n",
                    REG_C,
                    ctx.a.string_value,
                    ctx.comment_str("Remu: set result to f's")
                );
                *code += &format!("\tje pc_{:x}_remu_done\n", ctx.pc);
                *code += &format!("pc_{:x}_remu_b_is_not_zero:\n", ctx.pc);

                *code += &format!(
                    "\tmov {}, {} {}\n",
                    REG_VALUE,
                    REG_B,
                    ctx.comment_str("Remu: value = b backup")
                );
                *code += &format!("\tmov rdx, 0 {}\n", ctx.comment_str("Remu: rdx = 0"));
                *code += &format!(
                    "\tmov rax, {} {}\n",
                    ctx.a.string_value,
                    ctx.comment_str("Remu: rax = a")
                );
                *code += &format!(
                    "\tdiv {} {}\n",
                    REG_VALUE,
                    ctx.comment_str("Remu: rdx:rax / value(b backup) -> rax (rdx remainder)")
                );
                *code += &format!(
                    "\tmov {}, rdx {}\n",
                    REG_C,
                    ctx.comment_str("Remu: c = remainder(rdx)")
                );
                *code += &format!("pc_{:x}_remu_done:\n", ctx.pc);
                ctx.c.is_saved = true;
                ctx.flag_is_always_zero = true;
            }
            ZiskOp::Div => {
                assert!(ctx.store_a_in_a);
                assert!(ctx.store_b_in_b);
                // If b=0 (divide by zero) it sets c to 2^64 - 1, and sets flag to true.
                // If a=0x8000000000000000 (MIN_I64) and b=0xFFFFFFFFFFFFFFFF (-1) the result should
                // be -MIN_I64, which cannot be represented with 64 bits (overflow)
                // and it returns c=a.

                // Unsigned divide RDX:RAX by r/m64, with result stored in RAX := Quotient, RDX :=
                // Remainder

                // Check divide by zero:
                // If b==0 return 0xffffffffffffffff
                *code += &format!(
                    "\tcmp {}, 0 {}\n",
                    REG_B,
                    ctx.comment_str("Div: if b == 0 return f's")
                );
                *code += &format!(
                    "\tje pc_{:x}_div_by_zero {}\n",
                    ctx.pc,
                    ctx.comment_str("Div: if b is zero, jump")
                );
                *unusual_code += &format!("pc_{:x}_div_by_zero:\n", ctx.pc);
                *unusual_code += &format!(
                    "\tmov {}, 0xffffffffffffffff {}\n",
                    REG_C,
                    ctx.comment_str("Div: set result to f's")
                );

                *unusual_code += &format!("\tjmp pc_{:x}_div_done\n", ctx.pc);

                // Check underflow:
                // If a==0x8000000000000000 && b==0xffffffffffffffff then c=a
                *code += &format!(
                    "\tmov {}, 0x8000000000000000 {}\n",
                    REG_VALUE,
                    ctx.comment_str("Div: value == 0x8000000000000000")
                );
                *code += &format!(
                    "\tcmp {}, {} {}\n",
                    REG_A,
                    REG_VALUE,
                    ctx.comment_str("Div: if a == value(0x8000000000000000), then check b")
                );
                *code += &format!(
                    "\tjne pc_{:x}_div_divide {}\n",
                    ctx.pc,
                    ctx.comment_str("Div: if a is not 0x8000000000000000, then divide")
                );
                *code += &format!(
                    "\tmov {}, 0xffffffffffffffff {}\n",
                    REG_VALUE,
                    ctx.comment_str("Div: value == 0xffffffffffffffff")
                );
                *code += &format!(
                    "\tcmp {}, {} {}\n",
                    REG_B,
                    REG_VALUE,
                    ctx.comment_str("Div: if b == 0xffffffffffffffff, then return a")
                );
                *code += &format!(
                    "\tjne pc_{:x}_div_divide {}\n",
                    ctx.pc,
                    ctx.comment_str("Div: if b is not 0xffffffffffffffff, divide")
                );
                *code += &format!(
                    "\tmov {}, {} {}\n",
                    REG_C,
                    REG_A,
                    ctx.comment_str("Div: set result to a")
                );

                *code += &format!("\tje pc_{:x}_div_done\n", ctx.pc);

                // Divide
                *code += &format!("pc_{:x}_div_divide:\n", ctx.pc);
                *code += &format!(
                    "\tmov {}, {} {}\n",
                    REG_VALUE,
                    REG_B,
                    ctx.comment_str("Div: value = b backup")
                );
                *code += &format!("\tmov rax, {} {}\n", REG_A, ctx.comment_str("Div: rax = a"));
                *code += &format!("\tbt rax, 63 {}\n", ctx.comment_str("Div: is a negative?"));
                *code += &format!("\tjnc pc_{:x}_a_is_positive\n", ctx.pc);
                *code += &format!(
                    "\tmov rdx, 0xffffffffffffffff {}\n",
                    ctx.comment_str("Div: a is negative, rdx = f's")
                );
                *code += &format!("\tjmp pc_{:x}_a_done\n", ctx.pc);
                *code += &format!("pc_{:x}_a_is_positive:\n", ctx.pc);
                *code +=
                    &format!("\tmov rdx, 0 {}\n", ctx.comment_str("Div: a is positive, rdx = 0"));
                *code += &format!("pc_{:x}_a_done:\n", ctx.pc);

                *code += &format!(
                    "\tidiv {} {}\n",
                    REG_VALUE,
                    ctx.comment_str("Div: rdx:rax / value(b backup) -> rax (rdx remainder)")
                );
                *code += &format!(
                    "\tmov {}, rax {}\n",
                    REG_C,
                    ctx.comment_str("Div: c = quotient(rax)")
                );
                *code += &format!("pc_{:x}_div_done:\n", ctx.pc);
                ctx.c.is_saved = true;
                ctx.flag_is_always_zero = true;
            }
            ZiskOp::Rem => {
                assert!(ctx.store_a_in_a);
                assert!(ctx.store_b_in_b);
                // If b=0 (divide by zero) it sets c to 2^64 - 1, and sets flag to true.
                // If a=0x8000000000000000 (MIN_I64) and b=0xFFFFFFFFFFFFFFFF (-1) the result should
                // be -MIN_I64, which cannot be represented with 64 bits (overflow)
                // and it returns c=a.

                // Unsigned divide RDX:RAX by r/m64, with result stored in RAX := Quotient, RDX :=
                // Remainder

                // Check divide by zero:
                // If b==0 return 0xffffffffffffffff
                *code += &format!(
                    "\tcmp {}, 0 {}\n",
                    REG_B,
                    ctx.comment_str("Rem: if b == 0 return f's")
                );
                *code += &format!(
                    "\tjne pc_{:x}_rem_check_underflow {}\n",
                    ctx.pc,
                    ctx.comment_str("Rem: if b is not zero, check underflow")
                );
                *code += &format!(
                    "\tmov {}, {} {}\n",
                    REG_C,
                    REG_A,
                    ctx.comment_str("Rem: set result to a")
                );

                *code += &format!("\tje pc_{:x}_rem_done\n", ctx.pc);

                // Check underflow:
                *code += &format!("pc_{:x}_rem_check_underflow:\n", ctx.pc);
                // If a==0x8000000000000000 && b==0xffffffffffffffff then c=a
                *code += &format!(
                    "\tmov {}, 0x8000000000000000 {}\n",
                    REG_VALUE,
                    ctx.comment_str("Rem: value == 0x8000000000000000")
                );
                *code += &format!(
                    "\tcmp {}, {} {}\n",
                    REG_A,
                    REG_VALUE,
                    ctx.comment_str("Rem: if a == value(0x8000000000000000), then check b")
                );
                *code += &format!(
                    "\tjne pc_{:x}_rem_divide {}\n",
                    ctx.pc,
                    ctx.comment_str("Rem: if a is not 0x8000000000000000, then divide")
                );
                *code += &format!(
                    "\tmov {}, 0xffffffffffffffff {}\n",
                    REG_VALUE,
                    ctx.comment_str("Rem: value == 0xffffffffffffffff")
                );
                *code += &format!(
                    "\tcmp {}, {} {}\n",
                    REG_B,
                    REG_VALUE,
                    ctx.comment_str("Rem: if b == 0xffffffffffffffff, then return a")
                );
                *code += &format!(
                    "\tjne pc_{:x}_rem_divide {}\n",
                    ctx.pc,
                    ctx.comment_str("Rem: if b is not 0xffffffffffffffff, divide")
                );
                *code += &format!(
                    "\txor {}, {} {}\n",
                    REG_C,
                    REG_C,
                    ctx.comment_str("Rem: set result to 0")
                );

                *code += &format!("\tje pc_{:x}_rem_done\n", ctx.pc);

                // Divide
                *code += &format!("pc_{:x}_rem_divide:\n", ctx.pc);
                *code += &format!(
                    "\tmov {}, {} {}\n",
                    REG_VALUE,
                    REG_B,
                    ctx.comment_str("Rem: value = b backup")
                );
                *code += &format!("\tmov rax, {} {}\n", REG_A, ctx.comment_str("Rem: rax = a"));
                *code += &format!("\tbt rax, 63 {}\n", ctx.comment_str("Rem: is a negative?"));
                *code += &format!("\tjnc pc_{:x}_a_is_positive\n", ctx.pc);
                *code += &format!(
                    "\tmov rdx, 0xffffffffffffffff {}\n",
                    ctx.comment_str("Rem: a is negative, rdx = f's")
                );
                *code += &format!("\tjmp pc_{:x}_a_done\n", ctx.pc);
                *code += &format!("pc_{:x}_a_is_positive:\n", ctx.pc);
                *code +=
                    &format!("\tmov rdx, 0 {}\n", ctx.comment_str("Rem: a is positive, rdx = 0"));
                *code += &format!("pc_{:x}_a_done:\n", ctx.pc);

                *code += &format!(
                    "\tidiv {} {}\n",
                    REG_VALUE,
                    ctx.comment_str("Rem: rdx:rax / value(b backup) -> rax (rdx remainder)")
                );
                *code += &format!(
                    "\tmov {}, rdx {}\n",
                    REG_C,
                    ctx.comment_str("Rem: c = remainder(rdx)")
                );
                *code += &format!("pc_{:x}_rem_done:\n", ctx.pc);
                ctx.c.is_saved = true;
                ctx.flag_is_always_zero = true;
            }
            ZiskOp::DivuW => {
                assert!(ctx.store_a_in_a);
                assert!(ctx.store_b_in_b);
                *code += &format!(
                    "\tcmp {}, 0 {}\n",
                    REG_B_W,
                    ctx.comment_str("DivuW: if b==0 then return all f's")
                );
                *code += &format!(
                    "\tjne pc_{:x}_divuw_b_is_not_zero {}\n",
                    ctx.pc,
                    ctx.comment_str("DivuW: if b is not zero, divide")
                );
                *code += &format!(
                    "\tmov {}, 0xffffffffffffffff {}\n",
                    REG_C,
                    ctx.comment_str("DivuW: set result to f's")
                );
                *code += &format!("\tjmp pc_{:x}_divuw_done\n", ctx.pc);
                *code += &format!("pc_{:x}_divuw_b_is_not_zero:\n", ctx.pc);

                *code += &format!(
                    "\tmov {}, {} {}\n",
                    REG_VALUE_W,
                    REG_B_W,
                    ctx.comment_str("DivuW: value = b backup")
                );
                *code += &format!("\tmov rdx, 0 {}\n", ctx.comment_str("DivuW: rdx = 0"));
                *code += &format!("\tmov eax, {} {}\n", REG_A_W, ctx.comment_str("DivuW: rax = a"));
                *code += &format!(
                    "\tdiv {} {}\n",
                    REG_VALUE_W,
                    ctx.comment_str("DivuW: rdx:rax / value(b backup) -> rax (rdx remainder)")
                );
                *code += &format!(
                    "\tmovsxd {}, eax {}\n",
                    REG_C,
                    ctx.comment_str("DivuW: sign extend 32 to 64 bits")
                );
                *code += &format!("pc_{:x}_divuw_done:\n", ctx.pc);
                ctx.c.is_saved = true;
                ctx.flag_is_always_zero = true;
            }
            ZiskOp::RemuW => {
                assert!(ctx.store_a_in_a);
                assert!(ctx.store_b_in_b);
                *code += &format!(
                    "\tcmp {}, 0 {}\n",
                    REG_B_W,
                    ctx.comment_str("RemuW: if b==0 then return a")
                );
                *code += &format!("\tjne pc_{:x}_remuw_b_is_not_zero\n", ctx.pc);
                *code += &format!(
                    "\tmovsxd {}, {} {}\n",
                    REG_C,
                    REG_A_W,
                    ctx.comment_str("RemuW: return a, sign extend 32 to 64 bits")
                );
                *code += &format!("\tjmp pc_{:x}_remuw_done\n", ctx.pc);
                *code += &format!("pc_{:x}_remuw_b_is_not_zero:\n", ctx.pc);

                *code += &format!(
                    "\tmov {}, {} {}\n",
                    REG_VALUE_W,
                    REG_B_W,
                    ctx.comment_str("RemuW: value = b backup")
                );
                *code += &format!("\tmov rdx, 0 {}\n", ctx.comment_str("RemuW: rdx = 0"));
                *code += &format!("\tmov eax, {} {}\n", REG_A_W, ctx.comment_str("RemuW: rax = a"));
                *code += &format!(
                    "\tdiv {} {}\n",
                    REG_VALUE_W,
                    ctx.comment_str("RemuW: rdx:rax / value(b backup) -> rax (rdx remainder)")
                );
                *code += &format!(
                    "\tmovsxd {}, edx {}\n",
                    REG_C,
                    ctx.comment_str("RemuW: sign extend 32 to 64 bits")
                );
                *code += &format!("pc_{:x}_remuw_done:\n", ctx.pc);
                ctx.c.is_saved = true;
                ctx.flag_is_always_zero = true;
            }
            ZiskOp::DivW => {
                assert!(ctx.store_a_in_a);
                assert!(ctx.store_b_in_b);
                // If b=0 (divide by zero) it sets c to 2^64 - 1, and sets flag to true.
                // Unsigned divide RDX:RAX by r/m64, with result stored in RAX := Quotient, RDX :=
                // Remainder

                // Check divide by zero:
                // If b==0 return 0xffffffffffffffff
                *code += &format!(
                    "\tcmp {}, 0 {}\n",
                    REG_B_W,
                    ctx.comment_str("DivW: if b == 0 return f's")
                );
                *code += &format!(
                    "\tjne pc_{:x}_divw_divide {}\n",
                    ctx.pc,
                    ctx.comment_str("DivW: if b is not zero, divide")
                );
                *code += &format!(
                    "\tmov {}, 0xffffffffffffffff {}\n",
                    REG_C,
                    ctx.comment_str("DivW: set result to f's")
                );

                *code += &format!("\tje pc_{:x}_divw_done\n", ctx.pc);

                // Divide
                *code += &format!("pc_{:x}_divw_divide:\n", ctx.pc);
                *code += &format!(
                    "\tmov {}, {} {}\n",
                    REG_VALUE_W,
                    REG_B_W,
                    ctx.comment_str("DivW: value = b backup")
                );
                *code += &format!("\tmov eax, {} {}\n", REG_A_W, ctx.comment_str("DivW: rax = a"));
                *code +=
                    &format!("\tcdq {}\n", ctx.comment_str("DivW: EDX:EAX := sign-extend of EAX"));
                *code += &format!(
                    "\tidiv {} {}\n",
                    REG_VALUE_W,
                    ctx.comment_str("DivW: edx:eax / value(b backup) -> eax (edx remainder)")
                );
                *code += &format!(
                    "\tmovsx {}, eax {}\n",
                    REG_C,
                    ctx.comment_str("DivW: c = quotient(rax)")
                );
                *code += &format!("pc_{:x}_divw_done:\n", ctx.pc);
                ctx.c.is_saved = true;
                ctx.flag_is_always_zero = true;
            }
            ZiskOp::RemW => {
                assert!(ctx.store_a_in_a);
                assert!(ctx.store_b_in_b);
                // If b=0 (divide by zero) it sets c to 2^64 - 1, and sets flag to true.
                // Unsigned divide RDX:RAX by r/m64, with result stored in RAX := Quotient, RDX :=
                // Remainder.

                // Check divide by zero:
                // If b==0 return a
                *code += &format!(
                    "\tcmp {}, 0 {}\n",
                    REG_B_W,
                    ctx.comment_str("RemW: if b == 0 return f's")
                );
                *code += &format!(
                    "\tjne pc_{:x}_remw_divide {}\n",
                    ctx.pc,
                    ctx.comment_str("RemW: if b is not zero, divide")
                );
                *code += &format!(
                    "\tmovsx {}, {} {}\n",
                    REG_C,
                    REG_A_W,
                    ctx.comment_str("RemW: set result to a")
                );

                *code += &format!("\tje pc_{:x}_remw_done\n", ctx.pc);

                // Divide
                *code += &format!("pc_{:x}_remw_divide:\n", ctx.pc);
                *code += &format!(
                    "\tmov {}, {} {}\n",
                    REG_VALUE_W,
                    REG_B_W,
                    ctx.comment_str("RemW: value = b backup ")
                );
                *code += &format!("\tmov eax, {} {}\n", REG_A_W, ctx.comment_str("RemW: rax = a"));
                *code +=
                    &format!("\tcdq {}\n", ctx.comment_str("RemW: EDX:EAX := sign-extend of EAX"));
                *code += &format!(
                    "\tidiv {} {}\n",
                    REG_VALUE_W,
                    ctx.comment_str("RemW: edx:eax / value(b backup) -> eax (edx remainder)")
                );
                *code += &format!(
                    "\tmovsx {}, edx {}\n",
                    REG_C,
                    ctx.comment_str("RemW: c = remainder(edx)")
                );
                *code += &format!("pc_{:x}_remw_done:\n", ctx.pc);
                ctx.c.is_saved = true;
                ctx.flag_is_always_zero = true;
            }
            ZiskOp::Minu => {
                assert!(ctx.store_a_in_c);
                *code += &format!(
                    "\tcmp {}, {} {}\n",
                    REG_C,
                    ctx.b.string_value,
                    ctx.comment_str("Minu: compare a and b")
                );
                *code += &format!("\tjb pc_{:x}_minu_a_is_below_b\n", ctx.pc);
                *code += &format!(
                    "\tmov {}, {} {}\n",
                    REG_C,
                    ctx.b.string_value,
                    ctx.comment_str("c = b")
                );
                *code += &format!("pc_{:x}_minu_a_is_below_b:\n", ctx.pc);
                ctx.c.is_saved = true;
                ctx.flag_is_always_zero = true;
            }
            ZiskOp::Min => {
                assert!(ctx.store_a_in_c);
                *code += &format!(
                    "\tcmp {}, {} {}\n",
                    REG_C,
                    ctx.b.string_value,
                    ctx.comment_str("Min: compare a and b")
                );
                *code += &format!("\tjl pc_{:x}_min_a_is_below_b\n", ctx.pc);
                *code += &format!(
                    "\tmov {}, {} {}\n",
                    REG_C,
                    ctx.b.string_value,
                    ctx.comment_str("c = b")
                );
                *code += &format!("pc_{:x}_min_a_is_below_b:\n", ctx.pc);
                ctx.c.is_saved = true;
                ctx.flag_is_always_zero = true;
            }
            ZiskOp::MinuW => {
                assert!(ctx.store_a_in_c);
                assert!(ctx.store_b_in_b);
                *code += &format!(
                    "\tcmp {}, {} {}\n",
                    REG_C_W,
                    REG_B_W,
                    ctx.comment_str("MinuW: compare a and b")
                );
                *code += &format!("\tjb pc_{:x}_minuw_a_is_below_b\n", ctx.pc);
                *code +=
                    &format!("\tmov {}, {} {}\n", REG_C, REG_B, ctx.comment_str("MinuW: c = b "));
                *code += &format!("pc_{:x}_minuw_a_is_below_b:\n", ctx.pc);
                ctx.c.is_saved = true;
                ctx.flag_is_always_zero = true;
            }
            ZiskOp::MinW => {
                assert!(ctx.store_a_in_c);
                assert!(ctx.store_b_in_b);
                *code += &format!(
                    "\tcmp {}, {} {}\n",
                    REG_C_W,
                    REG_B_W,
                    ctx.comment_str("MinW: compare a and b")
                );
                *code += &format!("\tjl pc_{:x}_minw_a_is_below_b\n", ctx.pc);
                *code +=
                    &format!("\tmov {}, {} {}\n", REG_C, REG_B, ctx.comment_str("MinW: c = b"));
                *code += &format!("pc_{:x}_minw_a_is_below_b:\n", ctx.pc);
                ctx.c.is_saved = true;
                ctx.flag_is_always_zero = true;
            }
            ZiskOp::Maxu => {
                assert!(ctx.store_a_in_c);
                *code += &format!(
                    "\tcmp {}, {} {}\n",
                    REG_C,
                    ctx.b.string_value,
                    ctx.comment_str("Maxu: compare a and b")
                );
                *code += &format!("\tja pc_{:x}_maxu_a_is_above_b\n", ctx.pc);
                *code += &format!(
                    "\tmov {}, {} {}\n",
                    REG_C,
                    ctx.b.string_value,
                    ctx.comment_str("Maxu: c = b")
                );
                *code += &format!("pc_{:x}_maxu_a_is_above_b:\n", ctx.pc);
                ctx.c.is_saved = true;
                ctx.flag_is_always_zero = true;
            }
            ZiskOp::Max => {
                assert!(ctx.store_a_in_c);
                *code += &format!(
                    "\tcmp {}, {} {}\n",
                    REG_C,
                    ctx.b.string_value,
                    ctx.comment_str("Max: compare a and b")
                );
                *code += &format!("\tjg pc_{:x}_max_a_is_above_b\n", ctx.pc);
                *code += &format!(
                    "\tmov {}, {} {}\n",
                    REG_C,
                    ctx.b.string_value,
                    ctx.comment_str("Max: c = b")
                );
                *code += &format!("pc_{:x}_max_a_is_above_b:\n", ctx.pc);
                ctx.c.is_saved = true;
                ctx.flag_is_always_zero = true;
            }
            ZiskOp::MaxuW => {
                assert!(ctx.store_a_in_c);
                assert!(ctx.store_b_in_b);
                *code += &format!(
                    "\tcmp {}, {} {}\n",
                    REG_C_W,
                    REG_B_W,
                    ctx.comment_str("MaxuW: compare a and b")
                );
                *code += &format!("\tja pc_{:x}_maxuw_a_is_above_b\n", ctx.pc);
                *code +=
                    &format!("\tmov {}, {} {}\n", REG_C, REG_B, ctx.comment_str("MaxuW: c = b"));
                *code += &format!("pc_{:x}_maxuw_a_is_above_b:\n", ctx.pc);
                ctx.c.is_saved = true;
                ctx.flag_is_always_zero = true;
            }
            ZiskOp::MaxW => {
                assert!(ctx.store_a_in_c);
                assert!(ctx.store_b_in_b);
                *code += &format!(
                    "\tcmp {}, {} {}\n",
                    REG_C_W,
                    REG_B_W,
                    ctx.comment_str("MaxW: compare a and b")
                );
                *code += &format!("\tjg pc_{:x}_maxw_a_is_above_b\n", ctx.pc);
                *code +=
                    &format!("\tmov {}, {} {}\n", REG_C, REG_B, ctx.comment_str("MaxW: c = b"));
                *code += &format!("pc_{:x}_maxw_a_is_above_b:\n", ctx.pc);
                ctx.c.is_saved = true;
                ctx.flag_is_always_zero = true;
            }
            ZiskOp::Keccak => {
                // Use the memory address as the first and unique parameter
                *code += &ctx.full_line_comment("Keccak: rdi = A0".to_string());

                // Generate mem reads
                if !ctx.chunk_player_mt_collect_mem() && !ctx.chunk_player_mem_reads_collect_main()
                {
                    // Use the memory address as the first and unique parameter
                    *code += &format!(
                        "\tmov rdi, {} {}\n",
                        ctx.b.string_value,
                        ctx.comment_str("rdi = b = address")
                    );

                    // Copy read data into mem_reads_address and advance it
                    if ctx.minimal_trace() || ctx.zip() || ctx.mem_reads() {
                        // If zip, check if chunk is active
                        if ctx.zip() {
                            *code += &format!(
                                "\ttest {}, 1 {}\n",
                                REG_ACTIVE_CHUNK,
                                ctx.comment_str("active_chunk == 1 ?")
                            );
                            *code += &format!("\tjnz pc_{:x}_keccak_active_chunk\n", ctx.pc);
                            *code += &format!("\tjmp pc_{:x}_keccak_active_chunk_done\n", ctx.pc);
                            *code += &format!("pc_{:x}_keccak_active_chunk:\n", ctx.pc);
                        }
                        *code += &format!("\tmov {REG_ADDRESS}, rdi\n");
                        for k in 0..25 {
                            *code += &format!(
                                "\tmov {}, [{} + {}] {}\n",
                                REG_VALUE,
                                REG_ADDRESS,
                                k * 8,
                                ctx.comment(format!("value = mem[keccak_address[{k}]]"))
                            );
                            *code += &format!(
                                "\tmov [{} + {}*8 + {}], {} {}\n",
                                REG_MEM_READS_ADDRESS,
                                REG_MEM_READS_SIZE,
                                k * 8,
                                REG_VALUE,
                                ctx.comment(format!("mem_reads[{k}] = value"))
                            );
                        }

                        // Increment chunk.steps.mem_reads_size in 25 units
                        *code += &format!(
                            "\tadd {}, 25 {}\n",
                            REG_MEM_READS_SIZE,
                            ctx.comment_str("mem_reads_size += 25")
                        );

                        if ctx.zip() {
                            *code += &format!("pc_{:x}_keccak_active_chunk_done:\n", ctx.pc);
                        }
                    }

                    // Trace 25 memory read operations
                    if ctx.mem_op() {
                        *code += &format!("\tmov {REG_ADDRESS}, rdi\n");
                        Self::mem_op_array(ctx, code, REG_ADDRESS, false, 8, 25);
                        Self::mem_op_array(ctx, code, REG_ADDRESS, true, 8, 25);
                    }

                    // Get result from precompile results data
                    if ctx.precompile_results() {
                        Self::precompile_results_array(ctx, code, "rdi", 25);
                    } else {
                        // Call the keccak function
                        Self::push_internal_registers(ctx, code, false);
                        //Self::assert_rsp_is_aligned(ctx, code);
                        *code += "\tcall _opcode_keccak\n";
                        Self::pop_internal_registers(ctx, code, false);
                        //Self::assert_rsp_is_aligned(ctx, code);
                    }
                }

                // Consume mem reads
                if ctx.chunk_player_mem_reads_collect_main() {
                    *code += &format!(
                        "\tmov [{} + {}*8], {} {}\n",
                        REG_MEM_READS_ADDRESS,
                        REG_MEM_READS_SIZE,
                        REG_CHUNK_PLAYER_ADDRESS,
                        ctx.comment_str("Main[4] = precompiler data address")
                    );
                    *code += &format!(
                        "\tinc {} {}\n",
                        REG_MEM_READS_SIZE,
                        ctx.comment_str("mem_reads_size++")
                    );
                }
                if ctx.chunk_player_mt_collect_mem() || ctx.chunk_player_mem_reads_collect_main() {
                    *code += &format!(
                        "\tadd {}, 25*8 {}\n",
                        REG_CHUNK_PLAYER_ADDRESS,
                        ctx.comment_str("chunk_address += 25*8")
                    );
                }

                // Set result
                *code +=
                    &format!("\txor {}, {} {}\n", REG_C, REG_C, ctx.comment_str("Keccak: c = 0"));
                ctx.c.is_saved = true;
                ctx.flag_is_always_zero = true;
            }
            ZiskOp::Sha256 => {
                // Use the memory address as the first and unique parameter
                *code += &ctx.full_line_comment("SHA256: rdi = b".to_string());

                if !ctx.chunk_player_mt_collect_mem() && !ctx.chunk_player_mem_reads_collect_main()
                {
                    // Use the memory address as the first and unique parameter
                    *code += &format!(
                        "\tmov rdi, {} {}\n",
                        ctx.b.string_value,
                        ctx.comment_str("rdi = b = address")
                    );

                    // Save data into mem_reads
                    if ctx.minimal_trace() || ctx.zip() || ctx.mem_reads() {
                        // If zip, check if chunk is active
                        if ctx.zip() {
                            *code += &format!(
                                "\ttest {}, 1 {}\n",
                                REG_ACTIVE_CHUNK,
                                ctx.comment_str("active_chunk == 1 ?")
                            );
                            *code += &format!("\tjnz pc_{:x}_sha256_active_chunk\n", ctx.pc);
                            *code += &format!("\tjmp pc_{:x}_sha256_active_chunk_done\n", ctx.pc);
                            *code += &format!("pc_{:x}_sha256_active_chunk:\n", ctx.pc);
                        }
                        Self::precompiled_save_mem_reads(ctx, code, 2, &[4, 8]);
                        if ctx.zip() {
                            *code += &format!("pc_{:x}_sha256_active_chunk_done:\n", ctx.pc);
                        }
                    }

                    // Save memory operations into mem_reads
                    if ctx.mem_op() {
                        Self::mem_op_precompiled_read_and_write(ctx, code, 2, &[4, 8], 0, 0, 4);
                    }

                    // Get result from precompile results data
                    if ctx.precompile_results() {
                        *code += &format!("\tmov rdi, [rdi]\n");
                        Self::precompile_results_array(ctx, code, "rdi", 4);
                    } else {
                        // Call the SHA256 function
                        Self::push_internal_registers(ctx, code, false);
                        //Self::assert_rsp_is_aligned(ctx, code);
                        *code += "\tcall _opcode_sha256\n";
                        Self::pop_internal_registers(ctx, code, false);
                        //Self::assert_rsp_is_aligned(ctx, code);
                    }
                }

                // Consume mem reads
                if ctx.chunk_player_mem_reads_collect_main() {
                    *code += &format!(
                        "\tmov [{} + {}*8], {} {}\n",
                        REG_MEM_READS_ADDRESS,
                        REG_MEM_READS_SIZE,
                        REG_CHUNK_PLAYER_ADDRESS,
                        ctx.comment_str("Main[4] = precompiler data address")
                    );
                    *code += &format!(
                        "\tinc {} {}\n",
                        REG_MEM_READS_SIZE,
                        ctx.comment_str("mem_reads_size++")
                    );
                }
                if ctx.chunk_player_mt_collect_mem() || ctx.chunk_player_mem_reads_collect_main() {
                    *code += &format!(
                        "\tadd {}, 14*8 {}\n",
                        REG_CHUNK_PLAYER_ADDRESS,
                        ctx.comment_str("chunk_address += 12*8")
                    );
                }

                // Set result
                *code +=
                    &format!("\txor {}, {} {}\n", REG_C, REG_C, ctx.comment_str("SHA256: c = 0"));
                ctx.c.is_saved = true;
                ctx.flag_is_always_zero = true;
            }
            ZiskOp::PubOut => {
                assert!(ctx.store_b_in_c);
                ctx.c.is_constant = ctx.b.is_constant;
                ctx.c.constant_value = ctx.b.constant_value;
                ctx.c.is_saved = true;
                ctx.flag_is_always_zero = true;
            }
            ZiskOp::Arith256 => {
                *code += &ctx.full_line_comment("Arith256".to_string());

                // Use the memory address as the first and unique parameter
                if !ctx.chunk_player_mt_collect_mem() && !ctx.chunk_player_mem_reads_collect_main()
                {
                    *code += &format!(
                        "\tmov rdi, {} {}\n",
                        ctx.b.string_value,
                        ctx.comment_str("rdi = b = address")
                    );
                }

                // Save data into mem_reads
                if ctx.minimal_trace() || ctx.zip() || ctx.mem_reads() {
                    // If zip, check if chunk is active
                    if ctx.zip() {
                        *code += &format!(
                            "\ttest {}, 1 {}\n",
                            REG_ACTIVE_CHUNK,
                            ctx.comment_str("active_chunk == 1 ?")
                        );
                        *code += &format!("\tjnz pc_{:x}_arith256_active_chunk\n", ctx.pc);
                        *code += &format!("\tjmp pc_{:x}_arith256_active_chunk_done\n", ctx.pc);
                        *code += &format!("pc_{:x}_arith256_active_chunk:\n", ctx.pc);
                    }
                    Self::precompiled_save_mem_reads(ctx, code, 5, &[4, 4, 4]);
                    if ctx.zip() {
                        *code += &format!("pc_{:x}_arith256_active_chunk_done:\n", ctx.pc);
                    }
                }

                // Consume mem reads
                if ctx.chunk_player_mem_reads_collect_main() {
                    *code += &format!(
                        "\tmov [{} + {}*8], {} {}\n",
                        REG_MEM_READS_ADDRESS,
                        REG_MEM_READS_SIZE,
                        REG_CHUNK_PLAYER_ADDRESS,
                        ctx.comment_str("Main[4] = precompiler data address")
                    );
                    *code += &format!(
                        "\tinc {} {}\n",
                        REG_MEM_READS_SIZE,
                        ctx.comment_str("mem_reads_size++")
                    );
                }
                if ctx.chunk_player_mt_collect_mem() || ctx.chunk_player_mem_reads_collect_main() {
                    *code += &format!(
                        "\tadd {}, 17*8 {}\n",
                        REG_CHUNK_PLAYER_ADDRESS,
                        ctx.comment_str("chunk_address += 17*8")
                    );
                }

                // Save memory operations into mem_reads
                if ctx.mem_op() {
                    Self::mem_op_precompiled_read_and_write(ctx, code, 5, &[4, 4, 4], 3, 4, 4);
                }

                if !ctx.chunk_player_mt_collect_mem() && !ctx.chunk_player_mem_reads_collect_main()
                {
                    // Get result from precompile results data
                    if ctx.precompile_results() {
                        *code += &format!("\tmov {REG_FLAG}, [rdi+3*8]\n");
                        Self::precompile_results_array(ctx, code, REG_FLAG, 4);
                        *code += &format!("\tmov {REG_FLAG}, [rdi+4*8]\n");
                        Self::precompile_results_array(ctx, code, REG_FLAG, 4);
                        *code += &format!("\tmov {REG_FLAG}, 0\n"); // Is this needed?
                    } else {
                        // Call the arith256 function
                        Self::push_internal_registers(ctx, code, false);
                        //Self::assert_rsp_is_aligned(ctx, code);
                        *code += "\tcall _opcode_arith256\n";
                        Self::pop_internal_registers(ctx, code, false);
                        //Self::assert_rsp_is_aligned(ctx, code);
                    }
                }

                // Set result
                *code += &format!("\txor {}, {} {}\n", REG_C, REG_C, ctx.comment_str("c = 0"));
                ctx.c.is_saved = true;
                ctx.flag_is_always_zero = true;
            }
            ZiskOp::Arith256Mod => {
                *code += &ctx.full_line_comment("Arith256Mod".to_string());

                // Use the memory address as the first and unique parameter
                if !ctx.chunk_player_mt_collect_mem() && !ctx.chunk_player_mem_reads_collect_main()
                {
                    *code += &format!(
                        "\tmov rdi, {} {}\n",
                        ctx.b.string_value,
                        ctx.comment_str("rdi = b = address")
                    );
                }

                // Save data into mem_reads
                if ctx.minimal_trace() || ctx.zip() || ctx.mem_reads() {
                    // If zip, check if chunk is active
                    if ctx.zip() {
                        *code += &format!(
                            "\ttest {}, 1 {}\n",
                            REG_ACTIVE_CHUNK,
                            ctx.comment_str("active_chunk == 1 ?")
                        );
                        *code += &format!("\tjnz pc_{:x}_arith256mod_active_chunk\n", ctx.pc);
                        *code += &format!("\tjmp pc_{:x}_arith256mod_active_chunk_done\n", ctx.pc);
                        *code += &format!("pc_{:x}_arith256mod_active_chunk:\n", ctx.pc);
                    }
                    Self::precompiled_save_mem_reads(ctx, code, 5, &[4, 4, 4, 4]);
                    if ctx.zip() {
                        *code += &format!("pc_{:x}_arith256mod_active_chunk_done:\n", ctx.pc);
                    }
                }

                // Save memory operations into mem_reads
                if ctx.mem_op() {
                    Self::mem_op_precompiled_read_and_write(ctx, code, 5, &[4, 4, 4, 4], 4, 4, 4);
                }

                if !ctx.chunk_player_mt_collect_mem() && !ctx.chunk_player_mem_reads_collect_main()
                {
                    // Get result from precompile results data
                    if ctx.precompile_results() {
                        *code += &format!("\tmov rdi, [rdi + 4*8]\n");
                        Self::precompile_results_array(ctx, code, "rdi", 4);
                    } else {
                        // Call the arith256_mod function
                        Self::push_internal_registers(ctx, code, false);
                        //Self::assert_rsp_is_aligned(ctx, code);
                        *code += "\tcall _opcode_arith256_mod\n";
                        Self::pop_internal_registers(ctx, code, false);
                        //Self::assert_rsp_is_aligned(ctx, code);
                    }
                }

                // Consume mem reads
                if ctx.chunk_player_mem_reads_collect_main() {
                    *code += &format!(
                        "\tmov [{} + {}*8], {} {}\n",
                        REG_MEM_READS_ADDRESS,
                        REG_MEM_READS_SIZE,
                        REG_CHUNK_PLAYER_ADDRESS,
                        ctx.comment_str("Main[4] = precompiler data address")
                    );
                    *code += &format!(
                        "\tinc {} {}\n",
                        REG_MEM_READS_SIZE,
                        ctx.comment_str("mem_reads_size++")
                    );
                }
                if ctx.chunk_player_mt_collect_mem() || ctx.chunk_player_mem_reads_collect_main() {
                    *code += &format!(
                        "\tadd {}, 21*8 {}\n",
                        REG_CHUNK_PLAYER_ADDRESS,
                        ctx.comment_str("chunk_address += 21*8")
                    );
                }

                // Set result
                *code += &format!("\txor {}, {} {}\n", REG_C, REG_C, ctx.comment_str("c = 0"));
                ctx.c.is_saved = true;
                ctx.flag_is_always_zero = true;
            }
            ZiskOp::Secp256k1Add => {
                *code += &ctx.full_line_comment("Secp256k1Add".to_string());

                // Use the memory address as the first and unique parameter
                if !ctx.chunk_player_mt_collect_mem() && !ctx.chunk_player_mem_reads_collect_main()
                {
                    *code += &format!(
                        "\tmov rdi, {} {}\n",
                        ctx.b.string_value,
                        ctx.comment_str("rdi = b = address")
                    );
                }

                // Save data into mem_reads
                if ctx.minimal_trace() || ctx.zip() || ctx.mem_reads() {
                    // If zip, check if chunk is active
                    if ctx.zip() {
                        *code += &format!(
                            "\ttest {}, 1 {}\n",
                            REG_ACTIVE_CHUNK,
                            ctx.comment_str("active_chunk == 1 ?")
                        );
                        *code += &format!("\tjnz pc_{:x}_secp256k1add_active_chunk\n", ctx.pc);
                        *code += &format!("\tjmp pc_{:x}_secp256k1add_active_chunk_done\n", ctx.pc);
                        *code += &format!("pc_{:x}_secp256k1add_active_chunk:\n", ctx.pc);
                    }
                    Self::precompiled_save_mem_reads(ctx, code, 2, &[8, 8]);
                    if ctx.zip() {
                        *code += &format!("pc_{:x}_secp256k1add_active_chunk_done:\n", ctx.pc);
                    }
                }

                // Save memory operations into mem_reads
                if ctx.mem_op() {
                    Self::mem_op_precompiled_read_and_write(ctx, code, 2, &[8, 8], 0, 0, 8);
                }

                if !ctx.chunk_player_mt_collect_mem() && !ctx.chunk_player_mem_reads_collect_main()
                {
                    // Get result from precompile results data
                    if ctx.precompile_results() {
                        *code += &format!("\tmov rdi, [rdi]\n");
                        Self::precompile_results_array(ctx, code, "rdi", 8);
                    } else {
                        // Call the secp256k1_add function
                        Self::push_internal_registers(ctx, code, false);
                        //Self::assert_rsp_is_aligned(ctx, code);
                        *code += "\tcall _opcode_secp256k1_add\n";
                        Self::pop_internal_registers(ctx, code, false);
                        //Self::assert_rsp_is_aligned(ctx, code);
                    }
                }

                // Consume mem reads
                if ctx.chunk_player_mem_reads_collect_main() {
                    *code += &format!(
                        "\tmov [{} + {}*8], {} {}\n",
                        REG_MEM_READS_ADDRESS,
                        REG_MEM_READS_SIZE,
                        REG_CHUNK_PLAYER_ADDRESS,
                        ctx.comment_str("Main[4] = precompiler data address")
                    );
                    *code += &format!(
                        "\tinc {} {}\n",
                        REG_MEM_READS_SIZE,
                        ctx.comment_str("mem_reads_size++")
                    );
                }
                if ctx.chunk_player_mt_collect_mem() || ctx.chunk_player_mem_reads_collect_main() {
                    *code += &format!(
                        "\tadd {}, 18*8 {}\n",
                        REG_CHUNK_PLAYER_ADDRESS,
                        ctx.comment_str("chunk_address += 18*8")
                    );
                }

                // Set result
                *code += &format!("\txor {}, {} {}\n", REG_C, REG_C, ctx.comment_str("c = 0"));
                ctx.c.is_saved = true;
                ctx.flag_is_always_zero = true;
            }
            ZiskOp::Secp256k1Dbl => {
                *code += &ctx.full_line_comment("Secp256k1Dbl".to_string());

                // Use the memory address as the first and unique parameter
                if !ctx.chunk_player_mt_collect_mem() && !ctx.chunk_player_mem_reads_collect_main()
                {
                    *code += &format!(
                        "\tmov rdi, {} {}\n",
                        ctx.b.string_value,
                        ctx.comment_str("rdi = b = address")
                    );
                }

                // Copy read data into mem_reads
                if ctx.minimal_trace() || ctx.zip() || ctx.mem_reads() {
                    // If zip, check if chunk is active
                    if ctx.zip() {
                        *code += &format!(
                            "\ttest {}, 1 {}\n",
                            REG_ACTIVE_CHUNK,
                            ctx.comment_str("active_chunk == 1 ?")
                        );
                        *code += &format!("\tjnz pc_{:x}_secp256k1dbl_active_chunk\n", ctx.pc);
                        *code += &format!("\tjmp pc_{:x}_secp256k1dbl_active_chunk_done\n", ctx.pc);
                        *code += &format!("pc_{:x}_secp256k1dbl_active_chunk:\n", ctx.pc);
                    }
                    *code += &format!("\tmov {REG_ADDRESS}, rdi\n");
                    for k in 0..8 {
                        *code += &format!(
                            "\tmov {}, [{} + {}] {}\n",
                            REG_VALUE,
                            REG_ADDRESS,
                            k * 8,
                            ctx.comment(format!("value = mem[address[{k}]]"))
                        );
                        *code += &format!(
                            "\tmov [{} + {}*8 + {}], {} {}\n",
                            REG_MEM_READS_ADDRESS,
                            REG_MEM_READS_SIZE,
                            k * 8,
                            REG_VALUE,
                            ctx.comment(format!("mem_reads[{k}] = value"))
                        );
                    }

                    // Increment chunk.steps.mem_reads_size in 8 units
                    *code += &format!(
                        "\tadd {}, 8 {}\n",
                        REG_MEM_READS_SIZE,
                        ctx.comment_str("mem_reads_size += 8")
                    );
                    if ctx.zip() {
                        *code += &format!("pc_{:x}_secp256k1dbl_active_chunk_done:\n", ctx.pc);
                    }
                }

                // Save memory operations into mem_reads
                if ctx.mem_op() {
                    Self::mem_op_array(ctx, code, "rdi", false, 8, 8);
                    Self::mem_op_array(ctx, code, "rdi", true, 8, 8);
                }

                if !ctx.chunk_player_mt_collect_mem() && !ctx.chunk_player_mem_reads_collect_main()
                {
                    // Get result from precompile results data
                    if ctx.precompile_results() {
                        Self::precompile_results_array(ctx, code, "rdi", 8);
                    } else {
                        // Call the secp256k1_dbl function
                        Self::push_internal_registers(ctx, code, false);
                        //Self::assert_rsp_is_aligned(ctx, code);
                        *code += "\tcall _opcode_secp256k1_dbl\n";
                        Self::pop_internal_registers(ctx, code, false);
                        //Self::assert_rsp_is_aligned(ctx, code);
                    }
                }

                // Consume mem reads
                if ctx.chunk_player_mem_reads_collect_main() {
                    *code += &format!(
                        "\tmov [{} + {}*8], {} {}\n",
                        REG_MEM_READS_ADDRESS,
                        REG_MEM_READS_SIZE,
                        REG_CHUNK_PLAYER_ADDRESS,
                        ctx.comment_str("Main[4] = precompiler data address")
                    );
                    *code += &format!(
                        "\tinc {} {}\n",
                        REG_MEM_READS_SIZE,
                        ctx.comment_str("mem_reads_size++")
                    );
                }
                if ctx.chunk_player_mt_collect_mem() || ctx.chunk_player_mem_reads_collect_main() {
                    *code += &format!(
                        "\tadd {}, 8*8 {}\n",
                        REG_CHUNK_PLAYER_ADDRESS,
                        ctx.comment_str("chunk_address += 8*8")
                    );
                }

                // Set result
                *code += &format!("\txor {}, {} {}\n", REG_C, REG_C, ctx.comment_str("c = 0"));
                ctx.c.is_saved = true;
                ctx.flag_is_always_zero = true;
            }
            ZiskOp::FcallParam => {
                assert!(ctx.store_b_in_c);
                assert!(ctx.a.is_constant);
                assert!(ctx.a.constant_value <= 32);
                *code += &ctx.full_line_comment("FcallParam".to_string());

                if !ctx.chunk_player_mt_collect_mem() && !ctx.chunk_player_mem_reads_collect_main()
                {
                    if ctx.a.constant_value == 1 {
                        // Store param in params
                        *code += &format!(
                            "\tmov {}, qword {}[{} + {}*8] {}\n",
                            REG_AUX,
                            ctx.ptr,
                            ctx.fcall_ctx,
                            FCALL_PARAMS_SIZE,
                            ctx.comment_str("aux = params size")
                        );
                        *code += &format!(
                            "\tmov qword {}[{} + {}*8 + {}*8], {} {}\n",
                            ctx.ptr,
                            ctx.fcall_ctx,
                            REG_AUX,
                            FCALL_PARAMS,
                            REG_C,
                            ctx.comment_str("ctx.params[size] = b")
                        );
                        *code += &format!(
                            "\tinc qword {}[{} + {}*8] {}\n",
                            ctx.ptr,
                            ctx.fcall_ctx,
                            FCALL_PARAMS_SIZE,
                            ctx.comment_str("inc ctx.params_size")
                        );
                    } else {
                        // Store params in params
                        *code += &format!(
                            "\tmov {}, qword {}[{} + {}*8] {}\n",
                            REG_AUX,
                            ctx.ptr,
                            ctx.fcall_ctx,
                            FCALL_PARAMS_SIZE,
                            ctx.comment_str("aux = params size")
                        );
                        for i in 0..ctx.a.constant_value {
                            *code += &format!(
                                "\tmov {}, qword {}[{} + {}*8] {}\n",
                                REG_VALUE,
                                ctx.ptr,
                                REG_C,
                                i,
                                ctx.comment_str("value = params[b]")
                            );

                            *code += &format!(
                                "\tmov qword {}[{} + {}*8 + {}*8], {} {}\n",
                                ctx.ptr,
                                ctx.fcall_ctx,
                                REG_AUX,
                                FCALL_PARAMS,
                                REG_VALUE,
                                ctx.comment_str("params[aux] = param")
                            );
                            *code += &format!("\tinc {} {}\n", REG_AUX, ctx.comment_str("inc aux"));
                        }
                        *code += &format!(
                            "\tmov qword {}[{} + {}*8], {} {}\n",
                            ctx.ptr,
                            ctx.fcall_ctx,
                            FCALL_PARAMS_SIZE,
                            REG_AUX,
                            ctx.comment_str("ctx.params_size = aux")
                        );
                    }
                }

                ctx.c.is_saved = true;
                ctx.flag_is_always_zero = true;
            }
            ZiskOp::Fcall => {
                *code += &ctx.full_line_comment("Fcall".to_string());

                assert!(ctx.store_b_in_c);
                if !ctx.chunk_player_mt_collect_mem() && !ctx.chunk_player_mem_reads_collect_main()
                {
                    // Store a (function id) in context
                    assert!(ctx.a.is_constant);
                    *code += &format!(
                        "\tmov qword {}[{} + {}*8], {} {}\n",
                        ctx.ptr,
                        ctx.fcall_ctx,
                        FCALL_FUNCTION_ID,
                        ctx.a.constant_value,
                        ctx.comment_str("ctx.function id = a")
                    );

                    // Set the fcall context address as the first parameter
                    *code += &format!(
                        "\tlea rdi, {} {}\n",
                        ctx.fcall_ctx,
                        ctx.comment_str("rdi = fcall context")
                    );

                    // Get result from precompile results data
                    if ctx.precompile_results() {
                        Self::precompile_results_fcall(ctx, code, "rdi");
                    } else {
                        // Call the fcall function
                        Self::push_internal_registers(ctx, code, false);
                        //Self::assert_rsp_is_aligned(ctx, code);
                        *code += "\tcall _opcode_fcall\n";
                        Self::pop_internal_registers(ctx, code, false);
                        //Self::assert_rsp_is_aligned(ctx, code);
                    }

                    // Get free input address
                    *code += &format!(
                        "\tmov {}, {} {}\n",
                        REG_ADDRESS,
                        FREE_INPUT_ADDR,
                        ctx.comment_str("address = free_input")
                    );

                    // Copy ctx.result[0] or 0 into free input
                    *code += &format!(
                        "\tmov {}, qword {}[{} + {}*8] {}\n",
                        REG_AUX,
                        ctx.ptr,
                        ctx.fcall_ctx,
                        FCALL_RESULT_SIZE,
                        ctx.comment_str("aux = ctx.result_size")
                    );
                    *code += &format!("\tcmp {REG_AUX}, 0\n");
                    *code += &format!("\tjz pc_{:x}_fcall_result_zero\n", ctx.pc);
                    *code += &format!(
                        "\tmov {}, qword {}[{} + {}*8] {}\n",
                        REG_VALUE,
                        ctx.ptr,
                        ctx.fcall_ctx,
                        FCALL_RESULT,
                        ctx.comment_str("value = ctx.result[0]")
                    );
                    *code += &format!(
                        "\tmov [{}], {} {}\n",
                        REG_ADDRESS,
                        REG_VALUE,
                        ctx.comment_str("free_input = value")
                    );
                    *code += &format!("\tjmp pc_{:x}_fcall_result_done\n", ctx.pc);
                    *code += &format!("pc_{:x}_fcall_result_zero:\n", ctx.pc);
                    *code += &format!(
                        "\tmov qword {}[{}], 0 {}\n",
                        ctx.ptr,
                        REG_ADDRESS,
                        ctx.comment_str("free_input = 0")
                    );
                    *code += &format!("pc_{:x}_fcall_result_done:\n", ctx.pc);

                    // Update fcall counters
                    *code += &format!(
                        "\tmov qword {}[{} + {}*8], 0 {}\n",
                        ctx.ptr,
                        ctx.fcall_ctx,
                        FCALL_PARAMS_SIZE,
                        ctx.comment_str("ctx.params_size = 0")
                    );
                    *code += &format!(
                        "\tmov qword {}[{} + {}*8], 1 {}\n",
                        ctx.ptr,
                        ctx.fcall_ctx,
                        FCALL_RESULT_GOT,
                        ctx.comment_str("ctx.result_got = 1")
                    );
                }

                ctx.c.is_saved = true;
                ctx.flag_is_always_zero = true;
            }
            ZiskOp::FcallGet => {
                *code += &ctx.full_line_comment("FcallGet".to_string());

                assert!(ctx.store_b_in_c);

                if !ctx.chunk_player_mt_collect_mem() && !ctx.chunk_player_mem_reads_collect_main()
                {
                    // Get value from fcall_ctx.result[got] and store it in free input address
                    *code += &format!(
                        "\tmov {}, qword {}[{} + {}*8] {}\n",
                        REG_AUX,
                        ctx.ptr,
                        ctx.fcall_ctx,
                        FCALL_RESULT_GOT,
                        ctx.comment_str("aux = ctx.result_got")
                    );
                    *code += &format!(
                        "\tmov {}, qword {}[{} + {}*8 + {}*8] {}\n",
                        REG_VALUE,
                        ctx.ptr,
                        ctx.fcall_ctx,
                        REG_AUX,
                        FCALL_RESULT,
                        ctx.comment_str("value = ctx.result_got")
                    );
                    *code += &format!(
                        "\tmov {}, {} {}\n",
                        REG_ADDRESS,
                        FREE_INPUT_ADDR,
                        ctx.comment_str("address = free_input")
                    );
                    *code += &format!(
                        "\tmov qword {}[{}], {} {}\n",
                        ctx.ptr,
                        REG_ADDRESS,
                        REG_VALUE,
                        ctx.comment_str("free_input = value")
                    );
                    *code += &format!(
                        "\tinc qword {}[{} + {}*8] {}\n",
                        ctx.ptr,
                        ctx.fcall_ctx,
                        FCALL_RESULT_GOT,
                        ctx.comment_str("inc ctx.result_got")
                    );
                }

                ctx.c.is_saved = true;
                ctx.flag_is_always_zero = true;
            }
            ZiskOp::Bn254CurveAdd => {
                *code += &ctx.full_line_comment("Bn254CurveAdd".to_string());

                // Use the memory address as the first and unique parameter
                if !ctx.chunk_player_mt_collect_mem() && !ctx.chunk_player_mem_reads_collect_main()
                {
                    *code += &format!(
                        "\tmov rdi, {} {}\n",
                        ctx.b.string_value,
                        ctx.comment_str("rdi = b = address")
                    );
                }

                // Save data into mem_reads
                if ctx.minimal_trace() || ctx.zip() || ctx.mem_reads() {
                    // If zip, check if chunk is active
                    if ctx.zip() {
                        *code += &format!(
                            "\ttest {}, 1 {}\n",
                            REG_ACTIVE_CHUNK,
                            ctx.comment_str("active_chunk == 1 ?")
                        );
                        *code += &format!("\tjnz pc_{:x}_bn254curveadd_active_chunk\n", ctx.pc);
                        *code +=
                            &format!("\tjmp pc_{:x}_bn254curveadd_active_chunk_done\n", ctx.pc);
                        *code += &format!("pc_{:x}_bn254curveadd_active_chunk:\n", ctx.pc);
                    }
                    Self::precompiled_save_mem_reads(ctx, code, 2, &[8, 8]);
                    if ctx.zip() {
                        *code += &format!("pc_{:x}_bn254curveadd_active_chunk_done:\n", ctx.pc);
                    }
                }

                // Save memory operations into mem_reads
                if ctx.mem_op() {
                    Self::mem_op_precompiled_read_and_write(ctx, code, 2, &[8, 8], 0, 0, 8);
                }

                if !ctx.chunk_player_mt_collect_mem() && !ctx.chunk_player_mem_reads_collect_main()
                {
                    // Get result from precompile results data
                    if ctx.precompile_results() {
                        *code += &format!("\tmov rdi, [rdi]\n");
                        Self::precompile_results_array(ctx, code, "rdi", 8);
                    } else {
                        // Call the bn254_curve_add function
                        Self::push_internal_registers(ctx, code, false);
                        //Self::assert_rsp_is_aligned(ctx, code);
                        *code += "\tcall _opcode_bn254_curve_add\n";
                        Self::pop_internal_registers(ctx, code, false);
                        //Self::assert_rsp_is_aligned(ctx, code);
                    }
                }

                // Consume mem reads
                if ctx.chunk_player_mem_reads_collect_main() {
                    *code += &format!(
                        "\tmov [{} + {}*8], {} {}\n",
                        REG_MEM_READS_ADDRESS,
                        REG_MEM_READS_SIZE,
                        REG_CHUNK_PLAYER_ADDRESS,
                        ctx.comment_str("Main[4] = precompiler data address")
                    );
                    *code += &format!(
                        "\tinc {} {}\n",
                        REG_MEM_READS_SIZE,
                        ctx.comment_str("mem_reads_size++")
                    );
                }
                if ctx.chunk_player_mt_collect_mem() || ctx.chunk_player_mem_reads_collect_main() {
                    *code += &format!(
                        "\tadd {}, 18*8 {}\n",
                        REG_CHUNK_PLAYER_ADDRESS,
                        ctx.comment_str("chunk_address += 18*8")
                    );
                }

                // Set result
                *code += &format!("\txor {}, {} {}\n", REG_C, REG_C, ctx.comment_str("c = 0"));
                ctx.c.is_saved = true;
                ctx.flag_is_always_zero = true;
            }
            ZiskOp::Bn254CurveDbl => {
                *code += &ctx.full_line_comment("Bn254CurveDbl".to_string());

                // Use the memory address as the first and unique parameter
                if !ctx.chunk_player_mt_collect_mem() && !ctx.chunk_player_mem_reads_collect_main()
                {
                    *code += &format!(
                        "\tmov rdi, {} {}\n",
                        ctx.b.string_value,
                        ctx.comment_str("rdi = b = address")
                    );
                }

                // Copy read data into mem_reads
                if ctx.minimal_trace() || ctx.zip() || ctx.mem_reads() {
                    // If zip, check if chunk is active
                    if ctx.zip() {
                        *code += &format!(
                            "\ttest {}, 1 {}\n",
                            REG_ACTIVE_CHUNK,
                            ctx.comment_str("active_chunk == 1 ?")
                        );
                        *code += &format!("\tjnz pc_{:x}_bn254curvedbl_active_chunk\n", ctx.pc);
                        *code +=
                            &format!("\tjmp pc_{:x}_bn254curvedbl_active_chunk_done\n", ctx.pc);
                        *code += &format!("pc_{:x}_bn254curvedbl_active_chunk:\n", ctx.pc);
                    }
                    *code += &format!("\tmov {REG_ADDRESS}, rdi\n");
                    for k in 0..8 {
                        *code += &format!(
                            "\tmov {}, [{} + {}] {}\n",
                            REG_VALUE,
                            REG_ADDRESS,
                            k * 8,
                            ctx.comment(format!("value = mem[address[{k}]]"))
                        );
                        *code += &format!(
                            "\tmov [{} + {}*8 + {}], {} {}\n",
                            REG_MEM_READS_ADDRESS,
                            REG_MEM_READS_SIZE,
                            k * 8,
                            REG_VALUE,
                            ctx.comment(format!("mem_reads[{k}] = value"))
                        );
                    }

                    // Increment chunk.steps.mem_reads_size in 8 units
                    *code += &format!(
                        "\tadd {}, 8 {}\n",
                        REG_MEM_READS_SIZE,
                        ctx.comment_str("mem_reads_size += 8")
                    );
                    if ctx.zip() {
                        *code += &format!("pc_{:x}_bn254curvedbl_active_chunk_done:\n", ctx.pc);
                    }
                }

                // Save memory operations into mem_reads
                if ctx.mem_op() {
                    Self::mem_op_array(ctx, code, "rdi", false, 8, 8);
                    Self::mem_op_array(ctx, code, "rdi", true, 8, 8);
                }

                if !ctx.chunk_player_mt_collect_mem() && !ctx.chunk_player_mem_reads_collect_main()
                {
                    // Get result from precompile results data
                    if ctx.precompile_results() {
                        Self::precompile_results_array(ctx, code, "rdi", 8);
                    } else {
                        // Call the bn254_curve_dbl function
                        Self::push_internal_registers(ctx, code, false);
                        //Self::assert_rsp_is_aligned(ctx, code);
                        *code += "\tcall _opcode_bn254_curve_dbl\n";
                        Self::pop_internal_registers(ctx, code, false);
                        //Self::assert_rsp_is_aligned(ctx, code);
                    }
                }

                // Consume mem reads
                if ctx.chunk_player_mem_reads_collect_main() {
                    *code += &format!(
                        "\tmov [{} + {}*8], {} {}\n",
                        REG_MEM_READS_ADDRESS,
                        REG_MEM_READS_SIZE,
                        REG_CHUNK_PLAYER_ADDRESS,
                        ctx.comment_str("Main[4] = precompiler data address")
                    );
                    *code += &format!(
                        "\tinc {} {}\n",
                        REG_MEM_READS_SIZE,
                        ctx.comment_str("mem_reads_size++")
                    );
                }
                if ctx.chunk_player_mt_collect_mem() || ctx.chunk_player_mem_reads_collect_main() {
                    *code += &format!(
                        "\tadd {}, 8*8 {}\n",
                        REG_CHUNK_PLAYER_ADDRESS,
                        ctx.comment_str("chunk_address += 8*8")
                    );
                }

                // Set result
                *code += &format!("\txor {}, {} {}\n", REG_C, REG_C, ctx.comment_str("c = 0"));
                ctx.c.is_saved = true;
                ctx.flag_is_always_zero = true;
            }
            ZiskOp::Bn254ComplexAdd => {
                *code += &ctx.full_line_comment("Bn254ComplexAdd".to_string());

                // Use the memory address as the first and unique parameter
                if !ctx.chunk_player_mt_collect_mem() && !ctx.chunk_player_mem_reads_collect_main()
                {
                    *code += &format!(
                        "\tmov rdi, {} {}\n",
                        ctx.b.string_value,
                        ctx.comment_str("rdi = b = address")
                    );
                }

                // Save data into mem_reads
                if ctx.minimal_trace() || ctx.zip() || ctx.mem_reads() {
                    // If zip, check if chunk is active
                    if ctx.zip() {
                        *code += &format!(
                            "\ttest {}, 1 {}\n",
                            REG_ACTIVE_CHUNK,
                            ctx.comment_str("active_chunk == 1 ?")
                        );
                        *code += &format!("\tjnz pc_{:x}_bn254complexadd_active_chunk\n", ctx.pc);
                        *code +=
                            &format!("\tjmp pc_{:x}_bn254complexadd_active_chunk_done\n", ctx.pc);
                        *code += &format!("pc_{:x}_bn254complexadd_active_chunk:\n", ctx.pc);
                    }
                    Self::precompiled_save_mem_reads(ctx, code, 2, &[8, 8]);
                    if ctx.zip() {
                        *code += &format!("pc_{:x}_bn254complexadd_active_chunk_done:\n", ctx.pc);
                    }
                }

                // Save memory operations into mem_reads
                if ctx.mem_op() {
                    Self::mem_op_precompiled_read_and_write(ctx, code, 2, &[8, 8], 0, 0, 8);
                }

                if !ctx.chunk_player_mt_collect_mem() && !ctx.chunk_player_mem_reads_collect_main()
                {
                    // Get result from precompile results data
                    if ctx.precompile_results() {
                        *code += &format!("\tmov rdi, [rdi]\n");
                        Self::precompile_results_array(ctx, code, "rdi", 8);
                    } else {
                        // Call the bn254_complex_add function
                        Self::push_internal_registers(ctx, code, false);
                        //Self::assert_rsp_is_aligned(ctx, code);
                        *code += "\tcall _opcode_bn254_complex_add\n";
                        Self::pop_internal_registers(ctx, code, false);
                        //Self::assert_rsp_is_aligned(ctx, code);
                    }
                }

                // Consume mem reads
                if ctx.chunk_player_mem_reads_collect_main() {
                    *code += &format!(
                        "\tmov [{} + {}*8], {} {}\n",
                        REG_MEM_READS_ADDRESS,
                        REG_MEM_READS_SIZE,
                        REG_CHUNK_PLAYER_ADDRESS,
                        ctx.comment_str("Main[4] = precompiler data address")
                    );
                    *code += &format!(
                        "\tinc {} {}\n",
                        REG_MEM_READS_SIZE,
                        ctx.comment_str("mem_reads_size++")
                    );
                }
                if ctx.chunk_player_mt_collect_mem() || ctx.chunk_player_mem_reads_collect_main() {
                    *code += &format!(
                        "\tadd {}, 18*8 {}\n",
                        REG_CHUNK_PLAYER_ADDRESS,
                        ctx.comment_str("chunk_address += 18*8")
                    );
                }

                // Set result
                *code += &format!("\txor {}, {} {}\n", REG_C, REG_C, ctx.comment_str("c = 0"));
                ctx.c.is_saved = true;
                ctx.flag_is_always_zero = true;
            }
            ZiskOp::Bn254ComplexSub => {
                *code += &ctx.full_line_comment("Bn254ComplexSub".to_string());

                // Use the memory address as the first and unique parameter
                if !ctx.chunk_player_mt_collect_mem() && !ctx.chunk_player_mem_reads_collect_main()
                {
                    *code += &format!(
                        "\tmov rdi, {} {}\n",
                        ctx.b.string_value,
                        ctx.comment_str("rdi = b = address")
                    );
                }

                // Save data into mem_reads
                if ctx.minimal_trace() || ctx.zip() || ctx.mem_reads() {
                    // If zip, check if chunk is active
                    if ctx.zip() {
                        *code += &format!(
                            "\ttest {}, 1 {}\n",
                            REG_ACTIVE_CHUNK,
                            ctx.comment_str("active_chunk == 1 ?")
                        );
                        *code += &format!("\tjnz pc_{:x}_bn254complexsub_active_chunk\n", ctx.pc);
                        *code +=
                            &format!("\tjmp pc_{:x}_bn254complexsub_active_chunk_done\n", ctx.pc);
                        *code += &format!("pc_{:x}_bn254complexsub_active_chunk:\n", ctx.pc);
                    }
                    Self::precompiled_save_mem_reads(ctx, code, 2, &[8, 8]);
                    if ctx.zip() {
                        *code += &format!("pc_{:x}_bn254complexsub_active_chunk_done:\n", ctx.pc);
                    }
                }

                // Save memory operations into mem_reads
                if ctx.mem_op() {
                    Self::mem_op_precompiled_read_and_write(ctx, code, 2, &[8, 8], 0, 0, 8);
                }

                if !ctx.chunk_player_mt_collect_mem() && !ctx.chunk_player_mem_reads_collect_main()
                {
                    // Get result from precompile results data
                    if ctx.precompile_results() {
                        *code += &format!("\tmov rdi, [rdi]\n");
                        Self::precompile_results_array(ctx, code, "rdi", 8);
                    } else {
                        // Call the bn254_complex_sub function
                        Self::push_internal_registers(ctx, code, false);
                        //Self::assert_rsp_is_aligned(ctx, code);
                        *code += "\tcall _opcode_bn254_complex_sub\n";
                        Self::pop_internal_registers(ctx, code, false);
                        //Self::assert_rsp_is_aligned(ctx, code);
                    }
                }

                // Consume mem reads
                if ctx.chunk_player_mem_reads_collect_main() {
                    *code += &format!(
                        "\tmov [{} + {}*8], {} {}\n",
                        REG_MEM_READS_ADDRESS,
                        REG_MEM_READS_SIZE,
                        REG_CHUNK_PLAYER_ADDRESS,
                        ctx.comment_str("Main[4] = precompiler data address")
                    );
                    *code += &format!(
                        "\tinc {} {}\n",
                        REG_MEM_READS_SIZE,
                        ctx.comment_str("mem_reads_size++")
                    );
                }
                if ctx.chunk_player_mt_collect_mem() || ctx.chunk_player_mem_reads_collect_main() {
                    *code += &format!(
                        "\tadd {}, 18*8 {}\n",
                        REG_CHUNK_PLAYER_ADDRESS,
                        ctx.comment_str("chunk_address += 18*8")
                    );
                }

                // Set result
                *code += &format!("\txor {}, {} {}\n", REG_C, REG_C, ctx.comment_str("c = 0"));
                ctx.c.is_saved = true;
                ctx.flag_is_always_zero = true;
            }
            ZiskOp::Bn254ComplexMul => {
                *code += &ctx.full_line_comment("Bn254ComplexMul".to_string());

                // Use the memory address as the first and unique parameter
                if !ctx.chunk_player_mt_collect_mem() && !ctx.chunk_player_mem_reads_collect_main()
                {
                    *code += &format!(
                        "\tmov rdi, {} {}\n",
                        ctx.b.string_value,
                        ctx.comment_str("rdi = b = address")
                    );
                }

                // Save data into mem_reads
                if ctx.minimal_trace() || ctx.zip() || ctx.mem_reads() {
                    // If zip, check if chunk is active
                    if ctx.zip() {
                        *code += &format!(
                            "\ttest {}, 1 {}\n",
                            REG_ACTIVE_CHUNK,
                            ctx.comment_str("active_chunk == 1 ?")
                        );
                        *code += &format!("\tjnz pc_{:x}_bn254complexmul_active_chunk\n", ctx.pc);
                        *code +=
                            &format!("\tjmp pc_{:x}_bn254complexmul_active_chunk_done\n", ctx.pc);
                        *code += &format!("pc_{:x}_bn254complexmul_active_chunk:\n", ctx.pc);
                    }
                    Self::precompiled_save_mem_reads(ctx, code, 2, &[8, 8]);
                    if ctx.zip() {
                        *code += &format!("pc_{:x}_bn254complexmul_active_chunk_done:\n", ctx.pc);
                    }
                }

                // Save memory operations into mem_reads
                if ctx.mem_op() {
                    Self::mem_op_precompiled_read_and_write(ctx, code, 2, &[8, 8], 0, 0, 8);
                }

                if !ctx.chunk_player_mt_collect_mem() && !ctx.chunk_player_mem_reads_collect_main()
                {
                    // Get result from precompile results data
                    if ctx.precompile_results() {
                        *code += &format!("\tmov rdi, [rdi]\n");
                        Self::precompile_results_array(ctx, code, "rdi", 8);
                    } else {
                        // Call the bn254_complex_mul function
                        Self::push_internal_registers(ctx, code, false);
                        //Self::assert_rsp_is_aligned(ctx, code);
                        *code += "\tcall _opcode_bn254_complex_mul\n";
                        Self::pop_internal_registers(ctx, code, false);
                        //Self::assert_rsp_is_aligned(ctx, code);
                    }
                }

                // Consume mem reads
                if ctx.chunk_player_mem_reads_collect_main() {
                    *code += &format!(
                        "\tmov [{} + {}*8], {} {}\n",
                        REG_MEM_READS_ADDRESS,
                        REG_MEM_READS_SIZE,
                        REG_CHUNK_PLAYER_ADDRESS,
                        ctx.comment_str("Main[4] = precompiler data address")
                    );
                    *code += &format!(
                        "\tinc {} {}\n",
                        REG_MEM_READS_SIZE,
                        ctx.comment_str("mem_reads_size++")
                    );
                }
                if ctx.chunk_player_mt_collect_mem() || ctx.chunk_player_mem_reads_collect_main() {
                    *code += &format!(
                        "\tadd {}, 18*8 {}\n",
                        REG_CHUNK_PLAYER_ADDRESS,
                        ctx.comment_str("chunk_address += 18*8")
                    );
                }

                // Set result
                *code += &format!("\txor {}, {} {}\n", REG_C, REG_C, ctx.comment_str("c = 0"));
                ctx.c.is_saved = true;
                ctx.flag_is_always_zero = true;
            }
            ZiskOp::Halt => {
                *code +=
                    &format!("\tmov {}, 1 {}\n", ctx.mem_error, ctx.comment_str("halt: error = 1"));
                ctx.c.is_constant = true;
                ctx.c.constant_value = 0;
                ctx.c.string_value = "0".to_string();
                ctx.c.is_saved = true;
                ctx.flag_is_always_one = true;
            }
            ZiskOp::Arith384Mod => {
                *code += &ctx.full_line_comment("Arith384Mod".to_string());

                // Use the memory address as the first and unique parameter
                if !ctx.chunk_player_mt_collect_mem() && !ctx.chunk_player_mem_reads_collect_main()
                {
                    *code += &format!(
                        "\tmov rdi, {} {}\n",
                        ctx.b.string_value,
                        ctx.comment_str("rdi = b = address")
                    );
                }

                // Save data into mem_reads
                if ctx.minimal_trace() || ctx.zip() || ctx.mem_reads() {
                    // If zip, check if chunk is active
                    if ctx.zip() {
                        *code += &format!(
                            "\ttest {}, 1 {}\n",
                            REG_ACTIVE_CHUNK,
                            ctx.comment_str("active_chunk == 1 ?")
                        );
                        *code += &format!("\tjnz pc_{:x}_arith384mod_active_chunk\n", ctx.pc);
                        *code += &format!("\tjmp pc_{:x}_arith384mod_active_chunk_done\n", ctx.pc);
                        *code += &format!("pc_{:x}_arith384mod_active_chunk:\n", ctx.pc);
                    }
                    Self::precompiled_save_mem_reads(ctx, code, 5, &[6, 6, 6, 6]);
                    if ctx.zip() {
                        *code += &format!("pc_{:x}_arith384mod_active_chunk_done:\n", ctx.pc);
                    }
                }

                // Save memory operations into mem_reads
                if ctx.mem_op() {
                    Self::mem_op_precompiled_read_and_write(ctx, code, 5, &[6, 6, 6, 6], 4, 4, 6);
                }

                if !ctx.chunk_player_mt_collect_mem() && !ctx.chunk_player_mem_reads_collect_main()
                {
                    // Get result from precompile results data
                    if ctx.precompile_results() {
                        *code += &format!("\tmov rdi, [rdi + 4*8]\n");
                        Self::precompile_results_array(ctx, code, "rdi", 6);
                    } else {
                        // Call the arith384_mod function
                        Self::push_internal_registers(ctx, code, false);
                        //Self::assert_rsp_is_aligned(ctx, code);
                        *code += "\tcall _opcode_arith384_mod\n";
                        Self::pop_internal_registers(ctx, code, false);
                        //Self::assert_rsp_is_aligned(ctx, code);
                    }
                }

                // Consume mem reads
                if ctx.chunk_player_mem_reads_collect_main() {
                    *code += &format!(
                        "\tmov [{} + {}*8], {} {}\n",
                        REG_MEM_READS_ADDRESS,
                        REG_MEM_READS_SIZE,
                        REG_CHUNK_PLAYER_ADDRESS,
                        ctx.comment_str("Main[4] = precompiler data address")
                    );
                    *code += &format!(
                        "\tinc {} {}\n",
                        REG_MEM_READS_SIZE,
                        ctx.comment_str("mem_reads_size++")
                    );
                }
                if ctx.chunk_player_mt_collect_mem() || ctx.chunk_player_mem_reads_collect_main() {
                    *code += &format!(
                        "\tadd {}, 29*8 {}\n",
                        REG_CHUNK_PLAYER_ADDRESS,
                        ctx.comment_str("chunk_address += 29*8")
                    );
                }

                // Set result
                *code += &format!("\txor {}, {} {}\n", REG_C, REG_C, ctx.comment_str("c = 0"));
                ctx.c.is_saved = true;
                ctx.flag_is_always_zero = true;
            }
            ZiskOp::Bls12_381CurveAdd => {
                *code += &ctx.full_line_comment("Bls12_381CurveAdd".to_string());

                // Use the memory address as the first and unique parameter
                if !ctx.chunk_player_mt_collect_mem() && !ctx.chunk_player_mem_reads_collect_main()
                {
                    *code += &format!(
                        "\tmov rdi, {} {}\n",
                        ctx.b.string_value,
                        ctx.comment_str("rdi = b = address")
                    );
                }

                // Save data into mem_reads
                if ctx.minimal_trace() || ctx.zip() || ctx.mem_reads() {
                    // If zip, check if chunk is active
                    if ctx.zip() {
                        *code += &format!(
                            "\ttest {}, 1 {}\n",
                            REG_ACTIVE_CHUNK,
                            ctx.comment_str("active_chunk == 1 ?")
                        );
                        *code += &format!("\tjnz pc_{:x}_bls12_381curveadd_active_chunk\n", ctx.pc);
                        *code +=
                            &format!("\tjmp pc_{:x}_bls12_381curveadd_active_chunk_done\n", ctx.pc);
                        *code += &format!("pc_{:x}_bls12_381curveadd_active_chunk:\n", ctx.pc);
                    }
                    Self::precompiled_save_mem_reads(ctx, code, 2, &[12, 12]);
                    if ctx.zip() {
                        *code += &format!("pc_{:x}_bls12_381curveadd_active_chunk_done:\n", ctx.pc);
                    }
                }

                // Save memory operations into mem_reads
                if ctx.mem_op() {
                    Self::mem_op_precompiled_read_and_write(ctx, code, 2, &[12, 12], 0, 0, 12);
                }

                if !ctx.chunk_player_mt_collect_mem() && !ctx.chunk_player_mem_reads_collect_main()
                {
                    // Get result from precompile results data
                    if ctx.precompile_results() {
                        *code += &format!("\tmov rdi, [rdi]\n");
                        Self::precompile_results_array(ctx, code, "rdi", 12);
                    } else {
                        // Call the bls12_381_curve_add function
                        Self::push_internal_registers(ctx, code, false);
                        //Self::assert_rsp_is_aligned(ctx, code);
                        *code += "\tcall _opcode_bls12_381_curve_add\n";
                        Self::pop_internal_registers(ctx, code, false);
                        //Self::assert_rsp_is_aligned(ctx, code);
                    }
                }

                // Consume mem reads
                if ctx.chunk_player_mem_reads_collect_main() {
                    *code += &format!(
                        "\tmov [{} + {}*8], {} {}\n",
                        REG_MEM_READS_ADDRESS,
                        REG_MEM_READS_SIZE,
                        REG_CHUNK_PLAYER_ADDRESS,
                        ctx.comment_str("Main[4] = precompiler data address")
                    );
                    *code += &format!(
                        "\tinc {} {}\n",
                        REG_MEM_READS_SIZE,
                        ctx.comment_str("mem_reads_size++")
                    );
                }
                if ctx.chunk_player_mt_collect_mem() || ctx.chunk_player_mem_reads_collect_main() {
                    *code += &format!(
                        "\tadd {}, 22*8 {}\n",
                        REG_CHUNK_PLAYER_ADDRESS,
                        ctx.comment_str("chunk_address += 22*8")
                    );
                }

                // Set result
                *code += &format!("\txor {}, {} {}\n", REG_C, REG_C, ctx.comment_str("c = 0"));
                ctx.c.is_saved = true;
                ctx.flag_is_always_zero = true;
            }
            ZiskOp::Bls12_381CurveDbl => {
                *code += &ctx.full_line_comment("Bls12_381CurveDbl".to_string());

                // Use the memory address as the first and unique parameter
                if !ctx.chunk_player_mt_collect_mem() && !ctx.chunk_player_mem_reads_collect_main()
                {
                    *code += &format!(
                        "\tmov rdi, {} {}\n",
                        ctx.b.string_value,
                        ctx.comment_str("rdi = b = address")
                    );
                }

                // Copy read data into mem_reads
                if ctx.minimal_trace() || ctx.zip() || ctx.mem_reads() {
                    // If zip, check if chunk is active
                    if ctx.zip() {
                        *code += &format!(
                            "\ttest {}, 1 {}\n",
                            REG_ACTIVE_CHUNK,
                            ctx.comment_str("active_chunk == 1 ?")
                        );
                        *code += &format!("\tjnz pc_{:x}_bls12_381curvedbl_active_chunk\n", ctx.pc);
                        *code +=
                            &format!("\tjmp pc_{:x}_bls12_381curvedbl_active_chunk_done\n", ctx.pc);
                        *code += &format!("pc_{:x}_bls12_381curvedbl_active_chunk:\n", ctx.pc);
                    }
                    *code += &format!("\tmov {REG_ADDRESS}, rdi\n");
                    for k in 0..12 {
                        *code += &format!(
                            "\tmov {}, [{} + {}] {}\n",
                            REG_VALUE,
                            REG_ADDRESS,
                            k * 8,
                            ctx.comment(format!("value = mem[address[{k}]]"))
                        );
                        *code += &format!(
                            "\tmov [{} + {}*8 + {}], {} {}\n",
                            REG_MEM_READS_ADDRESS,
                            REG_MEM_READS_SIZE,
                            k * 8,
                            REG_VALUE,
                            ctx.comment(format!("mem_reads[{k}] = value"))
                        );
                    }

                    // Increment chunk.steps.mem_reads_size in 8 units
                    *code += &format!(
                        "\tadd {}, 12 {}\n",
                        REG_MEM_READS_SIZE,
                        ctx.comment_str("mem_reads_size += 12")
                    );
                    if ctx.zip() {
                        *code += &format!("pc_{:x}_bls12_381curvedbl_active_chunk_done:\n", ctx.pc);
                    }
                }

                // Save memory operations into mem_reads
                if ctx.mem_op() {
                    Self::mem_op_array(ctx, code, "rdi", false, 8, 12);
                    Self::mem_op_array(ctx, code, "rdi", true, 8, 12);
                }

                if !ctx.chunk_player_mt_collect_mem() && !ctx.chunk_player_mem_reads_collect_main()
                {
                    // Get result from precompile results data
                    if ctx.precompile_results() {
                        Self::precompile_results_array(ctx, code, "rdi", 12);
                    } else {
                        // Call the bls12_381_curve_dbl function
                        Self::push_internal_registers(ctx, code, false);
                        //Self::assert_rsp_is_aligned(ctx, code);
                        *code += "\tcall _opcode_bls12_381_curve_dbl\n";
                        Self::pop_internal_registers(ctx, code, false);
                        //Self::assert_rsp_is_aligned(ctx, code);
                    }
                }

                // Consume mem reads
                if ctx.chunk_player_mem_reads_collect_main() {
                    *code += &format!(
                        "\tmov [{} + {}*8], {} {}\n",
                        REG_MEM_READS_ADDRESS,
                        REG_MEM_READS_SIZE,
                        REG_CHUNK_PLAYER_ADDRESS,
                        ctx.comment_str("Main[4] = precompiler data address")
                    );
                    *code += &format!(
                        "\tinc {} {}\n",
                        REG_MEM_READS_SIZE,
                        ctx.comment_str("mem_reads_size++")
                    );
                }
                if ctx.chunk_player_mt_collect_mem() || ctx.chunk_player_mem_reads_collect_main() {
                    *code += &format!(
                        "\tadd {}, 12*8 {}\n",
                        REG_CHUNK_PLAYER_ADDRESS,
                        ctx.comment_str("chunk_address += 12*8")
                    );
                }

                // Set result
                *code += &format!("\txor {}, {} {}\n", REG_C, REG_C, ctx.comment_str("c = 0"));
                ctx.c.is_saved = true;
                ctx.flag_is_always_zero = true;
            }
            ZiskOp::Bls12_381ComplexAdd => {
                *code += &ctx.full_line_comment("Bls12_381ComplexAdd".to_string());

                // Use the memory address as the first and unique parameter
                if !ctx.chunk_player_mt_collect_mem() && !ctx.chunk_player_mem_reads_collect_main()
                {
                    *code += &format!(
                        "\tmov rdi, {} {}\n",
                        ctx.b.string_value,
                        ctx.comment_str("rdi = b = address")
                    );
                }

                // Save data into mem_reads
                if ctx.minimal_trace() || ctx.zip() || ctx.mem_reads() {
                    // If zip, check if chunk is active
                    if ctx.zip() {
                        *code += &format!(
                            "\ttest {}, 1 {}\n",
                            REG_ACTIVE_CHUNK,
                            ctx.comment_str("active_chunk == 1 ?")
                        );
                        *code +=
                            &format!("\tjnz pc_{:x}_bls12_381complexadd_active_chunk\n", ctx.pc);
                        *code += &format!(
                            "\tjmp pc_{:x}_bls12_381complexadd_active_chunk_done\n",
                            ctx.pc
                        );
                        *code += &format!("pc_{:x}_bls12_381complexadd_active_chunk:\n", ctx.pc);
                    }
                    Self::precompiled_save_mem_reads(ctx, code, 2, &[12, 12]);
                    if ctx.zip() {
                        *code +=
                            &format!("pc_{:x}_bls12_381complexadd_active_chunk_done:\n", ctx.pc);
                    }
                }

                // Save memory operations into mem_reads
                if ctx.mem_op() {
                    Self::mem_op_precompiled_read_and_write(ctx, code, 2, &[12, 12], 0, 0, 12);
                }

                if !ctx.chunk_player_mt_collect_mem() && !ctx.chunk_player_mem_reads_collect_main()
                {
                    // Get result from precompile results data
                    if ctx.precompile_results() {
                        *code += &format!("\tmov rdi, [rdi]\n");
                        Self::precompile_results_array(ctx, code, "rdi", 12);
                    } else {
                        // Call the bls12_381_complex_add function
                        Self::push_internal_registers(ctx, code, false);
                        //Self::assert_rsp_is_aligned(ctx, code);
                        *code += "\tcall _opcode_bls12_381_complex_add\n";
                        Self::pop_internal_registers(ctx, code, false);
                        //Self::assert_rsp_is_aligned(ctx, code);
                    }
                }

                // Consume mem reads
                if ctx.chunk_player_mem_reads_collect_main() {
                    *code += &format!(
                        "\tmov [{} + {}*8], {} {}\n",
                        REG_MEM_READS_ADDRESS,
                        REG_MEM_READS_SIZE,
                        REG_CHUNK_PLAYER_ADDRESS,
                        ctx.comment_str("Main[4] = precompiler data address")
                    );
                    *code += &format!(
                        "\tinc {} {}\n",
                        REG_MEM_READS_SIZE,
                        ctx.comment_str("mem_reads_size++")
                    );
                }
                if ctx.chunk_player_mt_collect_mem() || ctx.chunk_player_mem_reads_collect_main() {
                    *code += &format!(
                        "\tadd {}, 26*8 {}\n",
                        REG_CHUNK_PLAYER_ADDRESS,
                        ctx.comment_str("chunk_address += 26*8")
                    );
                }

                // Set result
                *code += &format!("\txor {}, {} {}\n", REG_C, REG_C, ctx.comment_str("c = 0"));
                ctx.c.is_saved = true;
                ctx.flag_is_always_zero = true;
            }
            ZiskOp::Bls12_381ComplexSub => {
                *code += &ctx.full_line_comment("Bls12_381ComplexSub".to_string());

                // Use the memory address as the first and unique parameter
                if !ctx.chunk_player_mt_collect_mem() && !ctx.chunk_player_mem_reads_collect_main()
                {
                    *code += &format!(
                        "\tmov rdi, {} {}\n",
                        ctx.b.string_value,
                        ctx.comment_str("rdi = b = address")
                    );
                }

                // Save data into mem_reads
                if ctx.minimal_trace() || ctx.zip() || ctx.mem_reads() {
                    // If zip, check if chunk is active
                    if ctx.zip() {
                        *code += &format!(
                            "\ttest {}, 1 {}\n",
                            REG_ACTIVE_CHUNK,
                            ctx.comment_str("active_chunk == 1 ?")
                        );
                        *code +=
                            &format!("\tjnz pc_{:x}_bls12_381complexsub_active_chunk\n", ctx.pc);
                        *code += &format!(
                            "\tjmp pc_{:x}_bls12_381complexsub_active_chunk_done\n",
                            ctx.pc
                        );
                        *code += &format!("pc_{:x}_bls12_381complexsub_active_chunk:\n", ctx.pc);
                    }
                    Self::precompiled_save_mem_reads(ctx, code, 2, &[12, 12]);
                    if ctx.zip() {
                        *code +=
                            &format!("pc_{:x}_bls12_381complexsub_active_chunk_done:\n", ctx.pc);
                    }
                }

                // Save memory operations into mem_reads
                if ctx.mem_op() {
                    Self::mem_op_precompiled_read_and_write(ctx, code, 2, &[12, 12], 0, 0, 12);
                }

                if !ctx.chunk_player_mt_collect_mem() && !ctx.chunk_player_mem_reads_collect_main()
                {
                    // Get result from precompile results data
                    if ctx.precompile_results() {
                        *code += &format!("\tmov rdi, [rdi]\n");
                        Self::precompile_results_array(ctx, code, "rdi", 12);
                    } else {
                        // Call the bls12_381_complex_sub function
                        Self::push_internal_registers(ctx, code, false);
                        //Self::assert_rsp_is_aligned(ctx, code);
                        *code += "\tcall _opcode_bls12_381_complex_sub\n";
                        Self::pop_internal_registers(ctx, code, false);
                        //Self::assert_rsp_is_aligned(ctx, code);
                    }
                }

                // Consume mem reads
                if ctx.chunk_player_mem_reads_collect_main() {
                    *code += &format!(
                        "\tmov [{} + {}*8], {} {}\n",
                        REG_MEM_READS_ADDRESS,
                        REG_MEM_READS_SIZE,
                        REG_CHUNK_PLAYER_ADDRESS,
                        ctx.comment_str("Main[4] = precompiler data address")
                    );
                    *code += &format!(
                        "\tinc {} {}\n",
                        REG_MEM_READS_SIZE,
                        ctx.comment_str("mem_reads_size++")
                    );
                }
                if ctx.chunk_player_mt_collect_mem() || ctx.chunk_player_mem_reads_collect_main() {
                    *code += &format!(
                        "\tadd {}, 26*8 {}\n",
                        REG_CHUNK_PLAYER_ADDRESS,
                        ctx.comment_str("chunk_address += 26*8")
                    );
                }

                // Set result
                *code += &format!("\txor {}, {} {}\n", REG_C, REG_C, ctx.comment_str("c = 0"));
                ctx.c.is_saved = true;
                ctx.flag_is_always_zero = true;
            }
            ZiskOp::Bls12_381ComplexMul => {
                *code += &ctx.full_line_comment("Bls12_381ComplexMul".to_string());

                // Use the memory address as the first and unique parameter
                if !ctx.chunk_player_mt_collect_mem() && !ctx.chunk_player_mem_reads_collect_main()
                {
                    *code += &format!(
                        "\tmov rdi, {} {}\n",
                        ctx.b.string_value,
                        ctx.comment_str("rdi = b = address")
                    );
                }

                // Save data into mem_reads
                if ctx.minimal_trace() || ctx.zip() || ctx.mem_reads() {
                    // If zip, check if chunk is active
                    if ctx.zip() {
                        *code += &format!(
                            "\ttest {}, 1 {}\n",
                            REG_ACTIVE_CHUNK,
                            ctx.comment_str("active_chunk == 1 ?")
                        );
                        *code +=
                            &format!("\tjnz pc_{:x}_bls12_381complexmul_active_chunk\n", ctx.pc);
                        *code += &format!(
                            "\tjmp pc_{:x}_bls12_381complexmul_active_chunk_done\n",
                            ctx.pc
                        );
                        *code += &format!("pc_{:x}_bls12_381complexmul_active_chunk:\n", ctx.pc);
                    }
                    Self::precompiled_save_mem_reads(ctx, code, 2, &[12, 12]);
                    if ctx.zip() {
                        *code +=
                            &format!("pc_{:x}_bls12_381complexmul_active_chunk_done:\n", ctx.pc);
                    }
                }

                // Save memory operations into mem_reads
                if ctx.mem_op() {
                    Self::mem_op_precompiled_read_and_write(ctx, code, 2, &[12, 12], 0, 0, 12);
                }

                if !ctx.chunk_player_mt_collect_mem() && !ctx.chunk_player_mem_reads_collect_main()
                {
                    // Get result from precompile results data
                    if ctx.precompile_results() {
                        *code += &format!("\tmov rdi, [rdi]\n");
                        Self::precompile_results_array(ctx, code, "rdi", 12);
                    } else {
                        // Call the bls12_381_complex_mul function
                        Self::push_internal_registers(ctx, code, false);
                        //Self::assert_rsp_is_aligned(ctx, code);
                        *code += "\tcall _opcode_bls12_381_complex_mul\n";
                        Self::pop_internal_registers(ctx, code, false);
                        //Self::assert_rsp_is_aligned(ctx, code);
                    }
                }

                // Consume mem reads
                if ctx.chunk_player_mem_reads_collect_main() {
                    *code += &format!(
                        "\tmov [{} + {}*8], {} {}\n",
                        REG_MEM_READS_ADDRESS,
                        REG_MEM_READS_SIZE,
                        REG_CHUNK_PLAYER_ADDRESS,
                        ctx.comment_str("Main[4] = precompiler data address")
                    );
                    *code += &format!(
                        "\tinc {} {}\n",
                        REG_MEM_READS_SIZE,
                        ctx.comment_str("mem_reads_size++")
                    );
                }
                if ctx.chunk_player_mt_collect_mem() || ctx.chunk_player_mem_reads_collect_main() {
                    *code += &format!(
                        "\tadd {}, 26*8 {}\n",
                        REG_CHUNK_PLAYER_ADDRESS,
                        ctx.comment_str("chunk_address += 26*8")
                    );
                }

                // Set result
                *code += &format!("\txor {}, {} {}\n", REG_C, REG_C, ctx.comment_str("c = 0"));
                ctx.c.is_saved = true;
                ctx.flag_is_always_zero = true;
            }
            ZiskOp::Add256 => {
                *code += &ctx.full_line_comment("Add256".to_string());

                // Use the memory address as the first and unique parameter
                if !ctx.chunk_player_mt_collect_mem() && !ctx.chunk_player_mem_reads_collect_main()
                {
                    *code += &format!(
                        "\tmov rdi, {} {}\n",
                        ctx.b.string_value,
                        ctx.comment_str("rdi = b = address")
                    );
                }

                // Save data into mem_reads
                if ctx.minimal_trace() || ctx.zip() || ctx.mem_reads() {
                    // If zip, check if chunk is active
                    if ctx.zip() {
                        *code += &format!(
                            "\ttest {}, 1 {}\n",
                            REG_ACTIVE_CHUNK,
                            ctx.comment_str("active_chunk == 1 ?")
                        );
                        *code += &format!("\tjnz pc_{:x}_add256_active_chunk\n", ctx.pc);
                        *code += &format!("\tjmp pc_{:x}_add256_active_chunk_done\n", ctx.pc);
                        *code += &format!("pc_{:x}_add256_active_chunk:\n", ctx.pc);
                    }
                    Self::precompiled_save_mem_reads(ctx, code, 4, &[4, 4]);
                    if ctx.zip() {
                        *code += &format!("pc_{:x}_add256_active_chunk_done:\n", ctx.pc);
                    }
                }

                // Consume mem reads
                if ctx.chunk_player_mem_reads_collect_main() {
                    *code += &format!(
                        "\tmov [{} + {}*8], {} {}\n",
                        REG_MEM_READS_ADDRESS,
                        REG_MEM_READS_SIZE,
                        REG_CHUNK_PLAYER_ADDRESS,
                        ctx.comment_str("Main[4] = precompiler data address")
                    );
                    *code += &format!(
                        "\tinc {} {}\n",
                        REG_MEM_READS_SIZE,
                        ctx.comment_str("mem_reads_size++")
                    );
                }
                if ctx.chunk_player_mt_collect_mem() || ctx.chunk_player_mem_reads_collect_main() {
                    *code += &format!(
                        "\tadd {}, 13*8 {}\n", // 13 = @a, @b, cin, @c, a[0..4], b[0..4], cout
                        REG_CHUNK_PLAYER_ADDRESS,
                        ctx.comment_str("chunk_address += 13*8")
                    );
                }

                // Save memory operations into mem_reads
                if ctx.mem_op() {
                    Self::mem_op_precompiled_read_and_write(ctx, code, 4, &[4, 4], 3, 3, 4);
                }

                if !ctx.chunk_player_mt_collect_mem() && !ctx.chunk_player_mem_reads_collect_main()
                {
                    // Call the add256 function
                    Self::push_internal_registers_except_c_and_flag(ctx, code, false);
                    // Self::assert_rsp_is_aligned(ctx, code);
                    *code += "\tcall _opcode_add256\n";
                    *code += &format!("\tmov {}, rax {}\n", REG_C, ctx.comment_str("c = rax"));
                    *code +=
                        &format!("\tmov {}, rax {}\n", REG_FLAG, ctx.comment_str("flag = rax"));
                    Self::pop_internal_registers_except_c_and_flag(ctx, code, false);

                    // this precompiles store the result in minimal trace
                    if ctx.minimal_trace() || ctx.zip() || ctx.mem_reads() {
                        Self::precompiled_save_result(ctx, code);
                    }
                    // Self::assert_rsp_is_aligned(ctx, code);
                } else {
                    // Set REG_C, REG_FLAGS from last value of mt
                    Self::mem_op_precompiled_restore_c_and_flags(ctx, code);
                }

                // Set result
                ctx.c.is_saved = true;
                ctx.flag_is_always_zero = false;
            }
        }
    }

    /**********/
    /* SET PC */
    /**********/

    fn set_pc(
        ctx: &mut ZiskAsmContext,
        instruction: &ZiskInst,
        code: &mut String,
        id: &str,
        rom: &ZiskRom,
    ) {
        ctx.jump_to_dynamic_pc = false;
        ctx.jump_to_static_pc = String::new();
        if instruction.set_pc {
            *code += &ctx.full_line_comment("set pc".to_string());
            if ctx.c.is_constant {
                let new_pc = (ctx.c.constant_value as i64 + instruction.jmp_offset1) as u64;
                *code += &format!(
                    "\tmov {}, 0x{:x} {}\n",
                    REG_PC,
                    new_pc,
                    ctx.comment_str("pc = c(const) + jmp_offset1")
                );
                // Check if target address exists in ROM before generating static jump
                if rom.sorted_pc_list.binary_search(&new_pc).is_ok() {
                    ctx.jump_to_static_pc =
                        format!("\tjmp pc_{:x} {}\n", new_pc, ctx.comment_str("jump to static pc"));
                } else {
                    ctx.jump_to_dynamic_pc = true;
                }
            } else {
                *code += &format!(
                    "\tmov {}, {} {}\n",
                    REG_PC,
                    ctx.c.string_value,
                    ctx.comment_str("pc = c")
                );
                if instruction.jmp_offset1 != 0 {
                    *code += &format!(
                        "\tadd {}, 0x{:x} {}\n",
                        REG_PC,
                        instruction.jmp_offset1,
                        ctx.comment_str("pc += jmp_offset1")
                    );
                }
                ctx.jump_to_dynamic_pc = true;
            }
        } else if ctx.flag_is_always_zero {
            let new_pc = (ctx.pc as i64 + instruction.jmp_offset2) as u64;
            if new_pc != ctx.next_pc {
                *code += &format!(
                    "\tmov {}, 0x{:x} {}\n",
                    REG_PC,
                    new_pc,
                    ctx.comment_str("flag=0: pc+=jmp_offset2")
                );
                // Check if target address exists in ROM before generating static jump
                if rom.sorted_pc_list.binary_search(&new_pc).is_ok() {
                    ctx.jump_to_static_pc = format!(
                        "\tjmp pc_{:x} {}\n",
                        new_pc,
                        ctx.comment_str("jump to pc+offset2")
                    );
                } else {
                    ctx.jump_to_dynamic_pc = true;
                }
            } else if id == "z" {
                *code += &format!(
                    "\tmov {}, 0x{:x} {}\n",
                    REG_PC,
                    ctx.next_pc,
                    ctx.comment_str("flag=0: pc += 4")
                );
            }
        } else if ctx.flag_is_always_one {
            let new_pc = (ctx.pc as i64 + instruction.jmp_offset1) as u64;
            if new_pc != ctx.next_pc {
                *code += &format!(
                    "\tmov {}, 0x{:x} {}\n",
                    REG_PC,
                    new_pc,
                    ctx.comment_str("flag=1: pc+=jmp_offset1")
                );
                // Check if target address exists in ROM before generating static jump
                if rom.sorted_pc_list.binary_search(&new_pc).is_ok() {
                    ctx.jump_to_static_pc = format!(
                        "\tjmp pc_{:x} {}\n",
                        new_pc,
                        ctx.comment_str("jump to pc+offset1")
                    );
                } else {
                    ctx.jump_to_dynamic_pc = true;
                }
            } else if id == "z" {
                *code += &format!(
                    "\tmov {}, 0x{:x} {}\n",
                    REG_PC,
                    ctx.next_pc,
                    ctx.comment_str("flag=1: pc += 4")
                );
            }
        } else {
            *code += &ctx.full_line_comment("pc = f(flag)".to_string());
            // Calculate the new pc
            *code += &format!("\tcmp {}, 1 {}\n", REG_FLAG, ctx.comment_str("flag == 1 ?"));
            *code += &format!("\tjne pc_{:x}_{}_flag_false\n", ctx.pc, id);
            *code += &format!(
                "\tmov {}, 0x{:x} {}\n",
                REG_PC,
                (ctx.pc as i64 + instruction.jmp_offset1) as u64,
                ctx.comment_str("pc += i.jmp_offset1")
            );
            *code += &format!("\tjmp pc_{:x}_{}_flag_done\n", ctx.pc, id);
            *code += &format!("pc_{:x}_{}_flag_false:\n", ctx.pc, id);
            *code += &format!(
                "\tmov {}, 0x{:x} {}\n",
                REG_PC,
                (ctx.pc as i64 + instruction.jmp_offset2) as u64,
                ctx.comment_str("pc += i.jmp_offset2")
            );
            *code += &format!("pc_{:x}_{}_flag_done:\n", ctx.pc, id);
            ctx.jump_to_dynamic_pc = true;
        }
    }

    fn jumpt_to_dynamic_pc(ctx: &mut ZiskAsmContext, code: &mut String) {
        *code += &ctx.full_line_comment("jump to dynamic pc".to_string());
        // When executing program code, it can dynamically jump to any BIOS instruction
        // (low address) or to any program code address (high address).
        // When executing zisk float library code, it can dynamically jump to any BIOS instruction
        // (low address) or to any float library code address (high address) but not to program
        // code addresses.
        let high_address =
            if ctx.pc < FLOAT_LIB_ROM_ADDR { ctx.min_program_pc } else { FLOAT_LIB_ROM_ADDR };
        *code += &format!(
            "\tmov {}, 0x{:x} {}\n",
            REG_ADDRESS,
            high_address,
            ctx.comment_str("is pc a low address?")
        );
        *code += &format!("\tcmp {REG_PC}, {REG_ADDRESS}\n");
        *code += &format!("\tjb pc_{:x}_jump_to_low_address\n", ctx.pc);
        *code += &format!(
            "\tsub {}, {} {}\n",
            REG_PC,
            REG_ADDRESS,
            ctx.comment_str(&format!("pc -= 0x{:x}", ctx.min_program_pc))
        );
        *code += &format!(
            "\tlea {}, [map_pc_{:x}] {}\n",
            REG_ADDRESS,
            high_address,
            ctx.comment_str(&format!("address = map[0x{:x}]", high_address))
        );
        *code += &format!(
            "\tmov {}, [{} + {}*{}] {}\n",
            REG_ADDRESS,
            REG_ADDRESS,
            REG_PC,
            if ctx.jump_to_unaligned_pc() { 8 } else { 2 },
            ctx.comment_str("address = map[pc]")
        );
        *code += &format!("\tjmp {} {}\n", REG_ADDRESS, ctx.comment_str("jump to address"));
        *code += &format!("pc_{:x}_jump_to_low_address:\n", ctx.pc);
        *code += &format!("\tsub {}, 0x1000 {}\n", REG_PC, ctx.comment_str("pc -= 0x1000"));
        *code += &format!(
            "\tlea {}, [map_pc_1000] {}\n",
            REG_ADDRESS,
            ctx.comment_str("address = map[0x1000]")
        );
        *code += &format!(
            "\tmov {}, [{} + {}*2] {}\n",
            REG_ADDRESS,
            REG_ADDRESS,
            REG_PC,
            ctx.comment_str("address = map[pc]")
        );
        *code += &format!("\tjmp {} {}\n", REG_ADDRESS, ctx.comment_str("jump to address"));
    }

    /*************/
    /* MEM READS */
    /*************/

    fn a_src_mem_aligned(ctx: &mut ZiskAsmContext, code: &mut String) {
        // Copy read data into mem_reads_address and increment it
        *code += &format!(
            "\tmov [{} + {}*8], {} {}\n",
            REG_MEM_READS_ADDRESS,
            REG_MEM_READS_SIZE,
            if ctx.store_a_in_c { REG_C } else { REG_A },
            ctx.comment_str("mem_reads[@+size*8] = a")
        );

        // Increment chunk.steps.mem_reads_size
        *code += &format!("\tinc {} {}\n", REG_MEM_READS_SIZE, ctx.comment_str("mem_reads_size++"));
    }

    fn a_src_mem_not_aligned(ctx: &mut ZiskAsmContext, code: &mut String) {
        // Calculate previous aligned address
        *code += &format!(
            "\tand {}, 0xFFFFFFFFFFFFFFF8 {}\n",
            REG_ADDRESS,
            ctx.comment_str("address = previous aligned address")
        );

        // Store previous aligned address value in mem_reads
        *code += &format!(
            "\tmov {}, [{}] {}\n",
            REG_VALUE,
            REG_ADDRESS,
            ctx.comment_str("value = mem[prev_address]")
        );
        *code += &format!(
            "\tmov [{} + {}*8], {} {}\n",
            REG_MEM_READS_ADDRESS,
            REG_MEM_READS_SIZE,
            REG_VALUE,
            ctx.comment_str("mem_reads[@+size*8] = prev_a")
        );

        // Store next aligned address value in mem_reads
        *code += &format!(
            "\tmov {}, [{} + 8] {}\n",
            REG_VALUE,
            REG_ADDRESS,
            ctx.comment_str("value = mem[prev_address]")
        );
        *code += &format!(
            "\tmov [{} + {}*8 + 8], {} {}\n",
            REG_MEM_READS_ADDRESS,
            REG_MEM_READS_SIZE,
            REG_VALUE,
            ctx.comment_str("mem_reads[@+size*8+8] = next_a")
        );

        // Increment chunk.steps.mem_reads_size twice
        *code += &format!(
            "\tadd {}, 2 {}\n",
            REG_MEM_READS_SIZE,
            ctx.comment_str("mem_reads_size += 2")
        );
    }

    fn b_src_mem_aligned(ctx: &mut ZiskAsmContext, code: &mut String) {
        // Copy read data into mem_reads_address and increment it
        *code += &format!(
            "\tmov [{} + {}*8], {} {}\n",
            REG_MEM_READS_ADDRESS,
            REG_MEM_READS_SIZE,
            if ctx.store_b_in_c { REG_C } else { REG_B },
            ctx.comment_str("mem_reads[@+size*8] = b")
        );

        // Increment chunk.steps.mem_reads_size
        *code += &format!("\tinc {} {}\n", REG_MEM_READS_SIZE, ctx.comment_str("mem_reads_size++"));
    }

    fn b_src_mem_not_aligned(ctx: &mut ZiskAsmContext, code: &mut String) {
        // Calculate previous aligned address
        *code += &format!(
            "\tand {}, 0xFFFFFFFFFFFFFFF8 {}\n",
            REG_ADDRESS,
            ctx.comment_str("address = previous aligned address")
        );

        // Store previous aligned address value in mem_reads, and advance address
        *code += &format!(
            "\tmov {}, [{}] {}\n",
            REG_VALUE,
            REG_ADDRESS,
            ctx.comment_str("value = mem[prev_address]")
        );
        *code += &format!(
            "\tmov [{} + {}*8], {} {}\n",
            REG_MEM_READS_ADDRESS,
            REG_MEM_READS_SIZE,
            REG_VALUE,
            ctx.comment_str("mem_address[@+size*8] = prev_b")
        );

        // Store next aligned address value in mem_reads, and advance address
        *code += &format!(
            "\tmov {}, [{} + 8] {}\n",
            REG_VALUE,
            REG_ADDRESS,
            ctx.comment_str("value = mem[prev_address]")
        );
        *code += &format!(
            "\tmov [{} + {}*8 + 8], {} {}\n",
            REG_MEM_READS_ADDRESS,
            REG_MEM_READS_SIZE,
            REG_VALUE,
            ctx.comment_str("mem_reads[@+size*8+8] = next_b")
        );

        // Increment chunk.steps.mem_reads_size twice
        *code += &format!(
            "\tadd {}, 2 {}\n",
            REG_MEM_READS_SIZE,
            ctx.comment_str("mem_reads_size += 2")
        );
    }

    fn c_store_mem_not_aligned(ctx: &mut ZiskAsmContext, code: &mut String) {
        // Get a copy of the address to preserve it
        *code +=
            &format!("\tmov {}, {} {}\n", REG_AUX, REG_ADDRESS, ctx.comment_str("aux = address"));

        // Calculate previous aligned address
        *code += &format!(
            "\tand {}, 0xFFFFFFFFFFFFFFF8 {}\n",
            REG_AUX,
            ctx.comment_str("address = previous aligned address")
        );

        // Store previous aligned address value in mem_reads, and advance address
        *code += &format!(
            "\tmov {}, [{}] {}\n",
            REG_VALUE,
            REG_AUX,
            ctx.comment_str("value = mem[prev_address]")
        );
        *code += &format!(
            "\tmov [{} + {}*8], {} {}\n",
            REG_MEM_READS_ADDRESS,
            REG_MEM_READS_SIZE,
            REG_VALUE,
            ctx.comment_str("mem_reads[@+size*8] = prev_c")
        );

        // Store next aligned address value in mem_reads, and advance address
        *code += &format!(
            "\tmov {}, [{} + 8] {}\n",
            REG_VALUE,
            REG_AUX,
            ctx.comment_str("value = mem[next_address]")
        );
        *code += &format!(
            "\tmov [{} + {}*8 +  8], {} {}\n",
            REG_MEM_READS_ADDRESS,
            REG_MEM_READS_SIZE,
            REG_VALUE,
            ctx.comment_str("mem_reads[@+size*8+8] = next_c")
        );

        // Increment chunk.steps.mem_reads_size twice
        *code += &format!(
            "\tadd {}, 2 {}\n",
            REG_MEM_READS_SIZE,
            ctx.comment_str("mem_reads_size += 2")
        );
    }

    fn c_store_ind_8_not_aligned(ctx: &mut ZiskAsmContext, code: &mut String) {
        // Get a copy of the address to preserve it
        *code +=
            &format!("\tmov {}, {} {}\n", REG_AUX, REG_ADDRESS, ctx.comment_str("aux = address"));

        // Calculate previous aligned address
        *code += &format!(
            "\tand {}, 0xFFFFFFFFFFFFFFF8 {}\n",
            REG_AUX,
            ctx.comment_str("aux = previous aligned address")
        );

        // Store previous aligned address value in mem_reads, and advance address
        *code += &format!(
            "\tmov {}, [{}] {}\n",
            REG_VALUE,
            REG_AUX,
            ctx.comment_str("value = mem[prev_address]")
        );
        *code += &format!(
            "\tmov [{} + {}*8], {} {}\n",
            REG_MEM_READS_ADDRESS,
            REG_MEM_READS_SIZE,
            REG_VALUE,
            ctx.comment_str("mem_reads[@+size*8] = prev_c")
        );

        // Store next aligned address value in mem_reads, and advance it
        *code += &format!(
            "\tmov {}, [{} + 8] {}\n",
            REG_VALUE,
            REG_AUX,
            ctx.comment_str("value = mem[next_address]")
        );
        *code += &format!(
            "\tmov [{} + {}*8 + 8], {} {}\n",
            REG_MEM_READS_ADDRESS,
            REG_MEM_READS_SIZE,
            REG_VALUE,
            ctx.comment_str("mem_reads[@+size*8+8] = next_c")
        );

        // Increment chunk.steps.mem_reads_size twice
        *code += &format!(
            "\tadd {}, 2 {}\n",
            REG_MEM_READS_SIZE,
            ctx.comment_str("mem_reads_size += 2")
        );
    }

    fn precompiled_save_mem_reads(
        ctx: &mut ZiskAsmContext,
        code: &mut String,
        params_count: u64,
        load_sizes: &[usize],
    ) {
        // This index will be incremented as we insert data into mem_reads
        let mut mem_reads_index: u64 = 0;

        // We get a copy of the precompiled data address
        *code += &format!("\tmov {}, rdi {}\n", REG_ADDRESS, ctx.comment_str("address = rdi"));

        for i in 0..params_count {
            // Store next aligned address value in mem_reads, and advance it
            *code += &format!(
                "\tmov {}, [{} + {}*8] {}\n",
                REG_VALUE,
                REG_ADDRESS,
                i,
                ctx.comment(format!("value = mem[address+{i}]"))
            );

            *code += &format!(
                "\tmov [{} + {}*8 + {}*8], {} {}\n",
                REG_MEM_READS_ADDRESS,
                REG_MEM_READS_SIZE,
                mem_reads_index,
                REG_VALUE,
                ctx.comment_str("mem_reads[@+size*8+ind*8] = param")
            );
            mem_reads_index += 1;
        }

        for (i, size) in load_sizes.iter().enumerate() {
            // Store next aligned address value in mem_reads, and advance it
            *code += &format!(
                "\tmov {}, [{} + {}*8] {}\n",
                REG_VALUE,
                REG_ADDRESS,
                i,
                ctx.comment(format!("value = mem[address+{i}]"))
            );

            // For each chunk of the indirection, store it in mem_reads
            for l in 0..*size {
                *code += &format!(
                    "\tmov {}, [{} + {}*8] {}\n",
                    REG_AUX,
                    REG_VALUE,
                    l,
                    ctx.comment(format!("aux = mem[ind+{l}]"))
                );
                *code += &format!(
                    "\tmov [{} + {}*8 + {}*8], {} {}\n",
                    REG_MEM_READS_ADDRESS,
                    REG_MEM_READS_SIZE,
                    mem_reads_index,
                    REG_AUX,
                    ctx.comment_str("mem_reads[@+size*8+ind*8] = ind")
                );
                mem_reads_index += 1;
            }
        }

        // Increment chunk.steps.mem_reads_size
        *code += &format!(
            "\tadd {}, {} {}\n",
            REG_MEM_READS_SIZE,
            mem_reads_index,
            ctx.comment(format!("mem_reads_size+={mem_reads_index}"))
        );
    }

    fn precompiled_save_result(ctx: &mut ZiskAsmContext, code: &mut String) {
        *code += &format!(
            "\tmov [{} + {}*8], {} {}\n",
            REG_MEM_READS_ADDRESS,
            REG_MEM_READS_SIZE,
            REG_C,
            ctx.comment_str("mem_reads[@+size*8] = C")
        );

        // Increment chunk.steps.mem_reads_size
        *code += &format!(
            "\tinc {} {}\n",
            REG_MEM_READS_SIZE,
            ctx.comment("++mem_reads_size".to_string())
        );
    }

    /*********************/
    /* MEMORY OPERATIONS */
    /*********************/

    fn a_src_mem_op(ctx: &mut ZiskAsmContext, code: &mut String) {
        // Calculate the trace value on top of the address
        const WIDTH: u64 = 8;
        if ctx.address_is_constant {
            *code += &format!(
                "\tmov {}, 0x{:x} {}\n",
                REG_ADDRESS,
                (WIDTH << F_MEM_WIDTH_SHIFT) | ctx.address_constant_value,
                ctx.comment_str("aux = constant mem op")
            );
        } else {
            *code += &format!(
                "\tmov {}, 0x{:x} {}\n",
                REG_AUX,
                WIDTH << F_MEM_WIDTH_SHIFT,
                ctx.comment_str("aux = mem op mask")
            );
            *code += &format!(
                "\tor {}, {} {}\n",
                REG_ADDRESS,
                REG_AUX,
                ctx.comment_str("address |= mem op mask")
            );
        }

        // Copy read data into mem_reads_address and increment it
        *code += &format!(
            "\tmov [{} + {}*8], {} {}\n",
            REG_MEM_READS_ADDRESS,
            REG_MEM_READS_SIZE,
            REG_ADDRESS,
            ctx.comment_str("mem_reads[@+size*8] = mem op")
        );

        // Increment chunk.steps.mem_reads_size
        *code += &format!("\tinc {} {}\n", REG_MEM_READS_SIZE, ctx.comment_str("mem_reads_size++"));
    }

    fn b_src_mem_op(ctx: &mut ZiskAsmContext, code: &mut String) {
        // Calculate the trace value on top of the address
        const WIDTH: u64 = 8;
        if ctx.address_is_constant {
            *code += &format!(
                "\tmov {}, 0x{:x} {}\n",
                REG_ADDRESS,
                (WIDTH << F_MEM_WIDTH_SHIFT) | ctx.address_constant_value,
                ctx.comment_str("aux = constant mem op")
            );
        } else {
            // Calculate the trace value on top of the address
            *code += &format!(
                "\tmov {}, 0x{:x} {}\n",
                REG_AUX,
                WIDTH << F_MEM_WIDTH_SHIFT,
                ctx.comment_str("aux = mem op mask")
            );
            *code += &format!(
                "\tor {}, {} {}\n",
                REG_ADDRESS,
                REG_AUX,
                ctx.comment_str("address |= mem op mask")
            );
        }

        // Copy read data into mem_reads_address and increment it
        *code += &format!(
            "\tmov [{} + {}*8], {} {}\n",
            REG_MEM_READS_ADDRESS,
            REG_MEM_READS_SIZE,
            REG_ADDRESS,
            ctx.comment_str("mem_reads[@+size*8] = mem op")
        );

        // Increment chunk.steps.mem_reads_size
        *code += &format!("\tinc {} {}\n", REG_MEM_READS_SIZE, ctx.comment_str("mem_reads_size++"));
    }

    fn b_src_ind_mem_op(
        ctx: &mut ZiskAsmContext,
        code: &mut String,
        reg_address: &str,
        width: u64,
    ) {
        if ctx.address_is_constant {
            *code += &format!(
                "\tmov {}, 0x{:x} {}\n",
                reg_address,
                (width << F_MEM_WIDTH_SHIFT) + ctx.address_constant_value,
                ctx.comment_str("aux = constant mem op")
            );
        } else {
            // Calculate the trace value on top of the address
            *code += &format!(
                "\tmov {}, 0x{:x} {}\n",
                REG_AUX,
                width << F_MEM_WIDTH_SHIFT,
                ctx.comment_str("aux = mem op mask")
            );
            *code += &format!(
                "\tor {}, {} {}\n",
                reg_address,
                REG_AUX,
                ctx.comment_str("address |= mem op mask")
            );
        }

        // Copy read data into mem_reads_address and increment it
        *code += &format!(
            "\tmov [{} + {}*8], {} {}\n",
            REG_MEM_READS_ADDRESS,
            REG_MEM_READS_SIZE,
            reg_address,
            ctx.comment_str("mem_reads[@+size*8] = mem op")
        );

        // Increment chunk.steps.mem_reads_size
        *code += &format!("\tinc {} {}\n", REG_MEM_READS_SIZE, ctx.comment_str("mem_reads_size++"));
    }

    fn c_store_mem_mem_op(ctx: &mut ZiskAsmContext, code: &mut String) {
        // Calculate the trace value on top of the address
        const WRITE: u64 = 1;
        const WIDTH: u64 = 8;
        if ctx.address_is_constant {
            *code += &format!(
                "\tmov {}, 0x{:x} {}\n",
                REG_ADDRESS,
                (WRITE << F_MEM_WRITE_SHIFT)
                    + (WIDTH << F_MEM_WIDTH_SHIFT)
                    + ctx.address_constant_value,
                ctx.comment_str("aux = constant mem op")
            );
        } else {
            *code += &format!(
                "\tmov {}, 0x{:x} {}\n",
                REG_AUX,
                (WRITE << F_MEM_WRITE_SHIFT) + (WIDTH << F_MEM_WIDTH_SHIFT),
                ctx.comment_str("aux = mem op mask")
            );
            *code += &format!(
                "\tor {}, {} {}\n",
                REG_ADDRESS,
                REG_AUX,
                ctx.comment_str("address |= mem op mask")
            );
        }

        // Copy read data into mem_reads_address and increment it
        *code += &format!(
            "\tmov [{} + {}*8], {} {}\n",
            REG_MEM_READS_ADDRESS,
            REG_MEM_READS_SIZE,
            REG_ADDRESS,
            ctx.comment_str("mem_reads[@+size*8] = mem op")
        );

        // Increment chunk.steps.mem_reads_size
        *code += &format!("\tinc {} {}\n", REG_MEM_READS_SIZE, ctx.comment_str("mem_reads_size++"));
    }

    fn c_store_ind_mem_op(ctx: &mut ZiskAsmContext, code: &mut String, width: u64) {
        // Dynamic trace value: if rest of bytes were zero, set flag on bit F_MEM_CLEAR_WRITE_BYTE
        // With this information, the mem_planner can use a specific state machine for
        // this kind of byte writes
        if width == 1 {
            *code += &format!("\tmov {}, {} {}\n", REG_VALUE, REG_C, ctx.comment_str("value = c"));
        }

        // Calculate the fixed trace value adding write (bit 36) and width (bits 32-35) on top of
        // the address
        if ctx.address_is_constant {
            *code += &format!(
                "\tmov {}, 0x{:x} {}\n",
                REG_ADDRESS,
                F_MEM_WRITE | (width << F_MEM_WIDTH_SHIFT) | ctx.address_constant_value,
                ctx.comment_str("aux = constant mem op")
            );
        } else {
            *code += &format!(
                "\tmov {}, 0x{:x} {}\n",
                REG_AUX,
                F_MEM_WRITE | (width << F_MEM_WIDTH_SHIFT),
                ctx.comment_str("aux = mem op mask")
            );
            *code += &format!(
                "\tor {}, {} {}\n",
                REG_ADDRESS,
                REG_AUX,
                ctx.comment_str("address |= mem op mask")
            );
        }

        // Dynamic trace value: if rest of bytes were zero, set flag on bit F_MEM_CLEAR_WRITE_BYTE
        if width == 1 {
            *code += &format!(
                "\tshr {}, 8 {}\n",
                REG_VALUE,
                ctx.comment_str("value & 0xFFFFFF00 == 0 ?")
            );
            *code += &format!(
                "\tjnz pc_{}_rest_of_bytes_not_zero {}\n",
                ctx.pc,
                ctx.comment_str("aux & 0xFFFFFF00 != 0 ?")
            );
            *code += &format!(
                "\tmov {}, 0x{:x} {}\n",
                REG_AUX,
                F_MEM_CLEAR_WRITE_BYTE,
                ctx.comment_str("aux = F_MEM_CLEAR_WRITE_BYTE")
            );
            *code += &format!(
                "\tor {}, {} {}\n",
                REG_ADDRESS,
                REG_AUX,
                ctx.comment_str("address |= F_MEM_CLEAR_WRITE_BYTE")
            );
            *code += &format!("\npc_{}_rest_of_bytes_not_zero:\n", ctx.pc);
        }

        // Copy read data into mem_reads_address and increment it
        *code += &format!(
            "\tmov [{} + {}*8], {} {}\n",
            REG_MEM_READS_ADDRESS,
            REG_MEM_READS_SIZE,
            REG_ADDRESS,
            ctx.comment_str("mem_reads[@+size*8] = mem op")
        );

        // Increment chunk.steps.mem_reads_size
        *code += &format!("\tinc {} {}\n", REG_MEM_READS_SIZE, ctx.comment_str("mem_reads_size++"));
    }

    fn mem_op_array(
        ctx: &mut ZiskAsmContext,
        code: &mut String,
        reg_address: &str,
        _write: bool,
        width: u64,
        length: u64,
    ) {
        let write: u64 = if _write { 1 } else { 0 };
        let mem_op_mask: u64 = (write << F_MEM_WRITE_SHIFT) | (width << F_MEM_WIDTH_SHIFT);

        // Get a copy of the address register
        *code += &format!(
            "\tmov {}, {} {}\n",
            REG_VALUE,
            reg_address,
            ctx.comment_str("value = address")
        );

        // Calculate the mask
        *code += &format!(
            "\tmov {}, 0x{:x} {}\n",
            REG_AUX,
            mem_op_mask,
            ctx.comment_str("aux = mem op mask + offset")
        );

        // Add the mask to the address
        *code += &format!(
            "\tadd {}, {} {}\n",
            REG_VALUE,
            REG_AUX,
            ctx.comment_str("value |= mem op mask")
        );

        // Iterate for all memory operations
        for i in 0..length {
            // Copy read data into mem_reads_address and increment it
            *code += &format!(
                "\tmov [{} + {}*8 + {}*8], {} {}\n",
                REG_MEM_READS_ADDRESS,
                REG_MEM_READS_SIZE,
                i,
                REG_VALUE,
                ctx.comment_str("mem_reads[@+size*8] = mem op")
            );

            if i != (length - 1) {
                // Get a copy of the address register
                *code += &format!("\tadd {}, 8 {}\n", REG_VALUE, ctx.comment_str("value += 8"));
            }
        }
        // Increment chunk.steps.mem_reads_size
        *code += &format!(
            "\tadd {}, {} {}\n",
            REG_MEM_READS_SIZE,
            length,
            ctx.comment_str("mem_reads_size += length")
        );
    }

    fn internal_mem_op_precompiled_read(
        ctx: &mut ZiskAsmContext,
        code: &mut String,
        params_count: u64,
        load_sizes: &[usize],
        update_index: bool,
    ) -> u64 {
        // Calculate the mask
        let mem_op_mask: u64 = 8u64 << 32;

        // This index will be incremented as we insert data into mem_reads
        let mut mem_reads_index: u64 = 0;

        // We get a copy of the precompiled data address
        *code += &format!("\tmov {}, rdi {}\n", REG_ADDRESS, ctx.comment_str("address = rdi"));

        for i in 0..params_count {
            // Store next aligned address value in mem_reads, and advance it
            *code += &format!(
                "\tmov {}, [{} + {}*8] {}\n",
                REG_VALUE,
                REG_ADDRESS,
                i,
                ctx.comment(format!("value = mem[address+{i}]"))
            );

            // Load the mask + offset
            *code += &format!(
                "\tmov {}, 0x{:x} {}\n",
                REG_AUX,
                mem_op_mask + 8 * i,
                ctx.comment_str("aux = mem op mask + offset")
            );

            // Add the address
            *code += &format!(
                "\tadd {}, {} {}\n",
                REG_AUX,
                REG_ADDRESS,
                ctx.comment_str("aux += address")
            );

            // Store it in the trace
            *code += &format!(
                "\tmov [{} + {}*8 + {}*8], {} {}\n",
                REG_MEM_READS_ADDRESS,
                REG_MEM_READS_SIZE,
                mem_reads_index,
                REG_AUX,
                ctx.comment_str("mem_reads[@+size*8+ind*8] = mem_op")
            );
            mem_reads_index += 1;
        }

        for (i, size) in load_sizes.iter().enumerate() {
            // Store next aligned address value in mem_reads, and advance it
            *code += &format!(
                "\tmov {}, [{} + {}*8] {}\n",
                REG_VALUE,
                REG_ADDRESS,
                i,
                ctx.comment(format!("value = mem[address+{i}]"))
            );

            // Store the first load_count iterations
            // load_size elements in mem_reads

            // For each chunk of the indirection, store it in mem_reads
            for l in 0..*size {
                // Load the mask + offset
                *code += &format!(
                    "\tmov {}, 0x{:x} {}\n",
                    REG_AUX,
                    mem_op_mask + 8 * (l as u64),
                    ctx.comment_str("aux = mem op mask + offset")
                );

                // Add the address
                *code += &format!(
                    "\tadd {}, {} {}\n",
                    REG_AUX,
                    REG_VALUE,
                    ctx.comment_str("aux += address")
                );

                // Store it in the trace
                *code += &format!(
                    "\tmov [{} + {}*8 + {}*8], {} {}\n",
                    REG_MEM_READS_ADDRESS,
                    REG_MEM_READS_SIZE,
                    mem_reads_index,
                    REG_AUX,
                    ctx.comment_str("mem_reads[@+size*8+ind*8] = mem_op")
                );
                mem_reads_index += 1;
            }
        }
        if update_index {
            // Increment chunk.steps.mem_reads_size
            *code += &format!(
                "\tadd {}, {} {}\n",
                REG_MEM_READS_SIZE,
                mem_reads_index,
                ctx.comment(format!("mem_reads_size+={mem_reads_index}"))
            );
        }
        mem_reads_index
    }

    fn mem_op_precompiled_read_and_write(
        ctx: &mut ZiskAsmContext,
        code: &mut String,
        params_count: u64,
        load_sizes: &[usize],
        begin: u64,
        end: u64,
        write_size: u64,
    ) {
        let mem_reads_index =
            Self::internal_mem_op_precompiled_read(ctx, code, params_count, load_sizes, false);
        Self::internal_mem_op_precompiled_write(ctx, code, begin, end, write_size, mem_reads_index);
    }

    #[inline(always)]
    fn internal_mem_op_precompiled_write(
        ctx: &mut ZiskAsmContext,
        code: &mut String,
        begin: u64,
        end: u64,
        load_size: u64,
        initial_mem_reads_index: u64,
    ) {
        // Calculate the mask
        let mem_op_mask: u64 = F_MEM_WRITE + (8u64 << F_MEM_WIDTH_SHIFT);

        // This index will be incremented as we insert data into mem_reads
        let mut mem_reads_index: u64 = initial_mem_reads_index;

        if initial_mem_reads_index == 0 {
            // We get a copy of the precompiled data address
            *code += &format!("\tmov {}, rdi {}\n", REG_ADDRESS, ctx.comment_str("address = rdi"));
        }
        // For every parameter
        for i in begin..=end {
            // Store next aligned address value in mem_reads, and advance it
            *code += &format!(
                "\tmov {}, [{} + {}*8] {}\n",
                REG_VALUE,
                REG_ADDRESS,
                i,
                ctx.comment(format!("value = mem[address+{i}]"))
            );

            // For each of the indirection parameter, store it in mem_reads
            for l in 0..load_size {
                // Load the mask + offset
                *code += &format!(
                    "\tmov {}, 0x{:x} {}\n",
                    REG_AUX,
                    mem_op_mask + 8 * l,
                    ctx.comment_str("aux = mem op mask + offset")
                );

                // Add the address
                *code += &format!(
                    "\tadd {}, {} {}\n",
                    REG_AUX,
                    REG_VALUE,
                    ctx.comment_str("aux += address")
                );

                // Store it in the trace
                *code += &format!(
                    "\tmov [{} + {}*8 + {}*8], {} {}\n",
                    REG_MEM_READS_ADDRESS,
                    REG_MEM_READS_SIZE,
                    mem_reads_index,
                    REG_AUX,
                    ctx.comment_str("mem_reads[@+size*8+ind*8] = mem_op")
                );
                mem_reads_index += 1;
            }
        }

        // Increment chunk.steps.mem_reads_size
        *code += &format!(
            "\tadd {}, {} {}\n",
            REG_MEM_READS_SIZE,
            mem_reads_index,
            ctx.comment(format!("mem_reads_size+={mem_reads_index}"))
        );
    }

<<<<<<< HEAD
    /**********************/
    /* PRECOMPILE RESULTS */
    /**********************/

    // Copies size u64 elements from precompile_results_address to the address in reg_address,
    // and increments precompile_results_address by size*8
    fn precompile_results_array(
        ctx: &mut ZiskAsmContext,
        code: &mut String,
        reg_address: &str,
        size: u64,
    ) {
        *code += &format!(
            "\tmov {}, {} {}\n",
            REG_AUX,
            ctx.mem_precompile_results_address,
            ctx.comment_str("aux = precompile_results_address")
        );
        for k in 0..size {
            *code += &format!(
                "\tmov {}, [{} + {}*8] {}\n",
                REG_VALUE,
                REG_AUX,
                k,
                ctx.comment(format!("value = precompile_results[{}]", k))
            );
            *code += &format!(
                "\tmov [{} + {}*8], {} {}\n",
                reg_address,
                k,
                REG_VALUE,
                ctx.comment(format!("addr[{}] = value", k))
            );
        }
        *code += &format!(
            "\tadd {}, {}*8 {}\n",
            REG_AUX,
            size,
            ctx.comment(format!("aux += {}*8", size))
        );
        *code += &format!(
            "\tmov {}, {} {}\n",
            ctx.mem_precompile_results_address,
            REG_AUX,
            ctx.comment_str("precompile_results_address = aux")
        );
    }

    // Copies the fcall result size and result data to the fcall structure
    // address in reg_address,
    fn precompile_results_fcall(ctx: &mut ZiskAsmContext, code: &mut String, reg_address: &str) {
        *code += &format!(
            "\tmov {}, {} {}\n",
            REG_AUX,
            ctx.mem_precompile_results_address,
            ctx.comment_str("aux = precompile_results_address")
        );
        *code += &format!("\tmov {REG_ADDRESS}, {reg_address}\n");

        // Copy the result size, store it in register B
        *code += &format!(
            "\tmov {}, [{}] {}\n",
            REG_B,
            REG_AUX,
            ctx.comment(format!("b = precompile_results[0]"))
        );
        *code += &format!(
            "\tmov [{} + {}*8], {} {}\n",
            REG_ADDRESS,
            FCALL_RESULT_SIZE,
            REG_B,
            ctx.comment(format!("fcall[result_size] = b"))
        );
        *code += &format!("\tadd {}, 1*8 {}\n", REG_AUX, ctx.comment_str("aux += 1*8"));

        // Copy data consuming B u64's starting at A=0
        *code += &format!("\txor {}, {} {}\n", REG_A, REG_A, ctx.comment_str("a = 0"));

        *code += &format!("pc_{:x}_fcall_copy_params_loop_start:\n", ctx.pc);

        *code += &format!("\tcmp {}, {} {}\n", REG_A, REG_B, ctx.comment_str("a =? b"));
        *code += &format!("\tje pc_{:x}_fcall_copy_params_loop_end\n", ctx.pc);

        *code += &format!(
            "\tmov {}, [{} + {}*8] {}\n",
            REG_VALUE,
            REG_AUX,
            REG_A,
            ctx.comment(format!("value = precompile_results[]"))
        );
        *code += &format!(
            "\tmov [{} + {}*8 + {}*8], {} {}\n",
            REG_ADDRESS,
            REG_A,
            FCALL_RESULT,
            REG_VALUE,
            ctx.comment(format!("addr[] = value"))
        );
        *code += &format!("\tinc {} {}\n", REG_A, ctx.comment_str("a += 1"));

        *code += &format!("\tjmp pc_{:x}_fcall_copy_params_loop_start\n", ctx.pc);
        *code += &format!("pc_{:x}_fcall_copy_params_loop_end:\n", ctx.pc);
        *code += &format!("\tshl {}, 3 {}\n", REG_A, ctx.comment_str("a *= 8"));
        *code += &format!("\tadd {}, {} {}\n", REG_AUX, REG_A, ctx.comment_str("aux += size*8"));
        *code += &format!(
            "\tmov {}, {} {}\n",
            ctx.mem_precompile_results_address,
            REG_AUX,
            ctx.comment_str("precompile_results_address = aux")
        );
=======
    fn mem_op_precompiled_restore_c_and_flags(ctx: &mut ZiskAsmContext, code: &mut String) {
        // We get a copy of the precompiled data address
        *code += &format!("\tmov {}, rdi {}\n", REG_ADDRESS, ctx.comment_str("address = rdi"));

        // read last mem_read into c
        *code += &format!(
            "\tmov {}, [{} + {}*8 - 8] {}\n",
            REG_C,
            REG_MEM_READS_ADDRESS,
            REG_MEM_READS_SIZE,
            ctx.comment_str("c = mem_reads[@+size*8+ind*8]")
        );
        *code += &format!("\tmov {}, {} {}\n", REG_FLAG, REG_C, ctx.comment_str("flag = c"));
>>>>>>> e7bcbee7
    }

    /*******************/
    /* CHUNK START/END */
    /*******************/

    fn chunk_start(ctx: &mut ZiskAsmContext, code: &mut String, id: &str) {
        if ctx.zip() {
            *code += &ctx.full_line_comment(
                "If chunk_id & 0x7 == chunk_mask then activate this chunk".to_string(),
            );
            *code += &format!(
                "\tmov {}, {} {}\n",
                REG_AUX,
                ctx.mem_chunk_id,
                ctx.comment_str("aux = chunk_id")
            );
            *code += &format!("\tinc {} {}\n", ctx.mem_chunk_id, ctx.comment_str("chunk_id++"));
            *code += &format!("\tand {}, 0x7 {}\n", REG_AUX, ctx.comment_str("aux &= mask"));
            *code += &format!(
                "\tcmp {}, {} {}\n",
                REG_AUX,
                ctx.mem_chunk_mask,
                ctx.comment_str("aux ?= chunk_mask")
            );
            *code += &format!("\tjz chunk_start_{id}_activate\n");
            *code += &format!(
                "\txor {}, {} {}\n",
                REG_ACTIVE_CHUNK,
                REG_ACTIVE_CHUNK,
                ctx.comment_str("deactivate chunk")
            );
            *code += &format!("\tjmp chunk_start_{id}_done\n");
            *code += &format!("chunk_start_{id}_activate:\n");
            *code +=
                &format!("\tmov {}, 1 {}\n", REG_ACTIVE_CHUNK, ctx.comment_str("activate chunk"));
        }

        if !ctx.chunk_player_mt_collect_mem() && !ctx.chunk_player_mem_reads_collect_main() {
            *code += &ctx.full_line_comment(
                "Increment number of chunks (first position in trace)".to_string(),
            );
            *code += &format!(
                "\tmov {}, {} {}\n",
                REG_ADDRESS,
                ctx.mem_trace_address,
                ctx.comment_str("address = trace_addr")
            );
            *code += &format!(
                "\tmov {}, [{}] {}\n",
                REG_VALUE,
                REG_ADDRESS,
                ctx.comment_str("value = trace_addr")
            );
            *code += &format!("\tinc {} {}\n", REG_VALUE, ctx.comment_str("inc value"));
            *code += &format!(
                "\tmov [{}], {} {}\n",
                REG_ADDRESS,
                REG_VALUE,
                ctx.comment_str("trace_addr = value (trace_addr++)")
            );
        }

        if ctx.minimal_trace() || ctx.zip() || ctx.mem_reads() {
            *code += &ctx.full_line_comment("Write chunk start data".to_string());

            // Write chunk.start.pc
            *code += &format!(
                "\tmov {}, {} {}\n",
                REG_ADDRESS,
                ctx.mem_chunk_address,
                ctx.comment_str("address = chunk_address")
            );

            *code += &format!(
                "\tmov [{}], {} {}\n",
                REG_ADDRESS,
                REG_PC,
                ctx.comment_str("chunk.start.pc = value")
            );

            // Write chunk.start.sp
            *code +=
                &format!("\tmov {}, {} {}\n", REG_VALUE, ctx.mem_sp, ctx.comment_str("value = sp"));
            *code += &format!("\tadd {}, 8 {}\n", REG_ADDRESS, ctx.comment_str("address += 8"));
            *code += &format!(
                "\tmov [{}], {} {}\n",
                REG_ADDRESS,
                REG_VALUE,
                ctx.comment_str("chunk.start.sp = value = sp")
            );

            // Write chunk.start.c
            *code += &format!("\tadd {}, 8 {}\n", REG_ADDRESS, ctx.comment_str("address += 8"));
            *code += &format!(
                "\tmov [{}], {} {}\n",
                REG_ADDRESS,
                REG_C,
                ctx.comment_str("chunk.start.c = c")
            );

            // Write chunk.start.step
            *code += &format!("\tadd {}, 8 {}\n", REG_ADDRESS, ctx.comment_str("address += 8"));
            *code += &format!(
                "\tmov {}, {} {}\n",
                REG_VALUE,
                ctx.mem_step,
                ctx.comment_str("value = step")
            );
            *code += &format!(
                "\tmov [{}], {} {}\n",
                REG_ADDRESS,
                REG_VALUE,
                ctx.comment_str("chunk.start.step = value = step")
            );
            *code += &format!(
                "\tmov {}, {} {}\n",
                ctx.mem_chunk_start_step,
                REG_VALUE,
                ctx.comment_str("chunk.start.step = value = step")
            );

            // Write chunk.start.reg
            for i in 1..34 {
                Self::read_riscv_reg(ctx, code, i, REG_VALUE, "value");
                *code += &format!(
                    "\tmov [{} + {}], {} {}\n",
                    REG_ADDRESS,
                    i * 8,
                    REG_VALUE,
                    ctx.comment(format!("chunk.start.reg[{i}] = value"))
                );
            }
            *code +=
                &format!("\tadd {}, 33*8 {}\n", REG_ADDRESS, ctx.comment_str("address += 33*8"));
        }

        if ctx.minimal_trace() || ctx.main_trace() || ctx.zip() || ctx.mem_op() || ctx.mem_reads() {
            *code += &ctx.full_line_comment("Write mem reads size".to_string());
            *code += &format!(
                "\tmov {}, {} {}\n",
                REG_AUX,
                ctx.mem_chunk_address,
                ctx.comment_str("aux = chunk_size")
            );
            if ctx.minimal_trace() || ctx.zip() || ctx.mem_reads() {
                *code += &format!("\tadd {}, 40*8 {}\n", REG_AUX, ctx.comment_str("aux += 40*8"));
            }
            if ctx.mem_op() {
                // Skip chunk.end
                *code += &format!("\tadd {}, 8 {}\n", REG_AUX, ctx.comment_str("aux += 8"));
            }

            // Set mem reads size to all F's
            *code += &format!(
                "\tmov {}, 0xFFFFFFFFFFFFFFFF {}\n",
                REG_VALUE,
                ctx.comment_str("value = F's")
            );
            *code += &format!(
                "\tmov [{}], {} {}\n",
                REG_AUX,
                REG_VALUE,
                ctx.comment_str("mem_reads_size = value")
            );
            *code += &format!("\tadd {}, 8 {}\n", REG_AUX, ctx.comment_str("aux += 8"));
            *code += &format!(
                "\tmov {}, {} {}\n",
                REG_MEM_READS_ADDRESS,
                REG_AUX,
                ctx.comment_str("mem_reads_address = aux")
            );
            *code += &ctx.full_line_comment("Reset mem_reads size".to_string());
            *code += &format!(
                "\txor {}, {} {}\n",
                REG_MEM_READS_SIZE,
                REG_MEM_READS_SIZE,
                ctx.comment_str("mem_reads_size = 0")
            );
        }
        if ctx.zip() {
            *code += &format!("chunk_start_{id}_done:\n");
        }

        *code += &ctx.full_line_comment("Reset step count down to chunk_size".to_string());
        *code += &format!(
            "\tmov {}, chunk_size {}\n",
            REG_STEP,
            ctx.comment_str("step_count_down = chunk_size")
        );
    }

    fn chunk_end(ctx: &mut ZiskAsmContext, code: &mut String, id: &str) {
        *code += &ctx.full_line_comment("Update total step from step count down".to_string());
        *code +=
            &format!("\tmov {}, {} {}\n", REG_VALUE, ctx.mem_step, ctx.comment_str("value = step"));
        *code += &format!(
            "\tadd {}, chunk_size {}\n",
            REG_VALUE,
            ctx.comment_str("value += chunk_size")
        );
        *code += &format!(
            "\tsub {}, {} {}\n",
            REG_VALUE,
            REG_STEP,
            ctx.comment_str("value -= step_count_down")
        );
        *code +=
            &format!("\tmov {}, {} {}\n", ctx.mem_step, REG_VALUE, ctx.comment_str("step = value"));

        if ctx.zip() {
            *code += &ctx.full_line_comment("If active_chunk == 0 skip this chunk".to_string());
            *code += &format!(
                "\ttest {}, 1 {}\n",
                REG_ACTIVE_CHUNK,
                ctx.comment_str("active_chunk ?= 0")
            );
            *code += &format!("\tjnz chunk_end_{id}_active_chunk\n");
            *code += &format!("\tjmp chunk_end_{id}_done\n");
            *code += &format!("chunk_end_{id}_active_chunk:\n");
        }

        if ctx.minimal_trace() || ctx.zip() || ctx.mem_reads() {
            *code += &ctx.full_line_comment("Write chunk last data".to_string());

            // Search position of chunk.last
            *code += &format!(
                "\tmov {}, {} {}\n",
                REG_ADDRESS,
                ctx.mem_chunk_address,
                ctx.comment_str("address = chunk_address")
            );
            *code += &format!(
                "\tadd {}, 37*8 {}\n",
                REG_ADDRESS,
                ctx.comment_str("address = chunk_address + 37*8")
            );

            // Write chunk.last.c
            *code += &format!(
                "\tmov [{}], {} {}\n",
                REG_ADDRESS,
                REG_C,
                ctx.comment_str("chunk.last.c = c")
            );

            *code += &ctx.full_line_comment("Write chunk end data".to_string());
            *code += &format!("\tadd {}, 8 {}\n", REG_ADDRESS, ctx.comment_str("address += 8"));

            // Write chunk.last.end
            *code += &format!(
                "\tmov {}, {} {}\n",
                REG_VALUE,
                ctx.mem_end,
                ctx.comment_str("value = end")
            );
            *code += &format!(
                "\tmov [{}], {} {}\n",
                REG_ADDRESS,
                REG_VALUE,
                ctx.comment_str("chunk.end = value = end")
            );
            *code += &format!("\tadd {}, 8 {}\n", REG_ADDRESS, ctx.comment_str("address += 8"));

            *code += &format!(
                "\tmov {}, {} {}\n",
                REG_VALUE,
                ctx.mem_step,
                ctx.comment_str("value = step")
            );
            *code += &format!(
                "\tsub {}, {} {}\n",
                REG_VALUE,
                ctx.mem_chunk_start_step,
                ctx.comment_str("value = step_inc")
            );
            *code += &format!(
                "\tmov [{}], {} {}\n",
                REG_ADDRESS,
                REG_VALUE,
                ctx.comment_str("chunk.steps.step = value = step_inc")
            );

            // Write mem_reads_size
            *code += &format!(
                "\tadd {}, 8 {}\n",
                REG_ADDRESS,
                ctx.comment_str("address += 8 = mem_reads_size")
            ); // mem_reads_size

            *code += &format!(
                "\tmov [{}], {} {}\n",
                REG_ADDRESS,
                REG_MEM_READS_SIZE,
                ctx.comment_str("mem_reads_size = size")
            );

            // Get value = mem_reads_size*8, i.e. memory size till next chunk
            *code += &format!(
                "\tmov {}, {} {}\n",
                REG_VALUE,
                REG_MEM_READS_SIZE,
                ctx.comment_str("value = mem_reads_size")
            );
            *code += &format!("\tsal {}, 3 {}\n", REG_VALUE, ctx.comment_str("value <<= 3"));

            // Update chunk address
            *code += &format!(
                "\tadd {}, 8 {}\n",
                REG_ADDRESS,
                ctx.comment_str("address += 8 = new_chunk_address")
            );
            *code += &format!(
                "\tadd {}, {} {}\n",
                REG_ADDRESS,
                REG_VALUE,
                ctx.comment_str("address += value = mem_reads_size*8")
            ); // new chunk
            *code += &format!(
                "\tmov {}, {} {}\n",
                ctx.mem_chunk_address,
                REG_ADDRESS,
                ctx.comment_str("chunk_address = new_chunk_address")
            );
        }

        if ctx.main_trace() || ctx.mem_op() {
            // Store chunk address in reg address
            *code += &format!(
                "\tmov {}, {} {}\n",
                REG_ADDRESS,
                ctx.mem_chunk_address,
                ctx.comment_str("address = chunk_address")
            );

            // Write chunk.end
            if ctx.mem_op() {
                *code += &format!(
                    "\tmov {}, {} {}\n",
                    REG_VALUE,
                    ctx.mem_end,
                    ctx.comment_str("value = end")
                );
                *code += &format!(
                    "\tmov [{}], {} {}\n",
                    REG_ADDRESS,
                    REG_VALUE,
                    ctx.comment_str("chunk.end = value = end")
                );
                *code += &format!("\tadd {}, 8 {}\n", REG_ADDRESS, ctx.comment_str("address += 8"));
            }

            // Write chunk.mem_reads_size
            *code += &format!(
                "\tmov [{}], {} {}\n",
                REG_ADDRESS,
                REG_MEM_READS_SIZE,
                ctx.comment_str("mem_reads_size = size")
            );
            *code += &format!(
                "\tadd {}, 8 {}\n",
                REG_ADDRESS,
                ctx.comment_str("address += 8 = new_chunk_address")
            );

            // Increase chunk address
            *code += &format!(
                "\tmov {}, {} {}\n",
                REG_VALUE,
                REG_MEM_READS_SIZE,
                ctx.comment_str("value = mem_reads_size")
            );
            *code += &format!("\tsal {}, 3 {}\n", REG_VALUE, ctx.comment_str("value <<= 3"));
            *code += &format!(
                "\tadd {}, {} {}\n",
                REG_ADDRESS,
                REG_VALUE,
                ctx.comment_str("address += value = mem_reads_size*8")
            );
            *code += &format!(
                "\tmov {}, {} {}\n",
                ctx.mem_chunk_address,
                REG_ADDRESS,
                ctx.comment_str("chunk_address = new_chunk_address")
            );
        }

        if ctx.minimal_trace() || ctx.main_trace() || ctx.zip() || ctx.mem_op() || ctx.mem_reads() {
            *code += &ctx.full_line_comment("Realloc trace if threshold is passed".to_string());
            *code += &format!(
                "\tmov {}, qword {}[trace_address_threshold] {}\n",
                REG_VALUE,
                ctx.ptr,
                ctx.comment_str("value = trace_address_threshold")
            );
            *code += &format!(
                "\tcmp {}, {} {}\n",
                REG_ADDRESS,
                REG_VALUE,
                ctx.comment_str("chunk_address ? trace_address_threshold")
            );
            *code += &format!("\tjb chunk_{id}_address_below_threshold\n");
            Self::push_internal_registers(ctx, code, true);
            //Self::assert_rsp_is_aligned(ctx, code);
            *code += "\tcall _realloc_trace\n";
            if ctx.call_chunk_done {
                //Self::assert_rsp_is_aligned(ctx, code);
                *code += "\tcall _chunk_done\n";
            }
            //Self::assert_rsp_is_aligned(ctx, code);
            Self::pop_internal_registers(ctx, code, true);
            *code += &format!("\tjmp chunk_{id}_address_done\n");
            *code += &format!("chunk_{id}_address_below_threshold:\n");
            if ctx.call_chunk_done {
                Self::push_internal_registers(ctx, code, true);
                //Self::assert_rsp_is_aligned(ctx, code);
                *code += "\tcall _chunk_done\n";
                //Self::assert_rsp_is_aligned(ctx, code);
                Self::pop_internal_registers(ctx, code, true);
            }
            *code += &format!("chunk_{id}_address_done:\n");
        } else if ctx.call_chunk_done {
            // Call the chunk_done function
            Self::push_internal_registers(ctx, code, true);
            //Self::assert_rsp_is_aligned(ctx, code);
            *code += "\tcall _chunk_done\n";
            //Self::assert_rsp_is_aligned(ctx, code);
            Self::pop_internal_registers(ctx, code, true);
        }
        if ctx.zip() {
            *code += &format!("chunk_end_{id}_done:\n");
        }
    }

    /**********************/
    /* REGISTERS PUSH/POP */
    /**********************/

    fn push_xmm_regs(ctx: &mut ZiskAsmContext, code: &mut String, extra_8: bool) {
        *code += &format!(
            "\tsub rsp, 16*16 + {} {}\n",
            if extra_8 { "8" } else { "0" },
            ctx.comment_str("push 16 xmm registers")
        );
        *code += "\tmovaps [rsp + 0*16], xmm0\n";
        *code += "\tmovaps [rsp + 1*16], xmm1\n";
        *code += "\tmovaps [rsp + 2*16], xmm2\n";
        *code += "\tmovaps [rsp + 3*16], xmm3\n";
        *code += "\tmovaps [rsp + 4*16], xmm4\n";
        *code += "\tmovaps [rsp + 5*16], xmm5\n";
        *code += "\tmovaps [rsp + 6*16], xmm6\n";
        *code += "\tmovaps [rsp + 7*16], xmm7\n";
        *code += "\tmovaps [rsp + 8*16], xmm8\n";
        *code += "\tmovaps [rsp + 9*16], xmm9\n";
        *code += "\tmovaps [rsp + 10*16], xmm10\n";
        *code += "\tmovaps [rsp + 11*16], xmm11\n";
        *code += "\tmovaps [rsp + 12*16], xmm12\n";
        *code += "\tmovaps [rsp + 13*16], xmm13\n";
        *code += "\tmovaps [rsp + 14*16], xmm14\n";
        *code += "\tmovaps [rsp + 15*16], xmm15\n";
    }
    fn pop_xmm_regs(ctx: &mut ZiskAsmContext, code: &mut String, extra_8: bool) {
        *code += "\tmovaps xmm0, [rsp + 0*16]\n";
        *code += "\tmovaps xmm1, [rsp + 1*16]\n";
        *code += "\tmovaps xmm2, [rsp + 2*16]\n";
        *code += "\tmovaps xmm3, [rsp + 3*16]\n";
        *code += "\tmovaps xmm4, [rsp + 4*16]\n";
        *code += "\tmovaps xmm5, [rsp + 5*16]\n";
        *code += "\tmovaps xmm6, [rsp + 6*16]\n";
        *code += "\tmovaps xmm7, [rsp + 7*16]\n";
        *code += "\tmovaps xmm8, [rsp + 8*16]\n";
        *code += "\tmovaps xmm9, [rsp + 9*16]\n";
        *code += "\tmovaps xmm10, [rsp + 10*16]\n";
        *code += "\tmovaps xmm11, [rsp + 11*16]\n";
        *code += "\tmovaps xmm12, [rsp + 12*16]\n";
        *code += "\tmovaps xmm13, [rsp + 13*16]\n";
        *code += "\tmovaps xmm14, [rsp + 14*16]\n";
        *code += "\tmovaps xmm15, [rsp + 15*16]\n";
        *code += &format!(
            "\tadd rsp, 16*16 + {} {}\n",
            if extra_8 { "8" } else { "0" },
            ctx.comment_str("pop 16 xmm registers")
        );
    }

    // fn assert_rsp_is_aligned(ctx: &mut ZiskAsmContext, code: &mut String) {
    //     *code += "\ttest rsp, 0xf\n";
    //     *code += &format!("\tjz pc_{:x}_{}_rsp_aligned\n", ctx.pc, ctx.assert_rsp_counter);
    //     *code += "\tint3\n";
    //     *code += &format!("pc_{:x}_{}_rsp_aligned:\n", ctx.pc, ctx.assert_rsp_counter);
    //     ctx.assert_rsp_counter += 1;
    // }

    fn push_external_registers(ctx: &mut ZiskAsmContext, code: &mut String) {
        *code += &format!("\tmov {}, rsp {}\n", ctx.mem_rsp, ctx.comment_str("backup rsp"));
        //*code += "\tpush rsp\n";
        *code += "\tpush rbx\n";
        *code += "\tpush rbp\n";
        *code += "\tpush r12\n";
        *code += "\tpush r13\n";
        *code += "\tpush r14\n";
        *code += "\tpush r15\n";
        Self::push_xmm_regs(ctx, code, true);
    }

    fn pop_external_registers(ctx: &mut ZiskAsmContext, code: &mut String) {
        Self::pop_xmm_regs(ctx, code, true);
        *code += "\tpop r15\n";
        *code += "\tpop r14\n";
        *code += "\tpop r13\n";
        *code += "\tpop r12\n";
        *code += "\tpop rbp\n";
        *code += "\tpop rbx\n";
        //*code += "\tpop rsp\n";
        *code += &format!("\tmov rsp, {} {}\n", ctx.mem_rsp, ctx.comment_str("restore rsp"));
    }

    fn push_internal_registers(ctx: &mut ZiskAsmContext, code: &mut String, extra_8: bool) {
        *code += "\tpush rax\n";
        *code += "\tpush rcx\n";
        *code += "\tpush rdx\n";
        //*code += "\tpush rdi\n";
        // *code += "\tpush rsi\n";
        // *code += "\tpush rsp\n";
        *code += "\tpush r8\n";
        *code += "\tpush r9\n";
        *code += "\tpush r10\n";
        *code += "\tpush r11\n";
        Self::push_xmm_regs(ctx, code, !extra_8);
    }

    fn pop_internal_registers(ctx: &mut ZiskAsmContext, code: &mut String, extra_8: bool) {
        Self::pop_xmm_regs(ctx, code, !extra_8);
        *code += "\tpop r11\n";
        *code += "\tpop r10\n";
        *code += "\tpop r9\n";
        *code += "\tpop r8\n";
        // *code += "\tpop rsp\n";
        // *code += "\tpop rsi\n";
        //*code += "\tpop rdi\n";
        *code += "\tpop rdx\n";
        *code += "\tpop rcx\n";
        *code += "\tpop rax\n";
    }

    fn push_internal_registers_except_c_and_flag(
        ctx: &mut ZiskAsmContext,
        code: &mut String,
        extra_8: bool,
    ) {
        *code += "\tpush rax\n";
        *code += "\tpush rcx\n";
        //*code += "\tpush rdi\n";
        // *code += "\tpush rsi\n";
        // *code += "\tpush rsp\n";
        *code += "\tpush r8\n";
        *code += "\tpush r9\n";
        *code += "\tpush r10\n";
        *code += "\tpush r11\n";
        Self::push_xmm_regs(ctx, code, extra_8);
    }

    fn pop_internal_registers_except_c_and_flag(
        ctx: &mut ZiskAsmContext,
        code: &mut String,
        extra_8: bool,
    ) {
        Self::pop_xmm_regs(ctx, code, extra_8);
        *code += "\tpop r11\n";
        *code += "\tpop r10\n";
        *code += "\tpop r9\n";
        *code += "\tpop r8\n";
        // *code += "\tpop rsp\n";
        // *code += "\tpop rsi\n";
        //*code += "\tpop rdi\n";
        *code += "\tpop rcx\n";
        *code += "\tpop rax\n";
    }

    // Experimental code
    fn trace_reg_access(ctx: &mut ZiskAsmContext, code: &mut String, reg: u64, slot: u64) {
        // REG_VALUE is reg_step = STEP << 4 + 1 + slot
        *code +=
            &format!("\tmov {}, {} {}\n", REG_VALUE, ctx.mem_step, ctx.comment_str("value = step"));
        *code += &format!("\tsal {}, 3 {}\n", REG_VALUE, ctx.comment_str("value <<= 2"));
        *code += &format!(
            "\tadd {}, {} {}\n",
            REG_VALUE,
            slot + 1,
            ctx.comment(format!("value += {}", slot + 1))
        );

        // REG_ADDRESS is reg_steps[slot], i.e. prev_reg_steps
        *code += &format!(
            "\tmov {}, qword {}[reg_steps_{}] {}\n",
            REG_ADDRESS,
            ctx.ptr,
            slot,
            ctx.comment_str("address = reg_steps[slot]")
        );

        // reg_prev_steps[slot] = pref_reg_steps
        *code += &format!(
            "\tmov qword {}[reg_prev_steps_{}], {} {}\n",
            ctx.ptr,
            slot,
            REG_ADDRESS,
            ctx.comment_str("reg_prev_steps[slot] = address")
        );

        // Check if is first_reference==0
        *code += &format!(
            "\tmov {}, qword {}[first_step_uses_{}] {}\n",
            REG_AUX,
            ctx.ptr,
            reg,
            ctx.comment_str("aux = first_step_uses[reg]")
        );
        *code += &format!("\tjz pc_{:x}_{}_first_reference\n", ctx.pc, slot);
        // Not first reference
        *code += &format!("pc_{:x}_{}_not_first_reference:\n", ctx.pc, slot);
        *code += &format!(
            "\tmov qword {}[reg_step_ranges_{}], {} {}\n",
            ctx.ptr,
            slot,
            REG_VALUE,
            ctx.comment_str("reg_step_ranges[slot] = reg_step")
        );
        *code += &format!(
            "\tsub qword {}[reg_step_ranges_{}], {} {}\n",
            ctx.ptr,
            slot,
            REG_VALUE,
            ctx.comment_str("reg_step_ranges[slot] -= prev_reg_step")
        );
        *code += &format!("\tjmp pc_{:x}_{}_first_reference_done\n", ctx.pc, slot);
        // First reference
        *code += &format!("pc_{:x}_{}_first_reference:\n", ctx.pc, slot);
        *code += &format!(
            "\tmov qword {}[first_step_uses_{}], {} {}\n",
            ctx.ptr,
            reg,
            REG_VALUE,
            ctx.comment_str("first_step_uses[reg] = value")
        );
        *code += &format!("pc_{:x}_{}_first_reference_done:\n", ctx.pc, slot);

        // Store reg_steps
        *code += &format!(
            "\tmov qword {}[reg_steps_{}], {} {}\n",
            ctx.ptr,
            slot,
            REG_VALUE,
            ctx.comment_str("reg_steps[slot] = reg_step")
        );
    }

    // Experimental code
    fn clear_reg_step_ranges(ctx: &mut ZiskAsmContext, code: &mut String, slot: u64) {
        *code += &format!(
            "\tmov qword {}[reg_step_ranges_{}], 0 {}\n",
            ctx.ptr,
            slot,
            ctx.comment_str("reg_step_ranges[slot]=0")
        );
    }

    /*************/
    /* REGISTERS */
    /*************/

    fn reg_to_xmm_index(reg: u64) -> u64 {
        match reg {
            1 => 0,
            2 => 1,
            5 => 2,
            6 => 3,
            7 => 4,
            8 => 5,
            9 => 6,
            10 => 7,
            11 => 8,
            12 => 9,
            13 => 10,
            14 => 11,
            15 => 12,
            16 => 13,
            17 => 14,
            18 => 15,
            _ => {
                panic!("ZiskRom2Asm::reg_to_xmm_index() found invalid source slot={reg}");
            }
        }
    }

    // fn reg_to_rsp_index(reg: u64) -> u64 {
    //     match reg {
    //         0 => 0,
    //         3 => 1,
    //         4 => 2,
    //         19 => 3,
    //         20 => 4,
    //         21 => 5,
    //         22 => 6,
    //         23 => 7,
    //         24 => 8,
    //         25 => 9,
    //         26 => 10,
    //         27 => 11,
    //         28 => 12,
    //         29 => 13,
    //         30 => 14,
    //         31 => 15,
    //         32 => 16,
    //         33 => 17,
    //         34 => 18,
    //         _ => {
    //             panic!("ZiskRom2Asm::reg_to_rsp_index() found invalid source slot={}", reg);
    //         }
    //     }
    // }

    fn read_riscv_reg(
        ctx: &mut ZiskAsmContext,
        code: &mut String,
        src_slot: u64,
        dest_reg: &str,
        dest_desc: &str,
    ) {
        if XMM_MAPPED_REGS.contains(&src_slot) {
            let xmm_index = Self::reg_to_xmm_index(src_slot);
            *code += &format!(
                "\tmovq {}, xmm{} {}\n",
                dest_reg,
                xmm_index,
                ctx.comment(format!("{dest_desc} = reg[{src_slot}]"))
            );
        } else {
            *code += &format!(
                "\tmov {}, qword {}[reg_{}] {}\n",
                dest_reg,
                ctx.ptr,
                src_slot,
                ctx.comment(format!("{dest_desc} = reg[{src_slot}]"))
            );
        }
    }

    fn write_riscv_reg(
        ctx: &mut ZiskAsmContext,
        code: &mut String,
        dest_slot: u64,
        src_reg: &str,
        src_desc: &str,
    ) {
        let comment = format!("reg[{dest_slot}]={src_desc}");
        if XMM_MAPPED_REGS.contains(&dest_slot) {
            let xmm_index = Self::reg_to_xmm_index(dest_slot);
            *code += &format!("\tmovq xmm{}, {} {}\n", xmm_index, src_reg, ctx.comment(comment));
        } else {
            *code += &format!(
                "\tmov qword {}[reg_{}], {} {}\n",
                ctx.ptr,
                dest_slot,
                src_reg,
                ctx.comment(comment)
            );
        }
    }

    fn write_riscv_reg_constant(
        ctx: &mut ZiskAsmContext,
        code: &mut String,
        dest_slot: u64,
        value: u64,
        value_desc: &str,
    ) {
        let comment = format!("reg[{dest_slot}]={value_desc}");
        if XMM_MAPPED_REGS.contains(&dest_slot) {
            let xmm_index = Self::reg_to_xmm_index(dest_slot);
            *code += &format!("\tmov {REG_AUX}, 0x{value:x}\n");

            *code += &format!("\tmovq xmm{}, {} {}\n", xmm_index, REG_AUX, ctx.comment(comment));
        } else {
            *code += &format!("\tmov {REG_AUX}, 0x{value:x}\n");
            *code += &format!(
                "\tmov qword {}[reg_{}], {} {}\n",
                ctx.ptr,
                dest_slot,
                REG_AUX,
                ctx.comment(comment)
            );
        }
    }

    /*****************/
    /* ROM HISTOGRAM */
    /*****************/

    /// This function calculates the address of the rom histogram for the provided pc
    ///
    /// ROM histogram structure:
    ///
    /// ROM trace control:
    ///     [8B] version
    ///     [8B] exit_code (0=success, 1=not completed)
    ///     [8B] allocated_size = xxx (bytes)
    ///     [8B] used_size = xxx (bytes)
    /// BIOS histogram: (TRACE_ADDR_NUMBER)
    ///     [8B] multiplicity_size = B
    ///     [8B] multiplicity[0] → 4096
    ///     [8B] multiplicity[1] → 4096 + 4
    ///     …
    ///     [8B] multiplicity[B-1] → 4096 + 4*(B-1)
    /// Program histogram:
    ///     [8B] multiplicity_size = P
    ///     [8B] multiplicity[0] → 0x80000000
    ///     [8B] multiplicity[1] → 0x80000000 + 1
    ///     …
    ///     [8B] multiplicity[P-1] → 0x80000000 + (P-1)
    ///
    fn get_rom_histogram_trace_address(rom: &ZiskRom, pc: u64) -> u64 {
        assert!(rom.max_bios_pc >= ROM_ENTRY);
        assert!(rom.max_bios_pc < ROM_ADDR);
        assert!(rom.max_program_pc >= ROM_ADDR);
        assert!(rom.max_program_pc <= ROM_ADDR_MAX);
        if pc < ROM_ADDR {
            TRACE_ADDR_NUMBER + (1 + ((pc - ROM_ENTRY) >> 2)) * 8
        } else {
            TRACE_ADDR_NUMBER
                + (1 + ((rom.max_bios_pc - ROM_ENTRY) >> 2) + 1 + 1 + pc - ROM_ADDR) * 8
        }
    }

    fn chunk_player_start(ctx: &mut ZiskAsmContext, code: &mut String) {
        *code += &ctx.full_line_comment("Chunk plater start".to_string());

        // Read from minimal trace setup
        ////////////////////////////////

        // Get chunk player address and store it in a register
        *code += &format!(
            "\tmov {}, qword {} [chunk_player_address] {}\n",
            REG_CHUNK_PLAYER_ADDRESS,
            ctx.ptr,
            ctx.comment_str("set chunk player address")
        );

        // Init pc = chunk[0]
        *code += &format!(
            "\tmov {}, qword {} [{}] {}\n",
            REG_PC,
            ctx.ptr,
            REG_CHUNK_PLAYER_ADDRESS,
            ctx.comment_str("pc = chunk.start.pc")
        );

        // Init sp = chunk[1]
        *code += &format!(
            "\tmov {}, qword {} [{} + 8] {}\n",
            REG_VALUE,
            ctx.ptr,
            REG_CHUNK_PLAYER_ADDRESS,
            ctx.comment_str("value = chunk.start.sp")
        );
        *code += &format!(
            "\tmov {}, {} {}\n",
            ctx.mem_sp,
            REG_CHUNK_PLAYER_ADDRESS,
            ctx.comment_str("sp = value")
        );

        // Init register c = chunk[2]
        *code += &format!(
            "\tmov {}, qword {} [{} + 8*2] {}\n",
            REG_C,
            ctx.ptr,
            REG_CHUNK_PLAYER_ADDRESS,
            ctx.comment_str("c = chunk.start.c")
        );

        // Init step = chunk[3]
        *code += &format!(
            "\tmov {}, qword {} [{} + 8*3] {}\n",
            REG_VALUE,
            ctx.ptr,
            REG_CHUNK_PLAYER_ADDRESS,
            ctx.comment_str("value = chunk.start.step")
        );
        *code +=
            &format!("\tmov {}, {} {}\n", ctx.mem_step, REG_VALUE, ctx.comment_str("step = value"));

        // Init RISC-V registers, reg[1...33] = chunk[4...36]
        *code += &format!("\tmov qword {}[reg_0], 0\n", ctx.ptr);
        for i in 0..34 {
            *code += &format!(
                "\tmov {}, qword {} [{} + 8*(4 + {})] {}\n",
                REG_VALUE,
                ctx.ptr,
                REG_CHUNK_PLAYER_ADDRESS,
                i,
                ctx.comment_str(&format!("value = chunk.start.reg[{}]", i + 1))
            );
            Self::write_riscv_reg(ctx, code, i + 1, REG_VALUE, "value");
        }
        *code += &format!("\tmov qword {}[reg_34], 0\n", ctx.ptr);

        // Skip last c = chunk[37]

        // Skip end = chunk[38]

        // Skip steps = chunk[39]

        // Skip mem reads size = chunk[40]

        // Advance address to the first memory reads position. i.e. to chunk.mem_reads[0]
        *code += &format!(
            "\tadd {}, 8*41 {}\n",
            REG_CHUNK_PLAYER_ADDRESS,
            ctx.comment_str("advance chunk player address")
        );

        // Set step count down
        //////////////////////

        *code += &ctx.full_line_comment("Set step count down to chunk_size".to_string());
        *code += &format!(
            "\tmov {}, chunk_size {}\n",
            REG_STEP,
            ctx.comment_str("step_count_down = chunk_size")
        );

        // Output trace setup
        /////////////////////

        *code += &ctx.full_line_comment("Write mem reads address".to_string());
        *code += &format!(
            "\tmov {}, {} {}\n",
            REG_AUX,
            ctx.mem_chunk_address,
            ctx.comment_str("aux = chunk_size")
        );
        *code += &format!("\tadd {}, 8 {}\n", REG_AUX, ctx.comment_str("aux += 8"));
        *code += &format!(
            "\tmov {}, {} {}\n",
            REG_MEM_READS_ADDRESS,
            REG_AUX,
            ctx.comment_str("mem_reads_address = aux")
        );
        *code += &ctx.full_line_comment("Reset mem_reads size".to_string());
        *code += &format!(
            "\txor {}, {} {}\n",
            REG_MEM_READS_SIZE,
            REG_MEM_READS_SIZE,
            ctx.comment_str("mem_reads_size = 0")
        );

        // Jump to start pc
        Self::jumpt_to_dynamic_pc(ctx, code);
    }

    fn chunk_player_end(ctx: &mut ZiskAsmContext, code: &mut String) {
        // Update step
        *code += &ctx.full_line_comment("Update total step from step count down".to_string());
        *code +=
            &format!("\tmov {}, {} {}\n", REG_VALUE, ctx.mem_step, ctx.comment_str("value = step"));
        *code += &format!(
            "\tadd {}, chunk_size {}\n",
            REG_VALUE,
            ctx.comment_str("value += chunk_size")
        );
        *code += &format!(
            "\tsub {}, {} {}\n",
            REG_VALUE,
            REG_STEP,
            ctx.comment_str("value -= step_count_down")
        );
        *code +=
            &format!("\tmov {}, {} {}\n", ctx.mem_step, REG_VALUE, ctx.comment_str("step = value"));

        // Update mem reads size
        *code += &format!(
            "\tmov {}, {} {}\n",
            REG_ADDRESS,
            ctx.mem_trace_address,
            ctx.comment_str("address = chunk_address")
        );
        *code += &format!(
            "\tmov [{}], {} {}\n",
            REG_ADDRESS,
            REG_MEM_READS_SIZE,
            ctx.comment_str("mem_reads_size = size")
        );
    }

    fn chunk_player_mem_read_aligned(
        ctx: &mut ZiskAsmContext,
        code: &mut String,
        reg_to_store_value: &str,
        reg_to_store_value_desc: &str,
        micro_step: u64,
    ) {
        // Read value from minimal trace
        ////////////////////////////////

        // Read value from memory and store in the proper register: a or c
        *code += &format!(
            "\tmov {}, [{}] {}\n",
            reg_to_store_value,
            REG_CHUNK_PLAYER_ADDRESS,
            ctx.comment(format!("{reg_to_store_value_desc} = mt[address]"))
        );

        // Increment chunk player address
        *code += &format!(
            "\tadd {}, 8 {}\n",
            REG_CHUNK_PLAYER_ADDRESS,
            ctx.comment_str("chunk_address += 8")
        );

        // Trace memory
        ///////////////

        // Build the mask for this case
        const WIDTH: u64 = 8;
        const WRITE: u64 = 0;
        let addr_step_mask: u64 =
            (WIDTH << F_MEM_WIDTH_SHIFT) + (WRITE << F_MEM_WRITE_SHIFT) + (micro_step << 38);

        // Add mask to address
        *code += &format!(
            "\tmov {}, 0x{:x} {}\n",
            REG_AUX,
            addr_step_mask,
            ctx.comment_str("aux = addr_step_mask")
        );
        *code += &format!(
            "\tadd {}, {} {}\n",
            REG_ADDRESS,
            REG_AUX,
            ctx.comment_str("address += addr_step_mask")
        );

        // Build the step and add it to the address
        *code +=
            &format!("\tmov {}, chunk_size {}\n", REG_AUX, ctx.comment_str("aux = chunk_size"));
        *code += &format!(
            "\tsub {}, {} {}\n",
            REG_AUX,
            REG_STEP,
            ctx.comment_str("aux -= step_count_down")
        );
        *code += &format!("\tshl {}, 40 {}\n", REG_AUX, ctx.comment_str("aux <<= 40"));
        *code += &format!(
            "\tadd {}, {} {}\n",
            REG_ADDRESS,
            REG_AUX,
            ctx.comment_str("addr_step += step")
        );

        // Copy read data into mem_reads_address and increment it
        *code += &format!(
            "\tmov [{} + {}*8], {} {}\n",
            REG_MEM_READS_ADDRESS,
            REG_MEM_READS_SIZE,
            REG_ADDRESS,
            ctx.comment_str("mem_reads[@+size*8] = addr_step")
        );

        // Copy read data into mem_reads_address and increment it
        *code += &format!(
            "\tmov [{} + {}*8 + 8], {} {}\n",
            REG_MEM_READS_ADDRESS,
            REG_MEM_READS_SIZE,
            reg_to_store_value,
            ctx.comment(format!("mem_reads[@+size*8+8] = {reg_to_store_value_desc} = a"))
        );

        // Increment chunk.steps.mem_reads_size
        *code += &format!(
            "\tadd {}, 2 {}\n",
            REG_MEM_READS_SIZE,
            ctx.comment_str("mem_reads_size += 2")
        );
    }
    fn chunk_player_a_src_mem_not_aligned(ctx: &mut ZiskAsmContext, code: &mut String) {
        // Copy address into reg c
        *code += &format!("\tmov rcx, {} {}\n", REG_ADDRESS, ctx.comment_str("rcx = address"));

        // Calculate address misalignment: 1, 2, 3, 4, 5, 6 or 7 bytes
        *code += &format!("\tand rcx, 0x7 {}\n", ctx.comment_str("rcx = misaligned bytes"));
        *code += &format!("\tshl rcx, 0x3 {}\n", ctx.comment_str("rcx = misaligned bits"));

        // Store previous aligned value in reg value
        *code += &format!(
            "\tmov {}, [{}] {}\n",
            REG_VALUE,
            REG_CHUNK_PLAYER_ADDRESS,
            ctx.comment_str("value = mt[prev_address]")
        );

        // Shif it right the number of address misaligned bits
        *code += &format!("\tshr {}, cl {}\n", REG_VALUE, ctx.comment_str("value >> bits"));

        // Store next aligned value in reg aux
        *code += &format!(
            "\tmov {}, [{} + 8] {}\n",
            REG_AUX,
            REG_CHUNK_PLAYER_ADDRESS,
            ctx.comment_str("aux = mt[next_address]")
        );

        // Shift it left 64 - the number of address misaligned bits
        // Calculate address misalignment: 1, 2, 3, 4, 5, 6 or 7 bytes
        *code += &format!("\tneg rcx {}\n", ctx.comment_str("rcx = 64 - rcx"));
        *code += &format!("\tadd rcx, 0x64 {}\n", ctx.comment_str("rcx = 64 - rcx"));

        // Shif it left the number of address misaligned bits
        *code += &format!("\tshl {}, cl {}\n", REG_AUX, ctx.comment_str("aux << bits"));

        // Shif it right the number of address misaligned bits
        *code += &format!("\tor {}, {} {}\n", REG_VALUE, REG_AUX, ctx.comment_str("value |= aux"));

        // Read value from memory and store in the proper register: a or c
        *code += &format!(
            "\tmov {}, [{}] {}\n",
            if ctx.store_a_in_c { REG_C } else { REG_A },
            REG_VALUE,
            ctx.comment(format!("{} = mt[address]", if ctx.store_a_in_c { "c" } else { "a" }))
        );

        // Increment chunk player address
        *code += &format!(
            "\tadd {}, 16 {}\n",
            REG_CHUNK_PLAYER_ADDRESS,
            ctx.comment_str("chunk_address += 8")
        );
    }

    fn chunk_player_b_src_mem_not_aligned(ctx: &mut ZiskAsmContext, code: &mut String) {
        // Copy address into reg c
        *code += &format!("\tmov rcx, {} {}\n", REG_ADDRESS, ctx.comment_str("rcx = address"));

        // Calculate address misalignment: 1, 2, 3, 4, 5, 6 or 7 bytes
        *code += &format!("\tand rcx, 0x7 {}\n", ctx.comment_str("rcx = misaligned bytes"));
        *code += &format!("\tshl rcx, 0x3 {}\n", ctx.comment_str("rcx = misaligned bits"));

        // Store previous aligned value in reg value
        *code += &format!(
            "\tmov {}, [{}] {}\n",
            REG_VALUE,
            REG_CHUNK_PLAYER_ADDRESS,
            ctx.comment_str("value = mt[prev_address]")
        );

        // Shif it right the number of address misaligned bits
        *code += &format!("\tshr {}, cl {}\n", REG_VALUE, ctx.comment_str("value >> bits"));

        // Store next aligned value in reg aux
        *code += &format!(
            "\tmov {}, [{} + 8] {}\n",
            REG_AUX,
            REG_CHUNK_PLAYER_ADDRESS,
            ctx.comment_str("aux = mt[next_address]")
        );

        // Shift it left 64 - the number of address misaligned bits
        // Calculate address misalignment: 1, 2, 3, 4, 5, 6 or 7 bytes
        *code += &format!("\tneg rcx {}\n", ctx.comment_str("rcx = - rcx"));
        *code += &format!("\tadd rcx, 64 {}\n", ctx.comment_str("rcx = 64 - rcx"));

        // Shif it left the number of address misaligned bits
        *code += &format!("\tshl {}, cl {}\n", REG_AUX, ctx.comment_str("aux << bits"));

        // Shif it right the number of address misaligned bits
        *code += &format!("\tor {}, {} {}\n", REG_VALUE, REG_AUX, ctx.comment_str("value |= aux"));

        // Read value from memory and store in the proper register: a or c
        *code += &format!(
            "\tmov {}, {} {}\n",
            if ctx.store_b_in_c { REG_C } else { REG_B },
            REG_VALUE,
            ctx.comment(format!("{} = mt[address]", if ctx.store_b_in_c { "c" } else { "b" }))
        );

        // Increment chunk player address
        *code += &format!(
            "\tadd {}, 16 {}\n",
            REG_CHUNK_PLAYER_ADDRESS,
            ctx.comment_str("chunk_address += 16")
        );
    }

    fn chunk_player_mem_write(
        ctx: &mut ZiskAsmContext,
        code: &mut String,
        width: u64,
        reg_write_value: &str,
        number_of_memory_reads: u64,
    ) {
        assert!(number_of_memory_reads <= 2);

        // Trace memory
        ///////////////

        // Build the mask for this case
        const WRITE: u64 = 1;
        const MICRO_STEP: u64 = 3;
        let addr_step_mask: u64 =
            (width << F_MEM_WIDTH_SHIFT) + (WRITE << F_MEM_WRITE_SHIFT) + (MICRO_STEP << 40);

        // Add mask to address
        *code += &format!(
            "\tmov {}, 0x{:x} {}\n",
            REG_AUX,
            addr_step_mask,
            ctx.comment_str("aux = addr_step_mask")
        );
        *code += &format!(
            "\tadd {}, {} {}\n",
            REG_ADDRESS,
            REG_AUX,
            ctx.comment_str("address += addr_step_mask")
        );

        // Build the step and add it to the address
        *code +=
            &format!("\tmov {}, chunk_size {}\n", REG_AUX, ctx.comment_str("aux = chunk_size"));
        *code += &format!(
            "\tsub {}, {} {}\n",
            REG_AUX,
            REG_STEP,
            ctx.comment_str("aux -= step_count_down")
        );
        *code += &format!("\tshl {}, 42 {}\n", REG_AUX, ctx.comment_str("aux <<= 40"));
        *code += &format!(
            "\tadd {}, {} {}\n",
            REG_ADDRESS,
            REG_AUX,
            ctx.comment_str("addr_step += step")
        );

        // Copy read data into mem_reads_address and increment it
        *code += &format!(
            "\tmov [{} + {}*8], {} {}\n",
            REG_MEM_READS_ADDRESS,
            REG_MEM_READS_SIZE,
            REG_ADDRESS,
            ctx.comment_str("mem_reads[@+size*8] = addr_step")
        );
        *code += &format!("\tinc {} {}\n", REG_MEM_READS_SIZE, ctx.comment_str("mem_reads_size++"));

        // Read values from minimal trace
        /////////////////////////////////

        for _i in 0..number_of_memory_reads {
            // Read value from memory and store in the proper register: a or c
            *code += &format!(
                "\tmov {}, [{}] {}\n",
                REG_AUX,
                REG_CHUNK_PLAYER_ADDRESS,
                ctx.comment("aux = mt[address]".to_string())
            );

            // Increment chunk player address
            *code += &format!(
                "\tadd {}, 8 {}\n",
                REG_CHUNK_PLAYER_ADDRESS,
                ctx.comment_str("chunk_address += 8")
            );

            // Copy read data into mem_reads_address and increment it
            *code += &format!(
                "\tmov [{} + {}*8], {} {}\n",
                REG_MEM_READS_ADDRESS,
                REG_MEM_READS_SIZE,
                REG_ADDRESS,
                ctx.comment_str("mem_reads[@+size*8] = addr_step")
            );
            *code +=
                &format!("\tinc {} {}\n", REG_MEM_READS_SIZE, ctx.comment_str("mem_reads_size++"));
        }

        // Write value
        //////////////

        // Copy write data into mem_reads_address and increment it
        *code += &format!(
            "\tmov [{} + {}*8], {} {}\n",
            REG_MEM_READS_ADDRESS,
            REG_MEM_READS_SIZE,
            reg_write_value,
            ctx.comment_str("mem_reads[@+size*8] = write value")
        );
        *code += &format!("\tinc {} {}\n", REG_MEM_READS_SIZE, ctx.comment_str("mem_reads_size++"));
    }

    #[allow(dead_code)]
    fn chunk_player_buffer(
        ctx: &mut ZiskAsmContext,
        code: &mut String,
        buffer_address_register: &str,
        buffer_size: u64,
        write: u64,
    ) {
        assert!(buffer_size > 0);

        // Store address in aux
        *code += &format!(
            "\tmov {}, {} {}\n",
            REG_AUX,
            buffer_address_register,
            ctx.comment_str("aux += buffer_address")
        );

        // Build the mask for this case
        const WIDTH: u64 = 8;
        const MICRO_STEP: u64 = 2;
        let addr_step_mask: u64 =
            (WIDTH << F_MEM_WIDTH_SHIFT) + (write << F_MEM_WRITE_SHIFT) + (MICRO_STEP << 40);

        // For every element
        for i in 0..buffer_size {
            // Load address first, increment it later
            if i == 0 {
                // Store address in aux
                *code += &format!(
                    "\tmov {}, {} {}\n",
                    REG_AUX,
                    buffer_address_register,
                    ctx.comment_str("aux += buffer_address")
                );
            } else {
                *code +=
                    &format!("\tadd {}, 8 {}\n", REG_AUX, ctx.comment_str("buffer_address += 8"));
            }

            // Trace memory
            ///////////////

            // Build the step into value
            *code += &format!(
                "\tmov {}, chunk_size {}\n",
                REG_VALUE,
                ctx.comment_str("value = chunk_size")
            );
            *code += &format!(
                "\tsub {}, {} {}\n",
                REG_VALUE,
                REG_STEP,
                ctx.comment_str("value -= step_count_down")
            );
            *code += &format!("\tshl {}, 42 {}\n", REG_VALUE, ctx.comment_str("value <<= 40"));

            // Add mask to value
            *code += &format!(
                "\tadd {}, 0x{:x} {}\n",
                REG_VALUE,
                addr_step_mask,
                ctx.comment_str("value = addr_step_mask")
            );

            // Add address to value
            *code += &format!(
                "\tadd {}, {} {}\n",
                REG_VALUE,
                REG_AUX,
                ctx.comment_str("value += address")
            );

            // Copy read data into mem_reads_address and increment it
            *code += &format!(
                "\tmov [{} + {}*8 + {}*8], {} {}\n",
                REG_MEM_READS_ADDRESS,
                REG_MEM_READS_SIZE,
                2 * i,
                REG_VALUE,
                ctx.comment_str("mem_reads[@+size*8] = addr_step")
            );

            // Trace value
            //////////////

            // Read value
            *code += &format!(
                "\tmov {}, [{} + {}*8] {}\n",
                REG_VALUE,
                REG_CHUNK_PLAYER_ADDRESS,
                i,
                ctx.comment("value = mt[address]".to_string())
            );

            // Trace value
            *code += &format!(
                "\tmov [{} + {}*8 + {}*8], {} {}\n",
                REG_MEM_READS_ADDRESS,
                REG_MEM_READS_SIZE,
                (2 * i) + 1,
                REG_VALUE,
                ctx.comment_str("mem_reads[@+size*8] = value")
            );
        }

        // Increment mem reads size
        *code += &format!(
            "\tadd {}, {} {}\n",
            REG_MEM_READS_SIZE,
            buffer_size * 2,
            ctx.comment_str("mem_reads_size += buffer_size")
        );

        // Increment chunk player address
        *code += &format!(
            "\tadd {}, 8*{} {}\n",
            REG_CHUNK_PLAYER_ADDRESS,
            buffer_size,
            ctx.comment_str("chunk_address += 8*buffer_size")
        );
    }
}<|MERGE_RESOLUTION|>--- conflicted
+++ resolved
@@ -7749,7 +7749,21 @@
         );
     }
 
-<<<<<<< HEAD
+    fn mem_op_precompiled_restore_c_and_flags(ctx: &mut ZiskAsmContext, code: &mut String) {
+        // We get a copy of the precompiled data address
+        *code += &format!("\tmov {}, rdi {}\n", REG_ADDRESS, ctx.comment_str("address = rdi"));
+
+        // read last mem_read into c
+        *code += &format!(
+            "\tmov {}, [{} + {}*8 - 8] {}\n",
+            REG_C,
+            REG_MEM_READS_ADDRESS,
+            REG_MEM_READS_SIZE,
+            ctx.comment_str("c = mem_reads[@+size*8+ind*8]")
+        );
+        *code += &format!("\tmov {}, {} {}\n", REG_FLAG, REG_C, ctx.comment_str("flag = c"));
+    }
+
     /**********************/
     /* PRECOMPILE RESULTS */
     /**********************/
@@ -7860,21 +7874,6 @@
             REG_AUX,
             ctx.comment_str("precompile_results_address = aux")
         );
-=======
-    fn mem_op_precompiled_restore_c_and_flags(ctx: &mut ZiskAsmContext, code: &mut String) {
-        // We get a copy of the precompiled data address
-        *code += &format!("\tmov {}, rdi {}\n", REG_ADDRESS, ctx.comment_str("address = rdi"));
-
-        // read last mem_read into c
-        *code += &format!(
-            "\tmov {}, [{} + {}*8 - 8] {}\n",
-            REG_C,
-            REG_MEM_READS_ADDRESS,
-            REG_MEM_READS_SIZE,
-            ctx.comment_str("c = mem_reads[@+size*8+ind*8]")
-        );
-        *code += &format!("\tmov {}, {} {}\n", REG_FLAG, REG_C, ctx.comment_str("flag = c"));
->>>>>>> e7bcbee7
     }
 
     /*******************/
