//! Zisk instruction
//!
//! * A Zisk instruction performs an operation defined by its opcode (u8) over 2 input parameters a
//!   (u64) and b (u64) that gives as a result a dupla of c (u64) and flag (boolean).
//! * The a and b registers have their corresponding source, a procedure to build their value before
//!   calling the operation function.
//! * The c register has a store, a procedure to store its value after having called the operation
//!   function.
//! * Only one Zisk instruction is executed at every step of the program execution.
//! * In essence, a Zisk instruction is an execution step such that `(c,flag) = op(a,b)`.
//!
//! # Zisk register source
//!
//! The SRC_x definitions are used to specify the source of a or b registers, i.e. how to get
//! their values before calling the operation of the instruction.
//!
//! | Source   | Register(s) | Value                                                    |
//! |----------|-------------|----------------------------------------------------------|
//! | SRC_C    | a and b     | Current value of the c register                          |
//! | SRC_MEM  | a and b     | Value read from current memory at a constant address     |
//! | SRC_IMM  | a and b     | Constant (immediate) value                               |
//! | SRC_STEP | a           | Current execution step                                   |
//! | SRC_IND  | b           | Value read from current memory at indirect address a + b |
//!
//! # Zisk register store
//!
//! The STORE_x definitions are used to specify the storage of the c register, i.e. how to store
//! its value after calling the operation of the instruction.
//!
//! | Store      | Register | Storage                                                     |
//! |------------|----------|-------------------------------------------------------------|
//! | STORE_NONE | c        | Value is not stored anywhere                                |
//! | STORE_MEM  | c        | Value is stored in memory at a constant address             |
//! | STORE_IND  | c        | value is stored in memory at an indirect address a + offset |

use crate::{source_to_str, store_to_str, InstContext};

/// a or b registers source is the current value of the c register
pub const SRC_C: u64 = 0;
/// a or b registers source is value read from memory at a constant address
pub const SRC_MEM: u64 = 1;
/// a or b registers source is a constant (immediate) value
pub const SRC_IMM: u64 = 2;
/// a register source is the current execution step
pub const SRC_STEP: u64 = 3;
// #[cfg(feature = "sp")]
// pub const SRC_SP: u64 = 4;
/// b register source is value read from memory at an indirect address a + b
pub const SRC_IND: u64 = 5;

/// c register value is not stored anywhere
pub const STORE_NONE: u64 = 0;
/// c register value is stored in memory at a constant address
pub const STORE_MEM: u64 = 1;
/// c register value is stored in memory at an indirect address a + offset
pub const STORE_IND: u64 = 2;

/// Describes the type of the Zisk opcode.  
///
/// This type determines how the operation result will be proven.  
/// Internal operations are proven as part of the main state machine itself, given their
/// simplicity. External operations (rest of types) are proven in their corresponding secondary
/// state machine.
#[derive(Clone, Copy, Debug, PartialEq, PartialOrd)]
#[repr(u32)]
pub enum ZiskOperationType {
    None,
    Internal,
    Arith,
    Binary,
    BinaryE,
    Keccak,
    PubOut,
}

<<<<<<< HEAD
/// ZisK instruction definition
=======
/// Defines the length of the enumerated ZiskOperationType, required to build some structures to
/// store data splitted by operation type.
pub const ZISK_OPERATION_TYPE_VARIANTS: usize = 7;

/// Zisk instruction structure.   
>>>>>>> 492330b7
///
/// ZisK instructions are defined as a binary operation with 2 results: op(a, b) -> (c, flag)
/// a, b and c are u64 registers; flag is a boolean.  
/// a and b are loaded from the respective sources specified in the instruction.  
/// c is stored according to the destination specified in the instruction.  
/// flag meaning is operation-dependant.
#[derive(Debug, Clone)]
pub struct ZiskInst {
    pub paddr: u64,
    pub store_ra: bool,
    pub store_use_sp: bool,
    pub store: u64,
    pub store_offset: i64,
    pub set_pc: bool,
    // #[cfg(feature = "sp")]
    // pub set_sp: bool,
    pub ind_width: u64,
    // #[cfg(feature = "sp")]
    // pub inc_sp: u64,
    pub end: bool,
    pub a_src: u64,
    pub a_use_sp_imm1: u64,
    pub a_offset_imm0: u64,
    pub b_src: u64,
    pub b_use_sp_imm1: u64,
    pub b_offset_imm0: u64,
    pub jmp_offset1: i64,
    pub jmp_offset2: i64,
    pub is_external_op: bool,
    pub op: u8,
    pub func: fn(&mut InstContext) -> (),
    pub op_str: &'static str,
    pub op_type: ZiskOperationType,
    pub verbose: String,
    pub m32: bool,
}

/// Default constructor
/// Initializes all fields to 0
impl Default for ZiskInst {
    fn default() -> Self {
        Self {
            paddr: 0,
            store_ra: false,
            store_use_sp: false,
            store: 0,
            store_offset: 0,
            set_pc: false,
            // #[cfg(feature = "sp")]
            // set_sp: false,
            ind_width: 0,
            // #[cfg(feature = "sp")]
            // inc_sp: 0,
            end: false,
            a_src: 0,
            a_use_sp_imm1: 0,
            a_offset_imm0: 0,
            b_src: 0,
            b_use_sp_imm1: 0,
            b_offset_imm0: 0,
            jmp_offset1: 0,
            jmp_offset2: 0,
            is_external_op: false,
            op: 0,
            func: |_| (),
            op_str: "",
            op_type: ZiskOperationType::None,
            verbose: String::new(),
            m32: false,
        }
    }
}

impl ZiskInst {
    /// Creates a human-readable string containing the ZisK instruction fields that are not zero.
    /// Used only for debugging.
    pub fn to_text(&self) -> String {
        let mut s = String::new();
        if self.paddr != 0 {
            s += &format!(" paddr=0x{:x}", self.paddr);
        }
        if self.store_ra {
            s += &(" store_ra=".to_string() + &self.store_ra.to_string());
        }
        if self.store_use_sp {
            s += &(" store_use_sp=".to_string() + &self.store_use_sp.to_string());
        }
        if self.store != 0 {
            s += &format!(" store={}={}", self.store, store_to_str(self.store));
        }
        if self.store_offset != 0 {
            s += &format!(" store_offset=0x{:x}", self.store_offset);
        }
        if self.set_pc {
            s += &(" set_pc=".to_string() + &self.set_pc.to_string());
        }
        // #[cfg(feature = "sp")]
        // if self.set_sp {
        //     s += &(" set_sp=".to_string() + &self.set_sp.to_string());
        // }
        if self.ind_width != 0 {
            s += &(" ind_width=".to_string() + &self.ind_width.to_string());
        }
        // #[cfg(feature = "sp")]
        // if self.inc_sp != 0 {
        //     s += &(" inc_sp=".to_string() + &self.inc_sp.to_string());
        // }
        if self.end {
            s += &(" end=".to_string() + &self.end.to_string());
        }
        if self.a_src != 0 {
            s += &format!(" a_src={}={}", self.a_src, source_to_str(self.a_src));
        }
        if self.a_use_sp_imm1 != 0 {
            s += &format!(" a_use_sp_imm1=0x{:x}", self.a_use_sp_imm1);
        }
        if self.a_offset_imm0 != 0 {
            s += &format!(" a_offset_imm0=0x{:x}", self.a_offset_imm0);
        }
        if self.b_src != 0 {
            s += &format!(" b_src={}={}", self.b_src, source_to_str(self.b_src));
        }
        if self.b_use_sp_imm1 != 0 {
            s += &format!(" b_use_sp_imm1=0x{:x}", self.b_use_sp_imm1);
        }
        if self.b_offset_imm0 != 0 {
            s += &format!(" b_offset_imm0=0x{:x}", self.b_offset_imm0);
        }
        if self.jmp_offset1 != 0 {
            s += &(" jmp_offset1=".to_string() + &self.jmp_offset1.to_string());
        }
        if self.jmp_offset2 != 0 {
            s += &(" jmp_offset2=".to_string() + &self.jmp_offset2.to_string());
        }
        if self.is_external_op {
            s += &(" is_external_op=".to_string() + &self.is_external_op.to_string());
        }
        {
            s += &(" op=".to_string() + &self.op.to_string() + "=" + self.op_str);
        }
        if self.m32 {
            s += &(" m32=".to_string() + &self.m32.to_string());
        }
        if !self.verbose.is_empty() {
            s += &(" verbose=".to_string() + &self.verbose);
        }
        s
    }

    /// Constructs a `flags`` bitmap made of combinations of fields of the Zisk instruction.  This
    /// field is used by the PIL to proof some of the operations.
    pub fn get_flags(&self) -> u64 {
        let flags: u64 = 1 |
            (((self.a_src == SRC_IMM) as u64) << 1) |
            (((self.a_src == SRC_MEM) as u64) << 2) |
            (((self.a_src == SRC_STEP) as u64) << 3) |
            (((self.b_src == SRC_IMM) as u64) << 4) |
            (((self.b_src == SRC_MEM) as u64) << 5) |
            ((self.is_external_op as u64) << 6) |
            ((self.store_ra as u64) << 7) |
            (((self.store == STORE_MEM) as u64) << 8) |
            (((self.store == STORE_IND) as u64) << 9) |
            ((self.set_pc as u64) << 10) |
            ((self.m32 as u64) << 11) |
            (((self.b_src == SRC_IND) as u64) << 12);

        flags
    }
}<|MERGE_RESOLUTION|>--- conflicted
+++ resolved
@@ -73,15 +73,7 @@
     PubOut,
 }
 
-<<<<<<< HEAD
 /// ZisK instruction definition
-=======
-/// Defines the length of the enumerated ZiskOperationType, required to build some structures to
-/// store data splitted by operation type.
-pub const ZISK_OPERATION_TYPE_VARIANTS: usize = 7;
-
-/// Zisk instruction structure.   
->>>>>>> 492330b7
 ///
 /// ZisK instructions are defined as a binary operation with 2 results: op(a, b) -> (c, flag)
 /// a, b and c are u64 registers; flag is a boolean.  
