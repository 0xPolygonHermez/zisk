//! Reads RISC-V data from and ELF file and converts it to a ZiskRom

use crate::{
    add_end_jmp, is_elf_file,
    riscv2zisk_context::{add_entry_exit_jmp, add_zisk_code, add_zisk_init_data},
    RoData, ZiskInst, ZiskRom, RAM_ADDR, RAM_SIZE, ROM_ADDR, ROM_ADDR_MAX, ROM_ENTRY,
};
use elf::{
    abi::{SHF_EXECINSTR, SHF_WRITE, SHT_PROGBITS},
    endian::AnyEndian,
    ElfBytes,
};
use rayon::prelude::*;
use std::error::Error;

/// Executes the ROM transpilation process: from ELF to Zisk
pub fn elf2rom(elf_file: String) -> Result<ZiskRom, Box<dyn Error>> {
    // Get all data from the ELF file copied to a memory buffer
    let elf_file_path = std::path::PathBuf::from(elf_file);
    let file_data = std::fs::read(elf_file_path)?;

    match is_elf_file(&file_data) {
        Ok(is_file) => {
            if !is_file {
                panic!("ROM file is not a valid ELF file");
            }
        }
        Err(_) => {
            panic!("Error reading ROM file");
        }
    }

    // Parse the ELF data
    let elf_bytes = ElfBytes::<AnyEndian>::minimal_parse(file_data.as_slice())?;

    // Create an empty ZiskRom instance
    let mut rom: ZiskRom = ZiskRom { next_init_inst_addr: ROM_ENTRY, ..Default::default() };

    // Add the end instruction, jumping over it
    add_end_jmp(&mut rom);

    // Iterate on the available section headers of the ELF parsed data
    if let Some(section_headers) = elf_bytes.section_headers() {
        for section_header in section_headers {
            // Consider only the section headers that contain program data
            if section_header.sh_type == SHT_PROGBITS {
                // Get the section header address
                let addr = section_header.sh_addr;

                // Ignore sections with address = 0, as per ELF spec
                if addr == 0 {
                    continue;
                }

                // Get the section data
                let (data_u8, _) = elf_bytes.section_data(&section_header)?;
                let mut data = data_u8.to_vec();

                // Remove extra bytes if length is not 4-bytes aligned
                while data.len() % 4 != 0 {
                    data.pop();
                }

                // If this is a code section, add it to program
                if (section_header.sh_flags & SHF_EXECINSTR as u64) != 0 {
                    add_zisk_code(&mut rom, addr, &data);
                }

                // Add init data as a read/write memory section, initialized by code
                // If the data is a writable memory section, add it to the ROM memory using Zisk
                // copy instructions
                if (section_header.sh_flags & SHF_WRITE as u64) != 0
                    && addr >= RAM_ADDR
                    && addr + data.len() as u64 <= RAM_ADDR + RAM_SIZE
                {
                    //println! {"elf2rom() new RW from={:x} length={:x}={}", addr, data.len(),
                    //data.len()};
                    add_zisk_init_data(&mut rom, addr, &data, true);
                }
                // Add read-only data memory section
                else {
                    // Search for an existing RO section previous to this one
                    let mut found = false;
                    for rd in rom.ro_data.iter_mut() {
                        // Section data should be previous to this one
                        if (rd.from + rd.length as u64) == addr {
                            rd.length += data.len();
                            rd.data.extend(data.clone());
                            found = true;
                            //println! {"elf2rom() adding RO from={:x} length={:x}={}", rd.from,
                            // rd.length, rd.length};
                            break;
                        }
                    }

                    // If not found, create a new RO section
                    if !found {
                        //println! {"elf2rom() new RO from={:x} length={:x}={}", addr, data.len(),
                        // data.len()};
                        rom.ro_data.push(RoData::new(addr, data.len(), data));
                    }
                }
            }
        }
    }

    // Add RO data initialization code insctructions
    let ro_data_len = rom.ro_data.len();
    for i in 0..ro_data_len {
        let addr = rom.ro_data[i].from;
        let mut data = Vec::new();
        data.extend(rom.ro_data[i].data.as_slice());
        add_zisk_init_data(&mut rom, addr, &data, true);
    }

    add_entry_exit_jmp(&mut rom, elf_bytes.ehdr.e_entry);

    // Preprocess the ROM (experimental)
    // Split the ROM instructions based on their address in order to get a better performance when
    // searching for the corresponding intruction to the pc program address
    let mut max_rom_entry = 0;
    let mut max_rom_instructions = 0;
    let mut min_rom_na_unstructions = u64::MAX;
    let mut max_rom_na_unstructions = 0;
    for instruction in &rom.insts {
        let addr = *instruction.0;

        if addr < ROM_ENTRY {
            return Err(format!("Address out of range: {}", addr).into());
        } else if addr < ROM_ADDR {
            if addr % 4 != 0 {
                // When an address is not 4 bytes aligned, it is considered a
                // na_rom_instructions We are supposed to have only one non
                // aligned instructions in > ROM_ADDRESS
                min_rom_na_unstructions = std::cmp::min(min_rom_na_unstructions, addr);
                max_rom_na_unstructions = std::cmp::max(max_rom_na_unstructions, addr);
            } else {
                max_rom_entry = std::cmp::max(max_rom_entry, addr);
            }
        } else if addr < ROM_ADDR_MAX {
            if addr % 4 != 0 {
                // When an address is not 4 bytes aligned, it is considered a
                // na_rom_instructions We are supposed to have only one non
                // aligned instructions in > ROM_ADDRESS
                min_rom_na_unstructions = std::cmp::min(min_rom_na_unstructions, addr);
                max_rom_na_unstructions = std::cmp::max(max_rom_na_unstructions, addr);
            } else {
                max_rom_instructions = max_rom_instructions.max(addr);
            }
        } else {
            return Err(format!("Address out of range: {}", addr).into());
        }
    }
    rom.max_bios_pc = max_rom_entry;
    rom.max_program_pc = max_rom_instructions;

    let num_rom_entry = (max_rom_entry - ROM_ENTRY) / 4 + 1;
    let num_rom_instructions = (max_rom_instructions - ROM_ADDR) / 4 + 1;
    let num_rom_na_instructions = if u64::MAX == min_rom_na_unstructions {
        0
    } else {
        max_rom_na_unstructions - min_rom_na_unstructions + 1
    };

    // Initialize in parallel to increase performance
    rom.rom_entry_instructions =
        (0..num_rom_entry).into_par_iter().map(|_| ZiskInst::default()).collect();
    rom.rom_instructions =
        (0..num_rom_instructions).into_par_iter().map(|_| ZiskInst::default()).collect();
    rom.rom_na_instructions =
        (0..num_rom_na_instructions).into_par_iter().map(|_| ZiskInst::default()).collect();
    rom.offset_rom_na_unstructions = min_rom_na_unstructions;

    for instruction in &rom.insts {
        let addr = *instruction.0;

        if addr % 4 != 0 {
            rom.rom_na_instructions[(addr - min_rom_na_unstructions) as usize] =
                instruction.1.i.clone();
        } else if addr < ROM_ADDR {
            rom.rom_entry_instructions[((addr - ROM_ENTRY) >> 2) as usize] =
                instruction.1.i.clone();
        } else {
            rom.rom_instructions[((addr - ROM_ADDR) >> 2) as usize] = instruction.1.i.clone();
        }
    }

    //println! {"elf2rom() got rom.insts.len={}", rom.insts.len()};

    Ok(rom)
}

/// Executes the ELF file data transpilation process into a Zisk ROM, and saves the result into a
/// file.  The file format can be JSON, PIL-based or binary.
pub fn elf2romfile(
    elf_file: String,
    asm_file: String,
<<<<<<< HEAD
    verbose: bool,
=======
    generation_method: String,
>>>>>>> 21a2eb98
) -> Result<(), Box<dyn Error>> {
    let rom = elf2rom(elf_file)?;
    if !asm_file.is_empty() && !asm_file.eq("none") {
<<<<<<< HEAD
        rom.save_to_asm_file(&asm_file, verbose);
=======
        rom.save_to_asm_file(&asm_file, &generation_method);
>>>>>>> 21a2eb98
    }
    Ok(())
}<|MERGE_RESOLUTION|>--- conflicted
+++ resolved
@@ -195,19 +195,11 @@
 pub fn elf2romfile(
     elf_file: String,
     asm_file: String,
-<<<<<<< HEAD
-    verbose: bool,
-=======
     generation_method: String,
->>>>>>> 21a2eb98
 ) -> Result<(), Box<dyn Error>> {
     let rom = elf2rom(elf_file)?;
     if !asm_file.is_empty() && !asm_file.eq("none") {
-<<<<<<< HEAD
-        rom.save_to_asm_file(&asm_file, verbose);
-=======
         rom.save_to_asm_file(&asm_file, &generation_method);
->>>>>>> 21a2eb98
     }
     Ok(())
 }