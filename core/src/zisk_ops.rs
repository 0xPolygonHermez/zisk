//! * Defines the operations that can be executed in Zisk as part of an instruction.
//! * The macro `define_ops` is used to define every operation, including its opcode, human-readable
//!   name, type, etc.
//! * The opcode operation functions are called `op_<opcode>`, they accept 2 input parameters a and
//!   b, and return 2 output results c and flag.
//! * The `opc_<opcode>` functions are wrappers over the `op_<opcode>` functions that accept an
//!   `InstContext` (instruction context) as input/output parameter, containg a, b, c and flag
//!   attributes.

#![allow(unused)]

use std::{
    collections::HashMap,
    fmt::{Debug, Display},
    num::Wrapping,
    str::FromStr,
};
use tiny_keccak::keccakf;

use crate::{
    InstContext, Mem, PrecompiledEmulationMode, ZiskOperationType, ZiskRequiredOperation, M64,
    REG_A0, SYS_ADDR,
};

/// Determines the type of a [`ZiskOp`].
///
/// The type will be used to assign the proof generation of a main state machine operation result to
/// the corresponding secondary state machine.
/// The type can be: internal (no proof required), arith, binary, etc.
#[derive(Copy, Clone, PartialEq, Eq, Debug)]
pub enum OpType {
    Internal,
    Arith,
    ArithA32,
    ArithAm32,
    Binary,
    BinaryE,
    Keccak,
    PubOut,
    ArithEq,
}

impl From<OpType> for ZiskOperationType {
    fn from(op_type: OpType) -> Self {
        match op_type {
            OpType::Internal => ZiskOperationType::Internal,
            OpType::Arith | OpType::ArithA32 | OpType::ArithAm32 => ZiskOperationType::Arith,
            OpType::Binary => ZiskOperationType::Binary,
            OpType::BinaryE => ZiskOperationType::BinaryE,
            OpType::Keccak => ZiskOperationType::Keccak,
            OpType::PubOut => ZiskOperationType::PubOut,
            OpType::ArithEq => ZiskOperationType::ArithEq,
        }
    }
}

impl Display for OpType {
    fn fmt(&self, f: &mut std::fmt::Formatter<'_>) -> std::fmt::Result {
        match self {
            Self::Internal => write!(f, "i"),
            Self::Arith => write!(f, "a"),
            Self::ArithA32 => write!(f, "a32"),
            Self::ArithAm32 => write!(f, "am32"),
            Self::Binary => write!(f, "b"),
            Self::BinaryE => write!(f, "BinaryE"),
            Self::Keccak => write!(f, "Keccak"),
            Self::PubOut => write!(f, "PubOut"),
            Self::ArithEq => write!(f, "Arith256"),
        }
    }
}

impl FromStr for OpType {
    type Err = InvalidOpTypeError;

    fn from_str(s: &str) -> Result<Self, Self::Err> {
        match s {
            "i" => Ok(Self::Internal),
            "a" => Ok(Self::Arith),
            "a32" => Ok(Self::ArithA32),
            "am32" => Ok(Self::ArithAm32),
            "b" => Ok(Self::Binary),
            "be" => Ok(Self::BinaryE),
            "k" => Ok(Self::Keccak),
            "aeq" => Ok(Self::ArithEq),
            _ => Err(InvalidOpTypeError),
        }
    }
}

#[derive(Debug, Copy, Clone)]
pub struct InvalidOpTypeError;

impl Display for InvalidOpTypeError {
    fn fmt(&self, f: &mut std::fmt::Formatter<'_>) -> std::fmt::Result {
        write!(f, "invalid operation type")
    }
}

#[derive(Copy, Clone, Debug)]
pub struct InvalidNameError;

impl Display for InvalidNameError {
    fn fmt(&self, f: &mut std::fmt::Formatter<'_>) -> std::fmt::Result {
        write!(f, "invalid op name")
    }
}

#[derive(Copy, Clone, Debug)]
pub struct InvalidCodeError;

impl Display for InvalidCodeError {
    fn fmt(&self, f: &mut std::fmt::Formatter<'_>) -> std::fmt::Result {
        write!(f, "invalid op code")
    }
}

/// Internal macro used to define all ops in the [`ZiskOp`] enum
macro_rules! define_ops {
    ( $( ($name:ident, $str_name:expr, $type:ident, $steps:expr, $code:expr, $input_size:expr, $call_fn:ident, $call_ab_fn:ident) ),* $(,)? ) => {
		/// Represents an operation that can be executed in Zisk.
		///
		/// All relevant metadata associated with the operation can be efficiently accessed via
		/// the const methods on this enum.
        #[derive(Copy, Clone, PartialEq, Eq, Debug, Hash, PartialOrd, Ord)]
        #[repr(u8)]
        pub enum ZiskOp {
            $(
                $name = $code,
            )*
        }

        impl ZiskOp {
			/// Returns the (string) name of the operation
            pub const fn name(&self) -> &'static str {
                match self {
                    $(
                        Self::$name => $str_name,
                    )*
                }
            }

			/// Returns the [`OpType`] of the operation
            pub const fn op_type(&self) -> OpType {
                match self {
                    $(
                        Self::$name => OpType::$type,
                    )*
                }
            }

			/// Returns the number of steps required to execute the operation
            pub const fn steps(&self) -> u64 {
                match self {
                    $(
                        Self::$name => $steps,
                    )*
                }
            }

			/// Returns the raw op code of the operation
            pub const fn code(&self) -> u8 {
                match self {
                    $(
                        Self::$name => $code,
                    )*
                }
            }

			/// Returns the input data size of the operation
            pub const fn input_size(&self) -> u64 {
                match self {
                    $(
                        Self::$name => $input_size,
                    )*
                }
            }

			/// Executes the operation on the given [`InstContext`]
			#[inline(always)]
            pub fn call(&self, ctx: &mut InstContext) {
                match self {
                    $(
                        Self::$name => $call_fn(ctx),
                    )*
                }
            }

            /// Returns the call function of the operation
            pub const fn get_call_function(&self) -> fn(&mut InstContext) -> () {
                match self {
                    $(
                        Self::$name => $call_fn,
                    )*
                }
            }

			/// Executes the operation on the given inputs `a` and `b`
			#[inline(always)]
            pub fn call_ab(&self, a: u64, b: u64) -> (u64, bool) {
                match self {
                    $(
                        Self::$name => $call_ab_fn(a, b),
                    )*
                }
            }

			/// Attempts to create a [`ZiskOp`] from a string name, returning an error if the
			/// name is invalid
            pub fn try_from_name(st: &str) -> Result<ZiskOp, InvalidNameError> {
                match st {
                    $(
                        $str_name => Ok(Self::$name),
                    )*
                    _ => Err(InvalidNameError)
                }
            }

			/// Attempts to create a [`ZiskOp`] from a raw op code, returning an error if the
			/// code is invalid
            pub const fn try_from_code(code: u8) -> Result<ZiskOp, InvalidCodeError> {
                match code {
                    $(
                        $code => Ok(Self::$name),
                    )*
                    _ => Err(InvalidCodeError)
                }
            }

			/// Executes opcodes, only if it does not require instruction context (e.g. it does
			/// not have to access memory).
			///
			/// Panics if the opcode is invalid or does not support this operation.
			#[inline(always)]
			pub fn execute(code: u8, a: u64, b: u64) -> (u64, bool) {
				match code {
					$(
						$code => Self::$name.call_ab(a, b),
					)*
					_ => panic!("Invalid opcode: {}", code),
				}
			}
        }
    };
}

// Cost definitions
const BINARY_COST: u64 = 75;
const BINARY_E_COST: u64 = 54;
const ARITHA32_COST: u64 = 95;
const ARITHAM32_COST: u64 = 95;
const KECCAK_COST: u64 = 137221;

/// Table of Zisk opcode definitions: enum, name, type, cost, code and implementation functions
/// This table is the backbone of the Zisk processor, it determines what functionality is supported,
/// and what state machine is responsible of proving the execution of every opcode, based on its
/// type.
define_ops! {
    (Flag, "flag", Internal, 0, 0x00, 0, opc_flag, op_flag),
    (CopyB, "copyb", Internal, 0, 0x01, 0, opc_copyb, op_copyb),
    (SignExtendB, "signextend_b", BinaryE, BINARY_E_COST, 0x37, 0, opc_signextend_b, op_signextend_b),
    (SignExtendH, "signextend_h", BinaryE, BINARY_E_COST, 0x38, 0, opc_signextend_h, op_signextend_h),
    (SignExtendW, "signextend_w", BinaryE, BINARY_E_COST, 0x39, 0, opc_signextend_w, op_signextend_w),
    (Add, "add", Binary, BINARY_COST, 0x0c, 0, opc_add, op_add),
    (AddW, "add_w", Binary, BINARY_COST, 0x2c, 0, opc_add_w, op_add_w),
    (Sub, "sub", Binary, BINARY_COST, 0x0d, 0, opc_sub, op_sub),
    (SubW, "sub_w", Binary, BINARY_COST, 0x2d, 0, opc_sub_w, op_sub_w),
    (Sll, "sll", BinaryE, BINARY_E_COST, 0x31, 0, opc_sll, op_sll),
    (SllW, "sll_w", BinaryE, BINARY_E_COST, 0x34, 0, opc_sll_w, op_sll_w),
    (Sra, "sra", BinaryE, BINARY_E_COST, 0x33, 0, opc_sra, op_sra),
    (Srl, "srl", BinaryE, BINARY_E_COST, 0x32, 0, opc_srl, op_srl),
    (SraW, "sra_w", BinaryE, BINARY_E_COST, 0x36, 0, opc_sra_w, op_sra_w),
    (SrlW, "srl_w", BinaryE, BINARY_E_COST, 0x35, 0, opc_srl_w, op_srl_w),
    (Eq, "eq", Binary, BINARY_COST, 0x0b, 0, opc_eq, op_eq),
    (EqW, "eq_w", Binary, BINARY_COST, 0x2b, 0, opc_eq_w, op_eq_w),
    (Ltu, "ltu", Binary, BINARY_COST, 0x08, 0, opc_ltu, op_ltu),
    (Lt, "lt", Binary, BINARY_COST, 0x09, 0, opc_lt, op_lt),
    (LtuW, "ltu_w", Binary, BINARY_COST, 0x28, 0, opc_ltu_w, op_ltu_w),
    (LtW, "lt_w", Binary, BINARY_COST, 0x29, 0, opc_lt_w, op_lt_w),
    (Leu, "leu", Binary, BINARY_COST, 0x0e, 0, opc_leu, op_leu),
    (Le, "le", Binary, BINARY_COST, 0x0f, 0, opc_le, op_le),
    (LeuW, "leu_w", Binary, BINARY_COST, 0x2e, 0, opc_leu_w, op_leu_w),
    (LeW, "le_w", Binary, BINARY_COST, 0x2f, 0, opc_le_w, op_le_w),
    (And, "and", Binary, BINARY_COST, 0x10, 0, opc_and, op_and),
    (Or, "or", Binary, BINARY_COST, 0x11, 0, opc_or, op_or),
    (Xor, "xor", Binary, BINARY_COST, 0x12, 0, opc_xor, op_xor),
    (Mulu, "mulu", ArithAm32, ARITHAM32_COST, 0xb0, 0, opc_mulu, op_mulu),
    (Muluh, "muluh", ArithAm32, ARITHAM32_COST, 0xb1, 0, opc_muluh, op_muluh),
    (Mulsuh, "mulsuh", ArithAm32, ARITHAM32_COST, 0xb3, 0, opc_mulsuh, op_mulsuh),
    (Mul, "mul", ArithAm32, ARITHAM32_COST, 0xb4, 0, opc_mul, op_mul),
    (Mulh, "mulh", ArithAm32, ARITHAM32_COST, 0xb5, 0, opc_mulh, op_mulh),
    (MulW, "mul_w", ArithAm32, ARITHAM32_COST, 0xb6, 0, opc_mul_w, op_mul_w),
    (Divu, "divu", ArithAm32, ARITHAM32_COST, 0xb8, 0, opc_divu, op_divu),
    (Remu, "remu", ArithAm32, ARITHAM32_COST, 0xb9, 0, opc_remu, op_remu),
    (Div, "div", ArithAm32, ARITHAM32_COST, 0xba, 0, opc_div, op_div),
    (Rem, "rem", ArithAm32, ARITHAM32_COST, 0xbb, 0, opc_rem, op_rem),
    (DivuW, "divu_w", ArithA32, ARITHA32_COST, 0xbc, 0, opc_divu_w, op_divu_w),
    (RemuW, "remu_w", ArithA32, ARITHA32_COST, 0xbd, 0, opc_remu_w, op_remu_w),
    (DivW, "div_w", ArithA32, ARITHA32_COST, 0xbe, 0, opc_div_w, op_div_w),
    (RemW, "rem_w", ArithA32, ARITHA32_COST, 0xbf, 0, opc_rem_w, op_rem_w),
    (Minu, "minu", Binary, BINARY_COST, 0x02, 0, opc_minu, op_minu),
    (Min, "min", Binary, BINARY_COST, 0x03, 0, opc_min, op_min),
    (MinuW, "minu_w", Binary, BINARY_COST, 0x22, 0, opc_minu_w, op_minu_w),
    (MinW, "min_w", Binary, BINARY_COST, 0x23, 0, opc_min_w, op_min_w),
    (Maxu, "maxu", Binary, BINARY_COST, 0x04, 0, opc_maxu, op_maxu),
    (Max, "max", Binary, BINARY_COST, 0x05, 0, opc_max, op_max),
    (MaxuW, "maxu_w", Binary, BINARY_COST, 0x24, 0, opc_maxu_w, op_maxu_w),
    (MaxW, "max_w", Binary, BINARY_COST, 0x25, 0, opc_max_w, op_max_w),
    (Keccak, "keccak", Keccak, KECCAK_COST, 0xf1, 200, opc_keccak, op_keccak),
    (PubOut, "pubout", PubOut, 0, 0x30, 0, opc_pubout, op_pubout),
//     (Arith256, "arith256", ArithEq, 77, 0xf2, 136, opc_arith256, op_arith256),
//     (Arith256Mod, "arith256_mod", ArithEq, 77, 0xf3, 168, opc_arith256_mod, op_arith256_mod),
    (Arith256, "arith256", ArithEq, 77, 0xf2, 136, opc_arith256, op_arith256),
    (Arith256Mod, "arith256_mod", ArithEq, 77, 0xf3, 168, opc_arith256_mod, op_arith256_mod),
    (Secp256k1Add, "secp256k1_add", ArithEq, 77, 0xf4, 144, opc_secp256k1_add, op_secp256k1_add),
    (Secp256k1Dbl, "secp256k1_dbl", ArithEq, 77, 0xf5, 64, opc_secp256k1_dbl, op_secp256k1_add),
}

/* INTERNAL operations */

/// Sets flag to true (and c to 0)
#[inline(always)]
pub const fn op_flag(_a: u64, _b: u64) -> (u64, bool) {
    (0, true)
}

/// InstContext-based wrapper over op_flag()
#[inline(always)]
pub fn opc_flag(ctx: &mut InstContext) {
    (ctx.c, ctx.flag) = op_flag(ctx.a, ctx.b);
}

/// Copies register b into c (and flag to false)
#[inline(always)]
pub const fn op_copyb(_a: u64, b: u64) -> (u64, bool) {
    (b, false)
}

/// InstContext-based wrapper over op_copyb()
#[inline(always)]
pub fn opc_copyb(ctx: &mut InstContext) {
    (ctx.c, ctx.flag) = op_copyb(ctx.a, ctx.b);
}

/* SIGN EXTEND operations for different data widths (i8, i16 and i32) --> i64 --> u64 */

/// Sign extends an i8.
///
/// Converts b from a signed 8-bits number in the range [-128, +127] into a signed 64-bit number of
/// the same value, adding 0xFFFFFFFFFFFFFF00 if negative, and stores the result in c as a u64 (and
/// sets flag to false)
#[inline(always)]
pub const fn op_signextend_b(_a: u64, b: u64) -> (u64, bool) {
    ((b as i8) as u64, false)
}

/// InstContext-based wrapper over op_signextend_b()
#[inline(always)]
pub fn opc_signextend_b(ctx: &mut InstContext) {
    (ctx.c, ctx.flag) = op_signextend_b(ctx.a, ctx.b);
}

/// Sign extends an i16.
///
/// Converts b from a signed 16-bits number in the range [-32768, 32767] into a signed 64-bit number
/// of the same value, adding 0xFFFFFFFFFFFF0000 if negative, and stores the result in c as a u64
/// (and sets flag to false)
#[inline(always)]
pub const fn op_signextend_h(_a: u64, b: u64) -> (u64, bool) {
    ((b as i16) as u64, false)
}

/// InstContext-based wrapper over op_signextend_h()
#[inline(always)]
pub fn opc_signextend_h(ctx: &mut InstContext) {
    (ctx.c, ctx.flag) = op_signextend_h(ctx.a, ctx.b);
}

/// Sign extends an i32.
///
/// Converts b from a signed 32-bits number in the range [-2147483648, 2147483647] into a signed
/// 64-bit number of the same value, adding 0xFFFFFFFF00000000 if negative  and stores the result in
/// c as a u64 (and sets flag to false)
#[inline(always)]
pub const fn op_signextend_w(_a: u64, b: u64) -> (u64, bool) {
    ((b as i32) as u64, false)
}

/// InstContext-based wrapper over op_signextend_w()
#[inline(always)]
pub fn opc_signextend_w(ctx: &mut InstContext) {
    (ctx.c, ctx.flag) = op_signextend_w(ctx.a, ctx.b);
}

/* ADD AND SUB operations for different data widths (i32 and u64) */

/// Adds a and b as 64-bit unsigned values, and stores the result in c (and sets flag to false)
#[inline(always)]
pub fn op_add(a: u64, b: u64) -> (u64, bool) {
    ((Wrapping(a) + Wrapping(b)).0, false)
}

/// InstContext-based wrapper over op_add()
#[inline(always)]
pub fn opc_add(ctx: &mut InstContext) {
    (ctx.c, ctx.flag) = op_add(ctx.a, ctx.b);
}

/// Adds a and b as 32-bit signed values, and stores the result in c (and flag to false)
#[inline(always)]
pub fn op_add_w(a: u64, b: u64) -> (u64, bool) {
    ((Wrapping(a as i32) + Wrapping(b as i32)).0 as u64, false)
}

/// InstContext-based wrapper over op_add_w()
#[inline(always)]
pub fn opc_add_w(ctx: &mut InstContext) {
    (ctx.c, ctx.flag) = op_add_w(ctx.a, ctx.b);
}

/// Subtracts a and b as 64-bit unsigned values, and stores the result in c (and sets flag to false)
#[inline(always)]
pub fn op_sub(a: u64, b: u64) -> (u64, bool) {
    ((Wrapping(a) - Wrapping(b)).0, false)
}

/// InstContext-based wrapper over op_sub()
#[inline(always)]
pub fn opc_sub(ctx: &mut InstContext) {
    (ctx.c, ctx.flag) = op_sub(ctx.a, ctx.b);
}

/// Subtracts a and b as 32-bit signed values, and stores the result in c (and sets flag to false)
#[inline(always)]
pub fn op_sub_w(a: u64, b: u64) -> (u64, bool) {
    ((Wrapping(a as i32) - Wrapping(b as i32)).0 as u64, false)
}

/// InstContext-based wrapper over op_sub_w()
#[inline(always)]
pub fn opc_sub_w(ctx: &mut InstContext) {
    (ctx.c, ctx.flag) = op_sub_w(ctx.a, ctx.b);
}

/* SHIFT operations */

/// Shifts a as a 64-bits unsigned value to the left b mod 64 bits, and stores the result in c (and
/// sets flag to false)
#[inline(always)]
pub const fn op_sll(a: u64, b: u64) -> (u64, bool) {
    (a << (b & 0x3f), false)
}

/// InstContext-based wrapper over op_sll()
#[inline(always)]
pub fn opc_sll(ctx: &mut InstContext) {
    (ctx.c, ctx.flag) = op_sll(ctx.a, ctx.b);
}

/// Shifts a as a 32-bits unsigned value to the left b mod 64 bits, and stores the result in c (and
/// sets flag to false)
#[inline(always)]
pub fn op_sll_w(a: u64, b: u64) -> (u64, bool) {
    (((Wrapping(a as u32) << (b & 0x3f) as usize).0 as i32) as u64, false)
}

/// InstContext-based wrapper over op_sll_w()
#[inline(always)]
pub fn opc_sll_w(ctx: &mut InstContext) {
    (ctx.c, ctx.flag) = op_sll_w(ctx.a, ctx.b);
}

/// Shifts a as a 64-bits signed value to the right b mod 64 bits, and stores the result in c (and
/// sets flag to false)
#[inline(always)]
pub const fn op_sra(a: u64, b: u64) -> (u64, bool) {
    (((a as i64) >> (b & 0x3f)) as u64, false)
}

/// InstContext-based wrapper over op_sra()
#[inline(always)]
pub fn opc_sra(ctx: &mut InstContext) {
    (ctx.c, ctx.flag) = op_sra(ctx.a, ctx.b);
}

/// Shifts a as a 64-bits unsigned value to the right b mod 64 bits, and stores the result in c (and
/// sets flag to false)
#[inline(always)]
pub const fn op_srl(a: u64, b: u64) -> (u64, bool) {
    (a >> (b & 0x3f), false)
}

/// InstContext-based wrapper over op_srl()
#[inline(always)]
pub fn opc_srl(ctx: &mut InstContext) {
    (ctx.c, ctx.flag) = op_srl(ctx.a, ctx.b);
}

/// Shifts a as a 32-bits signed value to the right b mod 64 bits, and stores the result in c (and
/// sets flag to false)
#[inline(always)]
pub fn op_sra_w(a: u64, b: u64) -> (u64, bool) {
    ((Wrapping(a as i32) >> (b & 0x3f) as usize).0 as u64, false)
}

/// InstContext-based wrapper over op_sra_w()
#[inline(always)]
pub fn opc_sra_w(ctx: &mut InstContext) {
    (ctx.c, ctx.flag) = op_sra_w(ctx.a, ctx.b);
}

/// Shifts a as a 32-bits unsigned value to the right b mod 64 bits, and stores the result in c (and
/// sets flag to false)
#[inline(always)]
pub fn op_srl_w(a: u64, b: u64) -> (u64, bool) {
    (((Wrapping(a as u32) >> (b & 0x3f) as usize).0 as i32) as u64, false)
}

/// InstContext-based wrapper over op_srl_w()
#[inline(always)]
pub fn opc_srl_w(ctx: &mut InstContext) {
    (ctx.c, ctx.flag) = op_srl_w(ctx.a, ctx.b);
}

/* COMPARISON operations */

/// If a and b are equal, it returns c=1, flag=true; otherwise it returns c=0, flag=false
#[inline(always)]
pub const fn op_eq(a: u64, b: u64) -> (u64, bool) {
    if a == b {
        (1, true)
    } else {
        (0, false)
    }
}

/// InstContext-based wrapper over op_eq()
#[inline(always)]
pub fn opc_eq(ctx: &mut InstContext) {
    (ctx.c, ctx.flag) = op_eq(ctx.a, ctx.b);
}

/// If a and b as 32-bit signed values are equal, as 64-bit unsigned values, it returns c=1,
/// flag=true; otherwise it returns c=0, flag=false
#[inline(always)]
pub const fn op_eq_w(a: u64, b: u64) -> (u64, bool) {
    if (a as i32) == (b as i32) {
        (1, true)
    } else {
        (0, false)
    }
}

/// InstContext-based wrapper over op_eq_w()
#[inline(always)]
pub fn opc_eq_w(ctx: &mut InstContext) {
    (ctx.c, ctx.flag) = op_eq_w(ctx.a, ctx.b);
}

/// If a is strictly less than b, as 64-bit unsigned values, it returns c=1, flag=true; otherwise it
/// returns c=0, flag=false
#[inline(always)]
pub const fn op_ltu(a: u64, b: u64) -> (u64, bool) {
    if a < b {
        (1, true)
    } else {
        (0, false)
    }
}

/// InstContext-based wrapper over op_ltu()
#[inline(always)]
pub fn opc_ltu(ctx: &mut InstContext) {
    (ctx.c, ctx.flag) = op_ltu(ctx.a, ctx.b);
}

/// If a is strictly less than b, as 64-bit signed values, it returns c=1, flag=true; otherwise it
/// returns c=0, flag=false
#[inline(always)]
pub const fn op_lt(a: u64, b: u64) -> (u64, bool) {
    if (a as i64) < (b as i64) {
        (1, true)
    } else {
        (0, false)
    }
}

/// InstContext-based wrapper over op_lt()
#[inline(always)]
pub fn opc_lt(ctx: &mut InstContext) {
    (ctx.c, ctx.flag) = op_lt(ctx.a, ctx.b);
}

/// If a is strictly less than b, as 32-bit unsigned values, it returns c=1, flag=true; otherwise it
/// returns c=0, flag=false
#[inline(always)]
pub const fn op_ltu_w(a: u64, b: u64) -> (u64, bool) {
    if (a as u32) < (b as u32) {
        (1, true)
    } else {
        (0, false)
    }
}

/// InstContext-based wrapper over op_ltu_w()
#[inline(always)]
pub fn opc_ltu_w(ctx: &mut InstContext) {
    (ctx.c, ctx.flag) = op_ltu_w(ctx.a, ctx.b);
}

/// If a is strictly less than b, as 32-bit signed values, it returns c=1, flag=true; otherwise it
/// returns c=0, flag=false
#[inline(always)]
pub const fn op_lt_w(a: u64, b: u64) -> (u64, bool) {
    if (a as i32) < (b as i32) {
        (1, true)
    } else {
        (0, false)
    }
}

/// InstContext-based wrapper over op_lt_w()
#[inline(always)]
pub fn opc_lt_w(ctx: &mut InstContext) {
    (ctx.c, ctx.flag) = op_lt_w(ctx.a, ctx.b);
}

/// If a is less than or equal to b, as 64-bit unsigned values, it returns c=1, flag=true; otherwise
/// it returns c=0, flag=false
#[inline(always)]
pub const fn op_leu(a: u64, b: u64) -> (u64, bool) {
    if a <= b {
        (1, true)
    } else {
        (0, false)
    }
}

/// InstContext-based wrapper over op_leu()
#[inline(always)]
pub fn opc_leu(ctx: &mut InstContext) {
    (ctx.c, ctx.flag) = op_leu(ctx.a, ctx.b);
}

/// If a is less than or equal to b, as 64-bit signed values, it returns c=1, flag=true; otherwise
/// it returns c=0, flag=false
#[inline(always)]
pub const fn op_le(a: u64, b: u64) -> (u64, bool) {
    if (a as i64) <= (b as i64) {
        (1, true)
    } else {
        (0, false)
    }
}

/// InstContext-based wrapper over op_le()
#[inline(always)]
pub fn opc_le(ctx: &mut InstContext) {
    (ctx.c, ctx.flag) = op_le(ctx.a, ctx.b);
}

/// If a is less than or equal to b, as 32-bit unsigned values, it returns c=1, flag=true; otherwise
/// it returns c=0, flag=false
#[inline(always)]
pub const fn op_leu_w(a: u64, b: u64) -> (u64, bool) {
    if (a as u32) <= (b as u32) {
        (1, true)
    } else {
        (0, false)
    }
}

/// InstContext-based wrapper over op_leu_w()
#[inline(always)]
pub fn opc_leu_w(ctx: &mut InstContext) {
    (ctx.c, ctx.flag) = op_leu_w(ctx.a, ctx.b);
}

/// If a is less than or equal to b, as 32-bit signed values, it returns c=1, flag=true; otherwise
/// it returns c=0, flag=false
#[inline(always)]
pub const fn op_le_w(a: u64, b: u64) -> (u64, bool) {
    if (a as i32) <= (b as i32) {
        (1, true)
    } else {
        (0, false)
    }
}

/// InstContext-based wrapper over op_le_w()
#[inline(always)]
pub fn opc_le_w(ctx: &mut InstContext) {
    (ctx.c, ctx.flag) = op_le_w(ctx.a, ctx.b);
}

/* LOGICAL operations */

/// Sets c to a AND b, and flag to false
#[inline(always)]
pub const fn op_and(a: u64, b: u64) -> (u64, bool) {
    (a & b, false)
}

/// InstContext-based wrapper over op_and()
#[inline(always)]
pub fn opc_and(ctx: &mut InstContext) {
    (ctx.c, ctx.flag) = op_and(ctx.a, ctx.b);
}

/// Sets c to a OR b, and flag to false
#[inline(always)]
pub const fn op_or(a: u64, b: u64) -> (u64, bool) {
    (a | b, false)
}

/// InstContext-based wrapper over op_or()
#[inline(always)]
pub fn opc_or(ctx: &mut InstContext) {
    (ctx.c, ctx.flag) = op_or(ctx.a, ctx.b);
}

/// Sets c to a XOR b, and flag to false
#[inline(always)]
pub const fn op_xor(a: u64, b: u64) -> (u64, bool) {
    (a ^ b, false)
}

/// InstContext-based wrapper over op_xor()
#[inline(always)]
pub fn opc_xor(ctx: &mut InstContext) {
    (ctx.c, ctx.flag) = op_xor(ctx.a, ctx.b);
}

/* ARITHMETIC operations: div / mul / rem */

/// Sets c to a x b, as 64-bits unsigned values, and flag to false
#[inline(always)]
pub fn op_mulu(a: u64, b: u64) -> (u64, bool) {
    ((Wrapping(a) * Wrapping(b)).0, false)
}

/// InstContext-based wrapper over op_mulu()
#[inline(always)]
pub fn opc_mulu(ctx: &mut InstContext) {
    (ctx.c, ctx.flag) = op_mulu(ctx.a, ctx.b);
}

/// Sets c to a x b, as 64-bits signed values, and flag to false
#[inline(always)]
pub fn op_mul(a: u64, b: u64) -> (u64, bool) {
    ((Wrapping(a as i64) * Wrapping(b as i64)).0 as u64, false)
}

/// InstContext-based wrapper over op_mul()
#[inline(always)]
pub fn opc_mul(ctx: &mut InstContext) {
    (ctx.c, ctx.flag) = op_mul(ctx.a, ctx.b);
}

/// Sets c to a x b, as 32-bits signed values, and flag to false
#[inline(always)]
pub fn op_mul_w(a: u64, b: u64) -> (u64, bool) {
    ((Wrapping(a as i32) * Wrapping(b as i32)).0 as u64, false)
}

/// InstContext-based wrapper over op_mul_w()
#[inline(always)]
pub fn opc_mul_w(ctx: &mut InstContext) {
    (ctx.c, ctx.flag) = op_mul_w(ctx.a, ctx.b);
}

/// Sets c to the highest 64-bits of a x b, as 128-bits unsigned values, and flag to false
#[inline(always)]
pub const fn op_muluh(a: u64, b: u64) -> (u64, bool) {
    (((a as u128 * b as u128) >> 64) as u64, false)
}

/// InstContext-based wrapper over op_muluh()
#[inline(always)]
pub fn opc_muluh(ctx: &mut InstContext) {
    (ctx.c, ctx.flag) = op_muluh(ctx.a, ctx.b);
}

/// Sets c to the highest 64-bits of a x b, as 128-bits unsigned values, and flag to false
#[inline(always)]
pub const fn op_mulh(a: u64, b: u64) -> (u64, bool) {
    (((((a as i64) as i128) * ((b as i64) as i128)) >> 64) as u64, false)
}

/// InstContext-based wrapper over op_mulh()
#[inline(always)]
pub fn opc_mulh(ctx: &mut InstContext) {
    (ctx.c, ctx.flag) = op_mulh(ctx.a, ctx.b);
}

/// Sets c to the highest 64-bits of a x b, as 128-bits signed values, and flag to false
#[inline(always)]
pub const fn op_mulsuh(a: u64, b: u64) -> (u64, bool) {
    (((((a as i64) as i128) * (b as i128)) >> 64) as u64, false)
}

/// InstContext-based wrapper over op_mulsuh()
#[inline(always)]
pub fn opc_mulsuh(ctx: &mut InstContext) {
    (ctx.c, ctx.flag) = op_mulsuh(ctx.a, ctx.b);
}

/// Sets c to a / b, as 64-bits unsigned values, and flag to false.
/// If b=0 (divide by zero) it sets c to 2^64 - 1, and sets flag to true.
#[inline(always)]
pub const fn op_divu(a: u64, b: u64) -> (u64, bool) {
    if b == 0 {
        return (M64, true);
    }

    (a / b, false)
}

/// InstContext-based wrapper over op_divu()
#[inline(always)]
pub fn opc_divu(ctx: &mut InstContext) {
    (ctx.c, ctx.flag) = op_divu(ctx.a, ctx.b);
}

/// Sets c to a / b, as 64-bits signed values, and flag to false.
///
/// If b=0 (divide by zero) it sets c to 2^64 - 1, and sets flag to true.
/// If a=0x8000000000000000 (MIN_I64) and b=0xFFFFFFFFFFFFFFFF (-1) the result should be -MIN_I64,
/// which cannot be represented with 64 bits (overflow) and it returns c=a.
#[inline(always)]
pub const fn op_div(a: u64, b: u64) -> (u64, bool) {
    if b == 0 {
        return (M64, true);
    }
    ((((a as i64) as i128) / ((b as i64) as i128)) as u64, false)
}

/// InstContext-based wrapper over op_div()
#[inline(always)]
pub fn opc_div(ctx: &mut InstContext) {
    (ctx.c, ctx.flag) = op_div(ctx.a, ctx.b);
}

/// Sets c to a / b, as 32-bits unsigned values, and flag to false.
/// If b=0 (divide by zero) it sets c to 2^64 - 1, and sets flag to true.
#[inline(always)]
pub const fn op_divu_w(a: u64, b: u64) -> (u64, bool) {
    if b as u32 == 0 {
        return (M64, true);
    }

    (((a as u32 / b as u32) as i32) as u64, false)
}

/// InstContext-based wrapper over op_divu_w()
#[inline(always)]
pub fn opc_divu_w(ctx: &mut InstContext) {
    (ctx.c, ctx.flag) = op_divu_w(ctx.a, ctx.b);
}

/// Sets c to a / b, as 32-bits signed values, and flag to false.
/// If b=0 (divide by zero) it sets c to 2^64 - 1, and sets flag to true.
#[inline(always)]
pub const fn op_div_w(a: u64, b: u64) -> (u64, bool) {
    if b as i32 == 0 {
        return (M64, true);
    }

    ((((a as i32) as i64) / ((b as i32) as i64)) as u64, false)
}

/// InstContext-based wrapper over op_div_w()
#[inline(always)]
pub fn opc_div_w(ctx: &mut InstContext) {
    (ctx.c, ctx.flag) = op_div_w(ctx.a, ctx.b);
}

/// Sets c to a mod b, as 64-bits unsigned values, and flag to false.
/// If b=0 (divide by zero) it sets c to a, and sets flag to true.
#[inline(always)]
pub const fn op_remu(a: u64, b: u64) -> (u64, bool) {
    if b == 0 {
        return (a, true);
    }

    (a % b, false)
}

/// InstContext-based wrapper over op_remu()
#[inline(always)]
pub fn opc_remu(ctx: &mut InstContext) {
    (ctx.c, ctx.flag) = op_remu(ctx.a, ctx.b);
}

/// Sets c to a mod b, as 64-bits signed values, and flag to false.
/// If b=0 (divide by zero) it sets c to a, and sets flag to true.
#[inline(always)]
pub const fn op_rem(a: u64, b: u64) -> (u64, bool) {
    if b == 0 {
        return (a, true);
    }

    ((((a as i64) as i128) % ((b as i64) as i128)) as u64, false)
}

/// InstContext-based wrapper over op_rem()
#[inline(always)]
pub fn opc_rem(ctx: &mut InstContext) {
    (ctx.c, ctx.flag) = op_rem(ctx.a, ctx.b);
}

/// Sets c to a mod b, as 32-bits unsigned values, and flag to false.
/// If b=0 (divide by zero) it sets c to a, and sets flag to true.
#[inline(always)]
pub const fn op_remu_w(a: u64, b: u64) -> (u64, bool) {
    if (b as u32) == 0 {
        return ((a as i32) as u64, true);
    }

    ((((a as u32) % (b as u32)) as i32) as u64, false)
}

/// InstContext-based wrapper over op_remu_w()
#[inline(always)]
pub fn opc_remu_w(ctx: &mut InstContext) {
    (ctx.c, ctx.flag) = op_remu_w(ctx.a, ctx.b);
}

/// Sets c to a mod b, as 32-bits signed values, and flag to false.
/// If b=0 (divide by zero) it sets c to a, and sets flag to true.
#[inline(always)]
pub const fn op_rem_w(a: u64, b: u64) -> (u64, bool) {
    if (b as i32) == 0 {
        return ((a as i32) as u64, true);
    }

    ((((a as i32) as i64) % ((b as i32) as i64)) as u64, false)
}

/// InstContext-based wrapper over op_rem_w()
#[inline(always)]
pub fn opc_rem_w(ctx: &mut InstContext) {
    (ctx.c, ctx.flag) = op_rem_w(ctx.a, ctx.b);
}

/* MIN / MAX operations */

/// Sets c to the minimum of a and b as 64-bits unsigned values (and flag to false)
#[inline(always)]
pub const fn op_minu(a: u64, b: u64) -> (u64, bool) {
    if a < b {
        (a, false)
    } else {
        (b, false)
    }
}

/// InstContext-based wrapper over op_minu()
#[inline(always)]
pub fn opc_minu(ctx: &mut InstContext) {
    (ctx.c, ctx.flag) = op_minu(ctx.a, ctx.b);
}

/// Sets c to the minimum of a and b as 64-bits signed values (and flag to false)
#[inline(always)]
pub const fn op_min(a: u64, b: u64) -> (u64, bool) {
    if (a as i64) < (b as i64) {
        (a, false)
    } else {
        (b, false)
    }
}

/// InstContext-based wrapper over op_min()
#[inline(always)]
pub fn opc_min(ctx: &mut InstContext) {
    (ctx.c, ctx.flag) = op_min(ctx.a, ctx.b);
}

/// Sets c to the minimum of a and b as 32-bits unsigned values (and flag to false)
#[inline(always)]
pub const fn op_minu_w(a: u64, b: u64) -> (u64, bool) {
    if (a as u32) < (b as u32) {
        (a as i32 as i64 as u64, false)
    } else {
        (b as i32 as i64 as u64, false)
    }
}

/// InstContext-based wrapper over op_minu_w()
#[inline(always)]
pub fn opc_minu_w(ctx: &mut InstContext) {
    (ctx.c, ctx.flag) = op_minu_w(ctx.a, ctx.b);
}

/// Sets c to the minimum of a and b as 32-bits signed values (and flag to false)
#[inline(always)]
pub const fn op_min_w(a: u64, b: u64) -> (u64, bool) {
    if (a as i32) < (b as i32) {
        (a as i32 as i64 as u64, false)
    } else {
        (b as i32 as i64 as u64, false)
    }
}

/// InstContext-based wrapper over op_min_w()
#[inline(always)]
pub fn opc_min_w(ctx: &mut InstContext) {
    (ctx.c, ctx.flag) = op_min_w(ctx.a, ctx.b);
}

/// Sets c to the maximum of a and b as 64-bits unsigned values (and flag to false)
#[inline(always)]
pub const fn op_maxu(a: u64, b: u64) -> (u64, bool) {
    if a > b {
        (a, false)
    } else {
        (b, false)
    }
}

/// InstContext-based wrapper over op_maxu()
#[inline(always)]
pub fn opc_maxu(ctx: &mut InstContext) {
    (ctx.c, ctx.flag) = op_maxu(ctx.a, ctx.b);
}

/// Sets c to the maximum of a and b as 64-bits signed values (and flag to false)
#[inline(always)]
pub const fn op_max(a: u64, b: u64) -> (u64, bool) {
    if (a as i64) > (b as i64) {
        (a, false)
    } else {
        (b, false)
    }
}

/// InstContext-based wrapper over op_max()
#[inline(always)]
pub fn opc_max(ctx: &mut InstContext) {
    (ctx.c, ctx.flag) = op_max(ctx.a, ctx.b);
}

/// Sets c to the maximum of a and b as 32-bits unsigned values (and flag to false)
#[inline(always)]
pub const fn op_maxu_w(a: u64, b: u64) -> (u64, bool) {
    if (a as u32) > (b as u32) {
        (a as i32 as i64 as u64, false)
    } else {
        (b as i32 as i64 as u64, false)
    }
}

/// InstContext-based wrapper over op_maxu_w()
#[inline(always)]
pub fn opc_maxu_w(ctx: &mut InstContext) {
    (ctx.c, ctx.flag) = op_maxu_w(ctx.a, ctx.b);
}

/// Sets c to the maximum of a and b as 32-bits signed values (and flag to false)
#[inline(always)]
pub const fn op_max_w(a: u64, b: u64) -> (u64, bool) {
    if (a as i32) > (b as i32) {
        (a as i32 as i64 as u64, false)
    } else {
        (b as i32 as i64 as u64, false)
    }
}

/// InstContext-based wrapper over op_max_w()
#[inline(always)]
pub fn opc_max_w(ctx: &mut InstContext) {
    (ctx.c, ctx.flag) = op_max_w(ctx.a, ctx.b);
}

/* PRECOMPILED operations */

/// Performs a Keccak-f hash over a 1600-bits input state stored in memory at the address
/// specified by register A0, and stores the output state in the same memory address
#[inline(always)]
pub fn opc_keccak(ctx: &mut InstContext) {
    // Get address from b (a = step)
    let address = ctx.b;
    if address & 0x7 != 0 {
        panic!("opc_keccak() found address not aligned to 8 bytes");
    }

    // Allocate room for 25 u64 = 128 bytes = 1600 bits
    const WORDS: usize = 25;
    let mut data = [0u64; WORDS];

    // Get input data from memory or from the precompiled context
    match ctx.precompiled.emulation_mode {
        PrecompiledEmulationMode::None => {
            // Read data from the memory address
            for (i, d) in data.iter_mut().enumerate() {
                *d = ctx.mem.read(address + (8 * i as u64), 8);
            }
        }
        PrecompiledEmulationMode::GenerateMemReads => {
            // Read data from the memory address
            for (i, d) in data.iter_mut().enumerate() {
                *d = ctx.mem.read(address + (8 * i as u64), 8);
            }

            // Copy data to the precompiled context
            ctx.precompiled.input_data.clear();
            for (i, d) in data.iter_mut().enumerate() {
                ctx.precompiled.input_data.push(*d);
            }
            // Write the input data address to the precompiled context
            // ctx.precompiled.input_data_address = address;
        }
        PrecompiledEmulationMode::ConsumeMemReads => {
            // Check input data has the expected length
            if ctx.precompiled.input_data.len() != WORDS {
                panic!(
                    "opc_keccak() found ctx.precompiled.input_data.len={} != {}",
                    ctx.precompiled.input_data.len(),
                    WORDS
                );
            }
            // Read data from the precompiled context
            for (i, d) in data.iter_mut().enumerate() {
                *d = ctx.precompiled.input_data[i];
            }
            // Write the input data address to the precompiled context
            // ctx.precompiled.input_data_address = address;
        }
    }

    // Call keccakf
    keccakf(&mut data);

    // Write data to the memory address
    for (i, d) in data.iter().enumerate() {
        ctx.mem.write(address + (8 * i as u64), *d, 8);
    }

    // Set input data to the precompiled context
    match ctx.precompiled.emulation_mode {
        PrecompiledEmulationMode::None => {}
        PrecompiledEmulationMode::GenerateMemReads => {
            // Write data to the precompiled context
            ctx.precompiled.output_data.clear();
            for (i, d) in data.iter_mut().enumerate() {
                ctx.precompiled.output_data.push(*d);
            }
            // Write the input data address to the precompiled context
            // ctx.precompiled.output_data_address = address;
        }
        PrecompiledEmulationMode::ConsumeMemReads => {}
    }

    ctx.c = 0;
    ctx.flag = false;
}

/// Unimplemented.  Keccak can only be called from the system call context via InstContext.
/// This is provided just for completeness.
#[inline(always)]
pub fn op_keccak(_a: u64, _b: u64) -> (u64, bool) {
    unimplemented!("op_keccak() is not implemented");
}

#[inline(always)]
pub fn precompiled_load_data(
    ctx: &mut InstContext,
    indirections_count: usize,
    loads_count: usize,
    load_chunks: usize,
    data: &mut [u64],
    title: &str,
) {
    let address = ctx.b;
    if address & 0x7 != 0 {
        panic!("precompiled_check_address() found address not aligned to 8 bytes");
    }
    if let PrecompiledEmulationMode::ConsumeMemReads = ctx.precompiled.emulation_mode {
        let expected_len = indirections_count + loads_count * load_chunks;
        // Check input data has the expected length
        if ctx.precompiled.input_data.len() != expected_len {
            panic!(
                "[{}] ctx.precompiled.input_data.len={} != {} [1+{}+{}*{}]",
                title,
                ctx.precompiled.input_data.len(),
                expected_len,
                indirections_count,
                load_chunks,
                loads_count
            );
        }
        // Read data from the precompiled context
        for (i, d) in data.iter_mut().enumerate() {
            *d = ctx.precompiled.input_data[i];
        }
        // Write the input data address to the precompiled context
        // ctx.precompiled.input_data_address = address;
        return;
    }

<<<<<<< HEAD
    for (i, data) in data.iter_mut().enumerate().take(indirections_count) {
=======
    #[allow(clippy::needless_range_loop)]
    for i in 0..indirections_count {
>>>>>>> 4550c9b9
        let indirection = ctx.mem.read(address + (8 * i as u64), 8);
        if address & 0x7 != 0 {
            panic!("precompiled_check_address() found address[{}] not aligned to 8 bytes", i);
        }
        *data = indirection;
    }
    let data_offset = indirections_count;
    for i in 0..loads_count {
        // if there aren't indirections, take directly from the address
        let data_offset = i * load_chunks + data_offset;
        let param_address =
            if indirections_count == 0 { address + data_offset as u64 } else { data[i] };
        for j in 0..load_chunks {
            let addr = param_address + (8 * j as u64);
            data[data_offset + j] = ctx.mem.read(addr, 8);
        }
    }
    if let PrecompiledEmulationMode::GenerateMemReads = ctx.precompiled.emulation_mode {
        let expected_len = indirections_count + loads_count * load_chunks;

        ctx.precompiled.input_data.clear();
        for (i, d) in data.iter_mut().enumerate() {
            ctx.precompiled.input_data.push(*d);
        }

        ctx.precompiled.step = ctx.step;
    }
}

#[inline(always)]
pub fn opc_arith256(ctx: &mut InstContext) {
    const WORDS: usize = 5 + 3 * 4;
    let mut data = [0u64; WORDS];

    precompiled_load_data(ctx, 5, 3, 4, &mut data, "arith256");

    // ignore 5 indirections
    let (_, rest) = data.split_at(5);
    let (a, rest) = rest.split_at(4);
    let (b, c) = rest.split_at(4);

    let a: &[u64; 4] = a.try_into().expect("opc_arith256: a.len != 4");
    let b: &[u64; 4] = b.try_into().expect("opc_arith256: b.len != 4");
    let c: &[u64; 4] = c.try_into().expect("opc_arith256: c.len != 4");

    let mut dl = [0u64; 4];
    let mut dh = [0u64; 4];

    precompiles_helpers::arith256(a, b, c, &mut dl, &mut dh);

    // [a,b,c,3:dl,4:dh]
<<<<<<< HEAD
    for (i, dl) in dl.iter().enumerate() {
        ctx.mem.write(data[3] + (8 * i as u64), *dl, 8);
    }
    for (i, dh) in dh.iter().enumerate() {
        ctx.mem.write(data[4] + (8 * i as u64), *dh, 8);
=======
    for (i, dl_item) in dl.iter().enumerate() {
        ctx.mem.write(data[3] + (8 * i as u64), *dl_item, 8);
    }
    for (i, dh_item) in dh.iter().enumerate() {
        ctx.mem.write(data[4] + (8 * i as u64), *dh_item, 8);
>>>>>>> 4550c9b9
    }

    ctx.c = 0;
    ctx.flag = false;
}

/// Unimplemented.  Arith256 can only be called from the system call context via InstContext.
/// This is provided just for completeness.
#[inline(always)]
pub fn op_arith256(_a: u64, _b: u64) -> (u64, bool) {
    unimplemented!("op_arith256() is not implemented");
}

#[inline(always)]
pub fn opc_arith256_mod(ctx: &mut InstContext) {
    const WORDS: usize = 5 + 4 * 4;
    let mut data = [0u64; WORDS];

    precompiled_load_data(ctx, 5, 4, 4, &mut data, "arith256_mod");

    // ignore 5 indirections
    let (_, rest) = data.split_at(5);
    let (a, rest) = rest.split_at(4);
    let (b, rest) = rest.split_at(4);
    let (c, module) = rest.split_at(4);
    let mut d = [0u64; 4];

    let a: &[u64; 4] = a.try_into().expect("opc_arith256_mod: a.len != 4");
    let b: &[u64; 4] = b.try_into().expect("opc_arith256_mod: b.len != 4");
    let c: &[u64; 4] = c.try_into().expect("opc_arith256_mod: c.len != 4");
    let module: &[u64; 4] = module.try_into().expect("opc_arith256_mod: module.len != 4");

    let mut d = [0u64; 4];

    precompiles_helpers::arith256_mod(a, b, c, module, &mut d);

    // [a,b,c,module,4:d]
    for (i, d) in d.iter().enumerate() {
        ctx.mem.write(data[4] + (8 * i as u64), *d, 8);
    }

    ctx.c = 0;
    ctx.flag = false;
}

/// Unimplemented.  Arith256Mod can only be called from the system call context via InstContext.
/// This is provided just for completeness.
#[inline(always)]
pub fn op_arith256_mod(_a: u64, _b: u64) -> (u64, bool) {
    unimplemented!("op_arith256_mod() is not implemented");
}

#[inline(always)]
pub fn opc_secp256k1_add(ctx: &mut InstContext) {
    const WORDS: usize = 2 + 2 * 8;
    let mut data = [0u64; WORDS];

    precompiled_load_data(ctx, 2, 2, 8, &mut data, "secp256k1_add");

    // ignore 2 indirections
    let (_, rest) = data.split_at(2);
    let (p1, p2) = rest.split_at(8);

    let p1: &[u64; 8] = p1.try_into().expect("opc_secp256k1_add: p1.len != 8");
    let p2: &[u64; 8] = p2.try_into().expect("opc_secp256k1_add: p2.len != 8");
    let mut p3 = [0u64; 8];

    precompiles_helpers::secp256k1_add(p1, p2, &mut p3);

    // [0:p1,p2]
    for (i, d) in p3.iter().enumerate() {
        ctx.mem.write(data[0] + (8 * i as u64), *d, 8);
    }

    ctx.c = 0;
    ctx.flag = false;
}

/// Unimplemented.  Secp256k1Add can only be called from the system call context via InstContext.
/// This is provided just for completeness.
#[inline(always)]
pub fn op_secp256k1_add(_a: u64, _b: u64) -> (u64, bool) {
    unimplemented!("op_secp256k1_add() is not implemented");
}

#[inline(always)]
pub fn opc_secp256k1_dbl(ctx: &mut InstContext) {
<<<<<<< HEAD
    const WORDS: usize = 8; // one input of 8 64-bit words
=======
    const WORDS: usize = 8;
>>>>>>> 4550c9b9
    let mut data = [0u64; WORDS];

    precompiled_load_data(ctx, 0, 1, 8, &mut data, "secp256k1_dbl");

    let p1: &[u64; 8] = &data;
    let mut p3 = [0u64; 8];

    precompiles_helpers::secp256k1_dbl(p1, &mut p3);

    for (i, d) in p3.iter().enumerate() {
        ctx.mem.write(ctx.b + (8 * i as u64), *d, 8);
    }

    ctx.c = 0;
    ctx.flag = false;
}

/// Unimplemented.  Secp256k1Dbl can only be called from the system call context via InstContext.
/// This is provided just for completeness.
#[inline(always)]
pub fn op_secp256k1_dbl(_a: u64, _b: u64) -> (u64, bool) {
    unimplemented!("op_secp256k1_dbl() is not implemented");
}

impl From<ZiskRequiredOperation> for ZiskOp {
    fn from(value: ZiskRequiredOperation) -> Self {
        ZiskOp::try_from_code(value.opcode).unwrap()
    }
}

/// Copies register b into c as a public output data record, where a contains the data index (and
/// sets flag to false)
#[inline(always)]
pub const fn op_pubout(a: u64, b: u64) -> (u64, bool) {
    (b, false)
}

/// InstContext-based wrapper over op_pubout()
#[inline(always)]
pub fn opc_pubout(ctx: &mut InstContext) {
    (ctx.c, ctx.flag) = op_pubout(ctx.a, ctx.b);
    //println!("public ${} = {:#018x}", ctx.a, ctx.b);
}<|MERGE_RESOLUTION|>--- conflicted
+++ resolved
@@ -1199,12 +1199,7 @@
         return;
     }
 
-<<<<<<< HEAD
     for (i, data) in data.iter_mut().enumerate().take(indirections_count) {
-=======
-    #[allow(clippy::needless_range_loop)]
-    for i in 0..indirections_count {
->>>>>>> 4550c9b9
         let indirection = ctx.mem.read(address + (8 * i as u64), 8);
         if address & 0x7 != 0 {
             panic!("precompiled_check_address() found address[{}] not aligned to 8 bytes", i);
@@ -1256,19 +1251,11 @@
     precompiles_helpers::arith256(a, b, c, &mut dl, &mut dh);
 
     // [a,b,c,3:dl,4:dh]
-<<<<<<< HEAD
-    for (i, dl) in dl.iter().enumerate() {
-        ctx.mem.write(data[3] + (8 * i as u64), *dl, 8);
-    }
-    for (i, dh) in dh.iter().enumerate() {
-        ctx.mem.write(data[4] + (8 * i as u64), *dh, 8);
-=======
     for (i, dl_item) in dl.iter().enumerate() {
         ctx.mem.write(data[3] + (8 * i as u64), *dl_item, 8);
     }
     for (i, dh_item) in dh.iter().enumerate() {
         ctx.mem.write(data[4] + (8 * i as u64), *dh_item, 8);
->>>>>>> 4550c9b9
     }
 
     ctx.c = 0;
@@ -1356,11 +1343,7 @@
 
 #[inline(always)]
 pub fn opc_secp256k1_dbl(ctx: &mut InstContext) {
-<<<<<<< HEAD
     const WORDS: usize = 8; // one input of 8 64-bit words
-=======
-    const WORDS: usize = 8;
->>>>>>> 4550c9b9
     let mut data = [0u64; WORDS];
 
     precompiled_load_data(ctx, 0, 1, 8, &mut data, "secp256k1_dbl");
