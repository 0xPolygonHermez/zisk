--- conflicted
+++ resolved
@@ -1721,27 +1721,7 @@
     zib.build();
     rom.insts.insert(rom.next_init_inst_addr, zib);
     rom.next_init_inst_addr += 4;
-}
-
-/// Add the end jump program section to the rom instruction set.
-pub fn add_end_jmp(rom: &mut ZiskRom) {
-    //print!("add_entry_exit_jmp() rom.next_init_inst_addr={}\n", rom.next_init_inst_addr);
-
-<<<<<<< HEAD
-=======
-    // :0000 we jump to the third instruction, leaving room for the end instruction
-    assert!(rom.next_init_inst_addr == ROM_ENTRY);
-    let mut zib = ZiskInstBuilder::new(rom.next_init_inst_addr);
-    zib.src_a("imm", 0, false);
-    zib.src_b("imm", 0, false);
-    zib.op("copyb").unwrap();
-    zib.j(8, 8);
-    zib.verbose("Jump over end instruction");
-    zib.build();
-    rom.insts.insert(rom.next_init_inst_addr, zib);
-    rom.next_init_inst_addr += 4;
-
->>>>>>> 30b88651
+
     // :0004 END: all programs should exit here, regardless of the execution result
     // This is the last instruction to be executed.  The emulator must stop after the instruction
     // end flag is found to be true
