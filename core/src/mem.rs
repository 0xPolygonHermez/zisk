--- conflicted
+++ resolved
@@ -5,41 +5,41 @@
 //! * The Zisk processor memory stores data in little-endian format.
 //! * The addressable memory space is divided into several regions described in the following map:
 //!
-//! `|--------------- ROM_ENTRY: first BIOS instruction   (    0x1000)`  
-//! `|`  
-//! `| Performs memory initialization, calls program at ROM_ADDR,`  
-//! `| and after returning it performs memory finalization.`  
-//! `| Contains ecall/system call management code.`  
-//! `|`  
-//! `|--------------- ROM_EXIT: last BIOS instruction     (0x10000000)`  
-//! `      ...`  
-//! `|--------------- ROM_ADDR: first program instruction (0x80000000)`  
-//! `|`  
-//! `| Contains program instructions.`  
-//! `| Calls ecalls/system calls when required.`  
-//! `|`  
-//! `|--------------- INPUT_ADDR                          (0x90000000)`  
-//! `|`  
-//! `| Contains program input data.`  
-//! `|`  
-//! `|--------------- SYS_ADDR (= RAM_ADDR = REG_FIRST)   (0xa0000000)`  
-//! `|`  
-//! `| Contains system address.`  
-//! `| The first 256 bytes contain 32 8-byte registers`  
-//! `| The address UART_ADDR is used as a standard output`  
-//! `|`  
-//! `|--------------- OUTPUT_ADDR                         (0xa0010000)`  
-//! `|`  
-//! `| Contains output data, which is written during`  
-//! `| program execution and read during memory finalization`  
-//! `|`  
-//! `|--------------- AVAILABLE_MEM_ADDR                  (0xa0020000)`  
-//! `|`  
-//! `| Contains program memory, available for normal R/W`  
-//! `| use during program execution.`  
-//! `|`  
-//! `|---------------                                     (0xb0000000)`  
-//! `      ...`  
+//! `|--------------- ROM_ENTRY: first BIOS instruction   (    0x1000)`
+//! `|`
+//! `| Performs memory initialization, calls program at ROM_ADDR,`
+//! `| and after returning it performs memory finalization.`
+//! `| Contains ecall/system call management code.`
+//! `|`
+//! `|--------------- ROM_EXIT: last BIOS instruction     (0x10000000)`
+//! `      ...`
+//! `|--------------- ROM_ADDR: first program instruction (0x80000000)`
+//! `|`
+//! `| Contains program instructions.`
+//! `| Calls ecalls/system calls when required.`
+//! `|`
+//! `|--------------- INPUT_ADDR                          (0x90000000)`
+//! `|`
+//! `| Contains program input data.`
+//! `|`
+//! `|--------------- SYS_ADDR (= RAM_ADDR = REG_FIRST)   (0xa0000000)`
+//! `|`
+//! `| Contains system address.`
+//! `| The first 256 bytes contain 32 8-byte registers`
+//! `| The address UART_ADDR is used as a standard output`
+//! `|`
+//! `|--------------- OUTPUT_ADDR                         (0xa0010000)`
+//! `|`
+//! `| Contains output data, which is written during`
+//! `| program execution and read during memory finalization`
+//! `|`
+//! `|--------------- AVAILABLE_MEM_ADDR                  (0xa0020000)`
+//! `|`
+//! `| Contains program memory, available for normal R/W`
+//! `| use during program execution.`
+//! `|`
+//! `|---------------                                     (0xb0000000)`
+//! `      ...`
 //!
 //! ## ROM_ENTRY / ROM_ADDR / ROM_EXIT
 //! * The program will start executing at the first BIOS address `ROM_ENTRY`.
@@ -118,7 +118,41 @@
 pub struct MemSection {
     pub start: u64,
     pub end: u64,
+    pub real_end: u64,
     pub buffer: Vec<u8>,
+}
+
+/// Default constructor for MemSection structure
+impl Default for MemSection {
+    fn default() -> Self {
+        Self::new()
+    }
+}
+
+impl fmt::Debug for MemSection {
+    fn fmt(&self, f: &mut fmt::Formatter) -> fmt::Result {
+        f.write_str(&self.to_text())
+    }
+}
+
+/// Memory section structure implementation
+impl MemSection {
+    /// Memory section constructor
+    pub fn new() -> MemSection {
+        MemSection { start: 0, end: 0, real_end: 0, buffer: Vec::new() }
+    }
+    pub fn to_text(&self) -> String {
+        format!(
+            "start={:x} real_end={:x} end={:x} diff={:x}={} buffer.len={:x}={}",
+            self.start,
+            self.real_end,
+            self.end,
+            self.end - self.start,
+            self.end - self.start,
+            self.buffer.len(),
+            self.buffer.len()
+        )
+    }
 }
 
 /// Memory structure, containing several read sections and one single write section
@@ -129,15 +163,12 @@
 }
 
 impl Mem {
-<<<<<<< HEAD
     /// Memory structue constructor
     pub fn new() -> Mem {
         //println!("Mem::new()");
         Mem { read_sections: Vec::new(), write_section: MemSection::new() }
     }
 
-=======
->>>>>>> 492330b7
     /// Adds a read section to the memory structure
     pub fn add_read_section(&mut self, start: u64, buffer: &[u8]) {
         // Check that the start address is alligned to 8 bytes
@@ -151,7 +182,6 @@
         // Calculate the end address
         let end = start + buffer.len() as u64;
 
-<<<<<<< HEAD
         // If there exists a read section next to this one, reuse it
         for existing_section in self.read_sections.iter_mut() {
             if existing_section.real_end == start {
@@ -200,28 +230,6 @@
 
         // Add the new section to the read sections
         self.read_sections.push(new_section);
-=======
-        // Create a mem section with this data
-        let mut mem_section = MemSection { start, end, buffer: buffer.to_owned() };
-
-        // Add zero-value bytes until the end address is alligned to 8 bytes
-        while (mem_section.end) % 8 != 0 {
-            mem_section.buffer.push(0);
-            mem_section.end += 1;
-        }
-
-        // Push the new read section to the read sections list
-        self.read_sections.push(mem_section);
-
-        /*println!(
-            "Mem::add_read_section() start={:x}={} len={} end={:x}={}",
-            start,
-            start,
-            buffer.len(),
-            end,
-            end
-        );*/
->>>>>>> 492330b7
     }
 
     /// Adds a write section to the memory structure, which cannot be written twice
