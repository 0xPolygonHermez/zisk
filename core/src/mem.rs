--- conflicted
+++ resolved
@@ -1,6 +1,3 @@
-<<<<<<< HEAD
-use crate::{REG_FIRST, REG_LAST, UART_ADDR};
-=======
 //! Zisk program memory
 //!
 //! # Memory map
@@ -81,7 +78,8 @@
 //!   copy the output data during the program execution.
 //! * The third RW memory region going from `AVAILABLE_MEM_ADDR` onwards can be used during the
 //!   program execution a general purpose memory.
->>>>>>> 492330b7
+
+use crate::{REG_FIRST, REG_LAST, UART_ADDR};
 
 /// Fist input data memory address
 pub const INPUT_ADDR: u64 = 0x90000000;
@@ -207,13 +205,9 @@
     /// address and width
     #[inline(always)]
     pub fn read(&self, addr: u64, width: u64) -> u64 {
-<<<<<<< HEAD
         debug_assert!(!Mem::address_is_register(addr));
 
         // First try to read in the write section
-=======
-        // First try to read from the write section
->>>>>>> 492330b7
         if (addr >= self.write_section.start) && (addr <= (self.write_section.end - width)) {
             // Calculate the read position
             let read_position: usize = (addr - self.write_section.start) as usize;
