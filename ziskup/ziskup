--- conflicted
+++ resolved
@@ -9,15 +9,6 @@
 ZISK_BIN_DIR="$ZISK_DIR/bin"
 CARGO_ZISK="$ZISK_BIN_DIR/cargo-zisk"
 BINS=(cargo-zisk ziskemu)
-<<<<<<< HEAD
-
-mkdir -p $ZISK_BIN_DIR
-
-BINS=(cargo-zisk)
-
-SETUP_VERSION="0.6.0"
-=======
->>>>>>> ee4766a2
 
 mkdir -p $ZISK_BIN_DIR
 
@@ -190,11 +181,7 @@
     fi
   done
 
-<<<<<<< HEAD
   step "Installing ZisK Rust toolchain..."
-=======
-  step "Installing Zisk Rust toolchain..."
->>>>>>> ee4766a2
   ensure "$CARGO_ZISK" sdk install-toolchain
 
   # Install the proving/verify key setup
