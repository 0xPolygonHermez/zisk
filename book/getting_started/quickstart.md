--- conflicted
+++ resolved
@@ -21,11 +21,7 @@
         ```
     - **macOS**:
         ```bash
-<<<<<<< HEAD
-        brew reinstall jq curl libomp protobuf openssl nasm pkgconf open-mpi libffi
-=======
         brew reinstall jq curl libomp protobuf openssl nasm pkgconf open-mpi libffi nlohmann-json libsodium
->>>>>>> cf239738
         ```
 
 3. To install ZisK using ziskup, run the following command in your terminal:
