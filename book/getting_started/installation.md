# Installation Guide

ZisK can be installed from prebuilt binaries (recommended) or by building the ZisK tools, toolchain and setup files from source.

## System Requirements

ZisK currently supports **Linux x86_64** and **macOS** platforms (see note below).

>**Note:** Proof generation and verification on **macOS** are not yet supported. We’re actively working to add this functionality.

### Required Tools

Ensure the following tools are installed:
* [Rust](https://www.rust-lang.org/tools/install)
* [Git](https://git-scm.com/book/en/v2/Getting-Started-Installing-Git)

## Installing Dependencies

### Ubuntu

Ubuntu 22.04 or higher is required.

Install all required dependencies with:
```bash
sudo apt-get install -y xz-utils jq curl build-essential qemu-system libomp-dev libgmp-dev nlohmann-json3-dev protobuf-compiler uuid-dev libgrpc++-dev libsecp256k1-dev libsodium-dev libpqxx-dev nasm libopenmpi-dev openmpi-bin openmpi-common libclang-dev clang
```

ZisK uses shared memory to exchange data between processes. The system must be configured to allow enough locked memory per process:
```text
$ ulimit -l
unlimited
```
A way to achieve it is to edit the file `/etc/systemd/system.conf` and add the line `DefaultLimitMEMLOCK=infinity`. Reboot for changes to take effect.

### macOS

macOS 14 or higher is required.

You must have [Homebrew](https://brew.sh/) installed.

Install all required dependencies with:
```bash
brew reinstall jq curl libomp protobuf openssl nasm pkgconf open-mpi libffi
```

## Installing ZisK

### Option 1: Prebuilt Binaries (Recommended)

1. To install ZisK using ziskup, run the following command in your terminal:
    ```bash
    curl https://raw.githubusercontent.com/0xPolygonHermez/zisk/main/ziskup/install.sh  | bash
    ```

2. During the installation, you will be prompted to select a setup option. You can choose from the following:

    1. **Install proving key (default)** – Required for generating and verifying proofs.
    2. **Install verify key** – Needed only if you want to verify proofs.
    3. **None** – Choose this if you only want to compile programs and execute them using the ZisK emulator.

3. Verify the Rust toolchain: (which includes support for the `riscv64ima-zisk-zkvm` compilation target):
    ```bash
    rustup toolchain list
    ```

    The output should include an entry for `zisk`, similar to this:
    ```
    stable-x86_64-unknown-linux-gnu (default)
    nightly-x86_64-unknown-linux-gnu
    zisk
    ```

4. Verify the `cargo-zisk` CLI tool:
    ```bash
    cargo-zisk --version
    ```

#### Updating ZisK

To update ZisK to the latest version, simply run:
    ```bash
    ziskup
    ```

You can use the flags `--provingkey`, `--verifykey` or `--nokey` to specify the installation setup and skip the selection prompt.


### Option 2: Building from Source

#### Build ZisK

1. Clone the ZisK repository:
    ```bash
    git clone https://github.com/0xPolygonHermez/zisk.git
    cd zisk
    ```

2. Build ZisK tools:
    ```bash
    cargo build --release
    ```

    **Note**: If you encounter the following error during compilation:
    ```
    --- stderr
    /usr/lib/x86_64-linux-gnu/openmpi/include/mpi.h:237:10: fatal error: 'stddef.h' file not found
    ```

    Follow these steps to resolve it:

    1. Locate the `stddef.h` file:
        ```bash
        find /usr -name "stddef.h"
        ```
    2. Set the environment variables to include the directory where `stddef.h` is located (e.g.):
        ```bash
        export C_INCLUDE_PATH=/usr/lib/gcc/x86_64-linux-gnu/13/include
        export CPLUS_INCLUDE_PATH=$C_INCLUDE_PATH
        ```
    3. Try building again        

3. Copy the tools to `~/.zisk/bin` directory:
    ```bash
    mkdir -p $HOME/.zisk/bin
    cp target/release/cargo-zisk target/release/ziskemu target/release/riscv2zisk target/release/libzisk_witness.so target/release/libziskclib.a $HOME/.zisk/bin
    ```

4. Copy required files to support `cargo-zisk rom-setup` command:
    ```bash
    mkdir -p $HOME/.zisk/zisk/emulator-asm
    cp -r ./emulator-asm/src $HOME/.zisk/zisk/emulator-asm
    cp ./emulator-asm/Makefile $HOME/.zisk/zisk/emulator-asm
    cp -r ./lib-c $HOME/.zisk/zisk
    ```

5. Add `~/.zisk/bin` to your system PATH:
    For example, if you are using `bash`:
    ```bash
    echo >>$HOME/.bashrc && echo "export PATH=\"\$PATH:$HOME/.zisk/bin\"" >> $HOME/.bashrc
    source $HOME/.bashrc
    ```

6. Install the ZisK Rust toolchain:
    ```bash
    cargo-zisk sdk install-toolchain
    ```

    **Note**: This command installs the ZisK Rust toolchain from prebuilt binaries. If you prefer to build the toolchain from source, follow these steps:

    1. Ensure all [dependencies](https://github.com/rust-lang/rust/blob/master/INSTALL.md#dependencies) required to build the Rust toolchain from source are installed.

    2. Build and install the Rust ZisK toolchain:
    ```bash
    cargo-zisk sdk build-toolchain
    ```

7. Verify the installation:
    ```bash
    rustup toolchain list
    ```
    Confirm that `zisk` appears in the list of installed toolchains.

#### Build Setup

The setup building process is highly intensive in terms of CPU and memory usage. You will need a machine with at least the following hardware requirements:

* 32 CPUs
* 512 GB of RAM
* 100 GB of free disk space

Please note that the process can be long, taking approximately 2–3 hours depending on the machine used.

[NodeJS](https://nodejs.org/en/download) version 20.x or higher is required to build the setup files.

1. Clone the following repositories in the parent folder of the `zisk` folder created in the previous section:
    ```bash
    git clone https://github.com/0xPolygonHermez/pil2-compiler.git
    git clone https://github.com/0xPolygonHermez/pil2-proofman.git
    git clone https://github.com/0xPolygonHermez/pil2-proofman-js
    ```
2. Install packages:
    ```bash
    (cd pil2-compiler && npm i)
    (cd pil2-proofman-js && npm i)

3. All subsequent commands must be executed from the `zisk` folder created in the previous section:
    ```bash
    cd ~/zisk
    ```

4. Adjust memory mapped areas and JavaScript heap size:
    ```bash
    echo "vm.max_map_count=655300" | sudo tee -a /etc/sysctl.conf
    sudo sysctl -w vm.max_map_count=655300
    export NODE_OPTIONS="--max-old-space-size=230000"
    ```

5. Compile ZisK PIL: (Note that this command may take 20-30 minutes to complete)
    ```bash
    node --max-old-space-size=131072 ../pil2-compiler/src/pil.js pil/zisk.pil -I pil,../pil2-proofman/pil2-components/lib/std/pil,state-machines,precompiles -o pil/zisk.pilout
    ```

    This command will create the `pil/zisk.pilout` file

6. Generate fixed data:
    ```bash
    cargo run --release --bin keccakf_fixed_gen
    mkdir -p build
    mv precompiles/keccakf/src/keccakf_fixed.bin build 
    ```

    These commands generate the `keccakf_fixed.bin` file in the `build` directory.

7. Generate setup data: (Note that this command may take 2–3 hours to complete):
    ```bash
<<<<<<< HEAD
    node --max-old-space-size=131072 --stack-size=1500 ../pil2-proofman-js/src/main_setup.js -a ./pil/zisk.pilout -b build -i ./build/keccakf_fixed.bin ./build/sha256f_fixed.bin -r
=======
    node --max-old-space-size=131072 ../pil2-proofman-js/src/main_setup.js -a ./pil/zisk.pilout -b build -i ./build/keccakf_fixed.bin -r
>>>>>>> 91d48753
    ```

    This command generates the `provingKey` directory.

8. Copy (or move) the `provingKey` directory to `$HOME/.zisk` directory:

    ```bash
    cp -R build/provingKey $HOME/.zisk
    ```

9. Generate constant tree files:
    ```bash
    cargo-zisk check-setup -a
    ```

## Uninstall Zisk

1. Uninstall ZisK toolchain:
    ```bash
    rustup uninstall zisk
    ```

2. Delete ZisK folder
    ```bash
    rm -rf $HOME/.zisk
    ```<|MERGE_RESOLUTION|>--- conflicted
+++ resolved
@@ -213,11 +213,7 @@
 
 7. Generate setup data: (Note that this command may take 2–3 hours to complete):
     ```bash
-<<<<<<< HEAD
-    node --max-old-space-size=131072 --stack-size=1500 ../pil2-proofman-js/src/main_setup.js -a ./pil/zisk.pilout -b build -i ./build/keccakf_fixed.bin ./build/sha256f_fixed.bin -r
-=======
-    node --max-old-space-size=131072 ../pil2-proofman-js/src/main_setup.js -a ./pil/zisk.pilout -b build -i ./build/keccakf_fixed.bin -r
->>>>>>> 91d48753
+    node --max-old-space-size=131072 --stack-size=1500 ../pil2-proofman-js/src/main_setup.js -a ./pil/zisk.pilout -b build -i ./build/keccakf_fixed.bin -r
     ```
 
     This command generates the `provingKey` directory.
