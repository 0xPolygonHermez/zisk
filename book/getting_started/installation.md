# Installation Guide

ZisK can be installed from prebuilt binaries (recommended) or by building ZisK tools, toolchain and setup files from source.

## System Requirements

ZisK currently supports Linux x86_64 systems. **Proof generation on macOS is not supported.**

### Required Tools (Linux & macOS)

Ensure the following tools are installed:
* [Rust](https://www.rust-lang.org/tools/install)
* [Git](https://git-scm.com/book/en/v2/Getting-Started-Installing-Git)

## Installing Dependencies

### Ubuntu

Ubuntu 22.04 or higher is required.

Install all required dependencies with:
```bash
sudo apt-get install -y xz-utils jq curl build-essential qemu-system libomp-dev libgmp-dev nlohmann-json3-dev protobuf-compiler uuid-dev libgrpc++-dev libsecp256k1-dev libsodium-dev libpqxx-dev nasm
```

### macOs

1. Install Homebrew:
    ```bash
    /bin/bash -c "$(curl -fsSL https://raw.githubusercontent.com/Homebrew/install/HEAD/install.sh)"
    ```

2. Install protobuf (required for `cargo build`):
    ```bash
    brew install protobuf
    ```

3. Install libusb & jq (required for `ziskup`):
    ```bash
    brew install libusb jq
    ```

4. Install Node.js:
    ```bash
    curl -o- https://raw.githubusercontent.com/nvm-sh/nvm/v0.40.1/install.sh | bash
    source $HOME/.bashrc
    nvm install 19
    nvm use 19
    ```

5. Install Circom:
    ```bash
    https://docs.circom.io/getting-started/installation/
    ```

### Alternative: Using Nix Flake

You can use [Nix](https://github.com/NixOS/nix) to install all dependencies.

1. Follow the instructions to install [Nix](https://determinate.systems/nix/) on your system.

2. Use the `flake.nix` file from the [ZisK repository](https://github.com/0xPolygonHermez/zisk/blob/main/flake.nix) to set up the development environment:
    ```bash
    nix main
    ```

3. To start a shell with ZisK’s environment:
    ```bash
    nix main -c zsh
    ```
    This will open a shell with the `PATH` and `LD_LIBRARY_PATH` correctly configured for building the project. Exit the shell with `Ctrl+D`.

## Installing ZisK

### Option 1: Prebuilt Binaries (Recommended)

1. Install the ZisK installer `ziskup`:
    ```bash
    curl https://raw.githubusercontent.com/0xPolygonHermez/zisk/main/ziskup/install.sh  | bash
    ```
    This will enable the `ziskup` command in your terminal. 
    
    Restart your terminal session or run:
    ```bash
    source $HOME/.bashrc
    ```

2. Install the ZisK toolchain and CLI tools:
    ```bash
    ziskup
    ```

3. Verify the Rust toolchain: (which includes support for the `riscv64ima-polygon-ziskos` compilation target):
    ```bash
    rustup toolchain list
    ```

    The output should include an entry for `zisk`, similar to this:
    ```
    stable-x86_64-unknown-linux-gnu (default)
    nightly-x86_64-unknown-linux-gnu
    zisk
    ```

4. Verify the `cargo-zisk` CLI tool:
    ```bash
    cargo-zisk --version
    ```

5. Download and install setup files: 
<<<<<<< HEAD

    Download the proving key files:
    ```bash
    curl -O https://storage.googleapis.com/zisk/zisk-provingkey-0.4.0.tar.gz
    curl -O https://storage.googleapis.com/zisk/zisk-provingkey-0.4.0.tar.gz.md5
    ```

    Verify the MD5 checksum:
    ```bash
    md5sum -c zisk-provingkey-0.4.0.tar.gz.md5
    ```

    Extract the file to the `$HOME/.zisk` directory:
    ```bash
    tar --overwrite -xvf zisk-provingkey-0.4.0.tar.gz -C $HOME/.zisk
    ```

    Alternatively, if you only need to verify proofs, download and install the verify key files:
     ```bash
    curl -O https://storage.googleapis.com/zisk/zisk-verifykey-0.4.0.tar.gz
    curl -O https://storage.googleapis.com/zisk/zisk-verifykey-0.4.0.tar.gz.md5
    ```    

    Then, follow the same verification and installation steps as for the proving key files.
=======
>>>>>>> ed33d80f

    Option 1:
    Download the proving key files:
    ```bash
    curl -O https://storage.googleapis.com/zisk/zisk-provingkey-0.4.0.tar.gz
    curl -O https://storage.googleapis.com/zisk/zisk-provingkey-0.4.0.tar.gz.md5
    ```

    Verify the MD5 checksum:
    ```bash
    md5sum -c zisk-provingkey-0.4.0.tar.gz.md5
    ```

    Extract the file to the `$HOME/.zisk` directory:
    ```bash
    tar --overwrite -xvf zisk-provingkey-0.4.0.tar.gz -C $HOME/.zisk
    ```

    Option 2:
    Alternatively, if you only need to verify proofs, download and install the verify key files:
     ```bash
    curl -O https://storage.googleapis.com/zisk/zisk-verifykey-0.4.0.tar.gz
    curl -O https://storage.googleapis.com/zisk/zisk-verifykey-0.4.0.tar.gz.md5
    ```    

    Then, follow the same verification and installation steps as for the proving key files.

To update ZisK to the latest version, simply run again the previous steps.

### Option 2: Building from Source

#### Build ZisK

1. Ensure all [dependencies](https://github.com/rust-lang/rust/blob/master/INSTALL.md#dependencies) required to build the Rust toolchain from source are installed.

2. Clone the ZisK repository:
    ```bash
    git clone https://github.com/0xPolygonHermez/zisk.git
    cd zisk
    ```

3. Build ZisK tools:
    ```bash
    cargo build --release
    ```

4. Copy the tools to `~/.zisk/bin` directory:
    ```bash
    mkdir -p $HOME/.zisk/bin
    cp target/release/cargo-zisk target/release/ziskemu target/release/riscv2zisk target/release/libzisk_witness.so $HOME/.zisk/bin
    ```

5. Add `~/.zisk/bin` to your profile file, for example for `.bashrc` executing the following commands:
    ```bash
    echo >>$HOME/.bashrc && echo "export PATH=\"\$PATH:$HOME/.zisk/bin\"" >> $HOME/.bashrc
    source $HOME/.bashrc
    ```

6. Build the Rust ZisK toolchain:
    ```bash
    cargo-zisk sdk build-toolchain
    ```

7. Install the Rust ZisK toolchain:
    ```bash
    ZISK_TOOLCHAIN_SOURCE_DIR=. cargo-zisk sdk install-toolchain
    ```

8. Verify the installation:
    ```bash
    rustup toolchain list
    ```
    Ensure `zisk` appears in the list of installed toolchains.

#### Build Setup

The setup building process is highly intensive in terms of CPU and memory usage. You will need a machine with at least the following hardware requirements:

* 32 CPUs
* 512 GB of RAM
* 100 GB of free disk space

Please note that the process can be long, taking approximately 2–3 hours depending on the machine used.

[NodeJS](https://nodejs.org/en/download) version 20.x or higher is required to build the setup files.

1. Clone the following repositories in the parent folder of the `zisk` folder created in the previous section:
    ```bash
    git clone https://github.com/0xPolygonHermez/pil2-compiler.git
    git clone https://github.com/0xPolygonHermez/pil2-proofman.git
    git clone https://github.com/0xPolygonHermez/pil2-proofman-js
    ```
2. Install packages:
    ```bash
    (cd pil2-compiler && npm i)
    (cd pil2-proofman-js && npm i)

3. **Note:** All subsequent commands must be executed from the `zisk` folder created in the previous section.

4. Compile ZisK PIL: (Note that this command may take 20-30 minutes to complete)
    ```bash
    node --max-old-space-size=131072 ../pil2-compiler/src/pil.js pil/zisk.pil -I pil,../pil2-proofman/pil2-components/lib/std/pil,state-machines,precompiles -o pil/zisk.pilout
    ```

    This command will create the `pil/zisk.pilout` file

5. Generate fixed data:
    ```bash
    cargo run --release --bin keccakf_fixed_gen
    mkdir build
    mv precompiles/keccakf/src/keccakf_fixed.bin build
    ```

    These commands generates the `keccakf_fixed.bin` file in the `build` directory.

6. Generate setup data: (Note that this command may take 2–3 hours to complete):
    ```bash
    node --max-old-space-size=65536 ../pil2-proofman-js/src/main_setup.js -a ./pil/zisk.pilout -b build -i ./build/keccakf_fixed.bin -r
    ```

    This command generates the `provingKey` directory.

7. Copy (or move) the `provingKey` directory to `$HOME/.zisk` directory:

    ```bash
    cp -R build/provingKey $HOME/.zisk
    ```

## Uninstall Zisk
To uninstall ZisK, run:

```bash
rm -rf $HOME/.zisk
```<|MERGE_RESOLUTION|>--- conflicted
+++ resolved
@@ -108,33 +108,6 @@
     ```
 
 5. Download and install setup files: 
-<<<<<<< HEAD
-
-    Download the proving key files:
-    ```bash
-    curl -O https://storage.googleapis.com/zisk/zisk-provingkey-0.4.0.tar.gz
-    curl -O https://storage.googleapis.com/zisk/zisk-provingkey-0.4.0.tar.gz.md5
-    ```
-
-    Verify the MD5 checksum:
-    ```bash
-    md5sum -c zisk-provingkey-0.4.0.tar.gz.md5
-    ```
-
-    Extract the file to the `$HOME/.zisk` directory:
-    ```bash
-    tar --overwrite -xvf zisk-provingkey-0.4.0.tar.gz -C $HOME/.zisk
-    ```
-
-    Alternatively, if you only need to verify proofs, download and install the verify key files:
-     ```bash
-    curl -O https://storage.googleapis.com/zisk/zisk-verifykey-0.4.0.tar.gz
-    curl -O https://storage.googleapis.com/zisk/zisk-verifykey-0.4.0.tar.gz.md5
-    ```    
-
-    Then, follow the same verification and installation steps as for the proving key files.
-=======
->>>>>>> ed33d80f
 
     Option 1:
     Download the proving key files:
