# Installation Guide

ZisK can be installed from prebuilt binaries (recommended) or by building the ZisK tools, toolchain and setup files from source.

## System Requirements

ZisK currently supports **Linux x86_64** and **macOS** platforms (see note below).

>**Note:** Proof generation and verification on **macOS** are not yet supported. We’re actively working to add this functionality.

### Required Tools

Ensure the following tools are installed:
* [Rust](https://www.rust-lang.org/tools/install)
* [Git](https://git-scm.com/book/en/v2/Getting-Started-Installing-Git)

## Installing Dependencies

### Ubuntu

Ubuntu 22.04 or higher is required.

Install all required dependencies with:
```bash
sudo apt-get install -y xz-utils jq curl build-essential qemu-system libomp-dev libgmp-dev nlohmann-json3-dev protobuf-compiler uuid-dev libgrpc++-dev libsecp256k1-dev libsodium-dev libpqxx-dev nasm libopenmpi-dev openmpi-bin openmpi-common libclang-dev clang
```

<<<<<<< HEAD
### macOS

macOS 14 or higher is required.

You must have [Homebrew](https://brew.sh/) installed.

Install all required dependencies with:
```bash
brew reinstall jq curl libomp protobuf openssl nasm pkgconf open-mpi libffi
```
=======
ZisK uses shared memory to exchange data between processes.  The system must be configured to allow enough locked memory per process:
```text
$ ulimit -l
unlimited
```
A way to achieve it is to edit the file `/etc/systemd/system.conf` and add the line `DefaultLimitMEMLOCK=infinity`.

>>>>>>> 946c8a80

## Installing ZisK

### Option 1: Prebuilt Binaries (Recommended)

1. To install ZisK using ziskup, run the following command in your terminal:
    ```bash
    curl https://raw.githubusercontent.com/0xPolygonHermez/zisk/main/ziskup/install.sh  | bash
    ```

2. During the installation, you will be prompted to select a setup option. You can choose from the following:

    1. **Install proving key (default)** – Required for generating and verifying proofs.
    2. **Install verify key** – Needed only if you want to verify proofs.
    3. **None** – Choose this if you only want to compile programs and execute them using the ZisK emulator.

3. Verify the Rust toolchain: (which includes support for the `riscv64ima-zisk-zkvm` compilation target):
    ```bash
    rustup toolchain list
    ```

    The output should include an entry for `zisk`, similar to this:
    ```
    stable-x86_64-unknown-linux-gnu (default)
    nightly-x86_64-unknown-linux-gnu
    zisk
    ```

4. Verify the `cargo-zisk` CLI tool:
    ```bash
    cargo-zisk --version
    ```

#### Updating ZisK

To update ZisK to the latest version, simply run:
    ```bash
    ziskup
    ```

You can use the flags `--provingkey`, `--verifykey` or `--nokey` to specify the installation setup and skip the selection prompt.


### Option 2: Building from Source

#### Build ZisK

1. Clone the ZisK repository:
    ```bash
    git clone https://github.com/0xPolygonHermez/zisk.git
    cd zisk
    ```

2. Build ZisK tools:
    ```bash
    cargo build --release
    ```

    **Note**: If you encounter the following error during compilation:
    ```
    --- stderr
    /usr/lib/x86_64-linux-gnu/openmpi/include/mpi.h:237:10: fatal error: 'stddef.h' file not found
    ```

    Follow these steps to resolve it:

    1. Locate the `stddef.h` file:
        ```bash
        find /usr -name "stddef.h"
        ```
    2. Set the environment variables to include the directory where `stddef.h` is located (e.g.):
        ```bash
        export C_INCLUDE_PATH=/usr/lib/gcc/x86_64-linux-gnu/13/include
        export CPLUS_INCLUDE_PATH=$C_INCLUDE_PATH
        ```
    3. Try building again        

3. Copy the tools to `~/.zisk/bin` directory:
    ```bash
    mkdir -p $HOME/.zisk/bin
    cp target/release/cargo-zisk target/release/ziskemu target/release/riscv2zisk target/release/libzisk_witness.so precompiles/sha256f/src/sha256f_script.json $HOME/.zisk/bin
    ```

4. Copy required files to support `cargo-zisk rom-setup` command:
    ```bash
    mkdir -p $HOME/.zisk/zisk/emulator-asm
    cp -r ./emulator-asm/src $HOME/.zisk/zisk/emulator-asm
    cp ./emulator-asm/Makefile $HOME/.zisk/zisk/emulator-asm
    cp -r ./lib-c $HOME/.zisk/zisk
    ```

5. Add `~/.zisk/bin` to your system PATH:
    For example, if you are using `bash`:
    ```bash
    echo >>$HOME/.bashrc && echo "export PATH=\"\$PATH:$HOME/.zisk/bin\"" >> $HOME/.bashrc
    source $HOME/.bashrc
    ```

6. Install the ZisK Rust toolchain:
    ```bash
    cargo-zisk sdk install-toolchain
    ```

    **Note**: This command installs the ZisK Rust toolchain from prebuilt binaries. If you prefer to build the toolchain from source, follow these steps:

    1. Ensure all [dependencies](https://github.com/rust-lang/rust/blob/master/INSTALL.md#dependencies) required to build the Rust toolchain from source are installed.

    2. Build and install the Rust ZisK toolchain:
    ```bash
    cargo-zisk sdk build-toolchain
    ```

7. Verify the installation:
    ```bash
    rustup toolchain list
    ```
    Confirm taht `zisk` appears in the list of installed toolchains.

#### Build Setup

The setup building process is highly intensive in terms of CPU and memory usage. You will need a machine with at least the following hardware requirements:

* 32 CPUs
* 512 GB of RAM
* 100 GB of free disk space

Please note that the process can be long, taking approximately 2–3 hours depending on the machine used.

[NodeJS](https://nodejs.org/en/download) version 20.x or higher is required to build the setup files.

1. Clone the following repositories in the parent folder of the `zisk` folder created in the previous section:
    ```bash
    git clone https://github.com/0xPolygonHermez/pil2-compiler.git
    git clone https://github.com/0xPolygonHermez/pil2-proofman.git
    git clone https://github.com/0xPolygonHermez/pil2-proofman-js
    ```
2. Install packages:
    ```bash
    (cd pil2-compiler && npm i)
    (cd pil2-proofman-js && npm i)

3. All subsequent commands must be executed from the `zisk` folder created in the previous section:
    ```bash
    cd ~/zisk
    ```

4. Adjust memory mapped areas and JavaScript heap size:
    ```bash
    echo "vm.max_map_count=655300" | sudo tee -a /etc/sysctl.conf
    sudo sysctl -w vm.max_map_count=655300
    export NODE_OPTIONS="--max-old-space-size=230000"
    ```

5. Compile ZisK PIL: (Note that this command may take 20-30 minutes to complete)
    ```bash
    node --max-old-space-size=131072 ../pil2-compiler/src/pil.js pil/zisk.pil -I pil,../pil2-proofman/pil2-components/lib/std/pil,state-machines,precompiles -o pil/zisk.pilout
    ```

    This command will create the `pil/zisk.pilout` file

6. Generate fixed data:
    ```bash
    cargo run --release --bin keccakf_fixed_gen
    cargo run --release --bin sha256f_fixed_gen
    mkdir -p build
    mv precompiles/keccakf/src/keccakf_fixed.bin build 
    mv precompiles/sha256f/src/sha256f_fixed.bin build
    ```

    These commands generate the `keccakf_fixed.bin` and `sha256f_fixed.bin` files in the `build` directory.

7. Generate setup data: (Note that this command may take 2–3 hours to complete):
    ```bash
    node --max-old-space-size=131072 ../pil2-proofman-js/src/main_setup.js -a ./pil/zisk.pilout -b build -i ./build/keccakf_fixed.bin ./build/sha256f_fixed.bin -r
    ```

    This command generates the `provingKey` directory.

8. Copy (or move) the `provingKey` directory to `$HOME/.zisk` directory:

    ```bash
    cp -R build/provingKey $HOME/.zisk
    ```

9. Generate constant tree files:
    ```bash
    cargo-zisk check-setup -a
    ```

## Uninstall Zisk

1. Uninstall ZisK toolchain:
    ```bash
    rustup uninstall zisk
    ```

2. Delete ZisK folder
    ```bash
    rm -rf $HOME/.zisk
    ```<|MERGE_RESOLUTION|>--- conflicted
+++ resolved
@@ -25,18 +25,6 @@
 sudo apt-get install -y xz-utils jq curl build-essential qemu-system libomp-dev libgmp-dev nlohmann-json3-dev protobuf-compiler uuid-dev libgrpc++-dev libsecp256k1-dev libsodium-dev libpqxx-dev nasm libopenmpi-dev openmpi-bin openmpi-common libclang-dev clang
 ```
 
-<<<<<<< HEAD
-### macOS
-
-macOS 14 or higher is required.
-
-You must have [Homebrew](https://brew.sh/) installed.
-
-Install all required dependencies with:
-```bash
-brew reinstall jq curl libomp protobuf openssl nasm pkgconf open-mpi libffi
-```
-=======
 ZisK uses shared memory to exchange data between processes.  The system must be configured to allow enough locked memory per process:
 ```text
 $ ulimit -l
@@ -44,7 +32,16 @@
 ```
 A way to achieve it is to edit the file `/etc/systemd/system.conf` and add the line `DefaultLimitMEMLOCK=infinity`.
 
->>>>>>> 946c8a80
+### macOS
+
+macOS 14 or higher is required.
+
+You must have [Homebrew](https://brew.sh/) installed.
+
+Install all required dependencies with:
+```bash
+brew reinstall jq curl libomp protobuf openssl nasm pkgconf open-mpi libffi
+```
 
 ## Installing ZisK
 
