# Writing Programs

This document explains how to write or modify a Rust program for execution in ZisK.

## Setup

### Code changes

Writing a Rust program for ZisK is similar to writing a standard Rust program, with a few minor modifications. Follow these steps:

1. Modify `main.rs` file:

    Add the following code to mark the main function as the entry point for ZisK:

    ```rust
    #![no_main]
    ziskos::entrypoint!(main);
    ```

2. Modify `Cargo.toml` file:

    Add the `ziskos` crate as a dependency:

    ```toml
    [dependencies]
    ziskos = { git = "https://github.com/0xPolygonHermez/zisk.git" }
    ```

Let's show these changes using the example program from the [Quickstart](./quickstart.md) section.

### Example program    

`main.rs`:
```rust
// This example program takes a number `n` as input and computes the SHA-256 hash `n` times sequentially.

// Mark the main function as the entry point for ZisK
#![no_main]
ziskos::entrypoint!(main);

use sha2::{Digest, Sha256};
use std::convert::TryInto;
use ziskos::{read_input, set_output};
use byteorder::ByteOrder;

fn main() {
    // Read the input data as a byte array from ziskos
    let input: Vec<u8> = read_input();

    // Get the 'n' value converting the input byte array into a u64 value
    let n: u64 = u64::from_le_bytes(input.try_into().unwrap());

    let mut hash = [0u8; 32];

    // Compute SHA-256 hashing 'n' times
    for _ in 0..n {
        let mut hasher = Sha256::new();
        hasher.update(hash);
        let digest = &hasher.finalize();
        hash = Into::<[u8; 32]>::into(*digest);
    }

    // Split 'hash' value into chunks of 32 bits and write them to ziskos output
    for i in 0..8 {
        let val = byteorder::BigEndian::read_u32(&mut hash[i * 4..i * 4 + 4]);
        set_output(i, val);
    }
}
```

`Cargo.toml`:
```toml
[package]
name = "sha_hasher"
version = "0.1.0"
edition = "2021"
default-run = "sha_hasher"

[dependencies]
byteorder = "1.5.0"
sha2 = "0.10.8"
ziskos = { git = "https://github.com/0xPolygonHermez/zisk.git" }
```

### Input/Output Data
To provide input data for ZisK, you need to write that data in a binary file (e.g., `input.bin`).

If your program requires complex input data, consider using a serialization mechanism (like [`bincode`](https://crates.io/crates/bincode) crate) to store it in `input.bin` file.

In your program, use the `ziskos::read_input()` function to retrieve the input data from the `input.bin` file:

```rust
// Read the input data as a byte array from ziskos
let input: Vec<u8> = read_input();
```    

To write public output data, use the `ziskos::set_output()` function. Since the function accepts `u32` values, split the output data into 32-bit chunks if necessary and increase the `id` parameter of the function in each call:

```rust
// Split 'hash' value into chunks of 32 bits and write them to ziskos output
for i in 0..8 {
    let val = byteorder::BigEndian::read_u32(&mut hash[i * 4..i * 4 + 4]);
    set_output(i, val);
}
```    

## Build

Before compiling your program for ZisK, you can test it on the native architecture just like any regular Rust program using the `cargo` command.

Once your program is ready to run on ZisK, compile it into an ELF file (RISC-V architecture), using the `cargo-zisk` CLI tool:

```bash
cargo-zisk build
```

This command compiles the program using the `riscv64ima_polygon_ziskos` target. The resulting `sha_hasher` ELF file (without extension) is generated in the `./target/riscv64ima-polygon-ziskos-elf/debug` directory.

For production, compile the ELF file with the `--release` flag, similar to how you compile Rust projects:

```bash
cargo-zisk build --release
```

In this case, the `sha_hasher` ELF file will be generated in the `./target/riscv64ima-polygon-ziskos-elf/release` directory.

## Execute

You can test your compiled program using the ZisK emulator (`ziskemu`) before generating a proof. Use the `-e` (`--elf`) flag to specify the location of the ELF file and the `-i` (`--inputs`) flag to specify the location of the input file:

```bash
cargo-zisk build --release
ziskemu -e target/riscv64ima-polygon-ziskos-elf/release/sha_hasher -i build/input.bin
```

Alternatively, you can build and execute the program in the ZisK emulator with a single command:

```bash
cargo-zisk run --release -i build/input.bin
```

If the program requires a large number of ZisK steps, you might encounter the following error:
```
Error during emulation: EmulationNoCompleted
Error: Error executing Run command
```

To resolve this, you can increase the number of execution steps using the `-n` (`--max-steps`) flag. For example:
```bash
ziskemu -e target/riscv64ima-polygon-ziskos-elf/release/sha_hasher -i build/input.bin -n 10000000000
```

## Metrics and Statistics

### Performance Metrics
You can get performance metrics related to the program execution in ZisK using the `-m` (`--log-metrics`) flag in the `cargo-zisk run` command or in `ziskemu` tool:

```bash
cargo-zisk run --release -i build/input.bin -m
```

Or

```bash
ziskemu -e target/riscv64ima-polygon-ziskos-elf/release/sha_hasher -i build/input.bin -m
```

The output will include details such as execution time, throughput, and clock cycles per step:
```
process_rom() steps=85309 duration=0.0009 tp=89.8565 Msteps/s freq=3051.0000 33.9542 clocks/step
98211882
bd13089b
6ccf1fca
...
```

### Execution Statistics
You can get statistics related to the program execution in Zisk using the `-x` (`--stats`) flag in the `cargo-zisk run` command or in `ziskemu` tool:

```bash
cargo-zisk run --release -i build/input.bin -x
```

Or

```bash
ziskemu -e target/riscv64ima-polygon-ziskos-elf/release/sha_hasher -i build/input.bin -x
```

The output will include details such as cost definitions, total cost, register reads/writes, opcode statistics, etc:
```
Cost definitions:
    AREA_PER_SEC: 1000000 steps
    COST_MEMA_R1: 0.00002 sec
    COST_MEMA_R2: 0.00004 sec
    COST_MEMA_W1: 0.00004 sec
    COST_MEMA_W2: 0.00008 sec
    COST_USUAL: 0.000008 sec
    COST_STEP: 0.00005 sec

Total Cost: 12.81 sec
    Main Cost: 4.27 sec 85308 steps
    Mem Cost: 2.22 sec 222052 steps
    Mem Align: 0.05 sec 2701 steps
    Opcodes: 6.24 sec 1270 steps (81182 ops)
    Usual: 0.03 sec 4127 steps
    Memory: 135563 a reads + 1625 na1 reads + 10 na2 reads + 84328 a writes + 524 na1 writes + 2 na2 writes = 137198 reads + 84854 writes = 222052 r/w

Opcodes:
    flag: 0.00 sec (0 steps/op) (89 ops)
    copyb: 0.00 sec (0 steps/op) (10568 ops)
    add: 1.12 sec (77 steps/op) (14569 ops)
    ltu: 0.01 sec (77 steps/op) (101 ops)
    ...
    xor: 1.06 sec (77 steps/op) (13774 ops)
    signextend_b: 0.03 sec (109 steps/op) (320 ops)
    signextend_w: 0.03 sec (109 steps/op) (320 ops)

98211882
bd13089b
6ccf1fca
...
```

## Prove

### Program Setup

Before generating a proof (or verifying the constraints), you need to generate the program setup files. This must be done the first time after building the program ELF file, or any time it changes:

```bash
cargo-zisk rom-setup -e target/riscv64ima-polygon-ziskos-elf/release/sha_hasher -k $HOME/.zisk/provingKey
```
In this command:

* `-e` (`--elf`) specifies the ELF file location.
* `-k` (`--proving-key`) specifies the directory containing the proving key. This is optional and defaults to `$HOME/.zisk/provingKey`.

The program setup files will be generated in the `cache` directory located at `$HOME/.zisk`.

To clean the `cache` directory content, use the following command:
```bash
cargo-zisk clean
```

### Verify Constraints

Before generating a proof (which can take some time), you can verify that all constraints are satisfied:

```bash
cargo-zisk verify-constraints -e target/riscv64ima-polygon-ziskos-elf/release/sha_hasher -i build/input.bin -w $HOME/.zisk/bin/libzisk_witness.so -k $HOME/.zisk/provingKey
```
In this command:

* `-e` (`--elf`) specifies the ELF file location.
* `-i` (`--input`) specifies the input file location.
* `-w` (`--witness`) specifies the location of the witness library. This is optional and defaults to `$HOME/.zisk/bin/libzisk_witness.so`.
* `-k` (`--proving-key`) specifies the directory containing the proving key. This is optional and defaults to `$HOME/.zisk/provingKey`.

If everything is correct, you will see an output similar to:

```
[INFO ] GlCstVfy: --> Checking global constraints
[INFO ] CstrVrfy: ··· ✓ All global constraints were successfully verified
[INFO ] CstrVrfy: ··· ✓ All constraints were verified
```

### Generate Proof

To generate a proof, run the following command:

```bash
cargo-zisk prove -e target/riscv64ima-polygon-ziskos-elf/release/sha_hasher -i build/input.bin -w $HOME/.zisk/bin/libzisk_witness.so -k $HOME/.zisk/provingKey -o proof -a -y
```
In this command:

* `-e` (`--elf`) specifies the ELF file location.
* `-i` (`--input`) specifies the input file location.
* `-w` (`--witness`) specifies the location of the witness library. This is optional and defaults to `$HOME/.zisk/bin/libzisk_witness.so`.
* `-k` (`--proving-key`) specifies the directory containing the proving key. This is optional and defaults to `$HOME/.zisk/provingKey`.
* `-o` (`--output`) determines the output directory (in this example `proof`).
* `-a` (`--aggregation`) indicates that a final aggregated proof (containing all generated sub-proofs) should be produced.
* `-y` (`--verify-proofs`) instructs the tool to verify the proof immediately after it is generated (verification can also be performed later using the `cargo-zisk verify` command).

If the process is successful, you should see a message similar to:

```
...
[INFO ] ProofMan:     ✓ Vadcop Final proof was verified
[INFO ]      stop <<< GENERATING_VADCOP_PROOF 91706ms
[INFO ] ProofMan: Proofs generated successfully
```

### Concurrent Proof Generation

Zisk proofs can be generated using multiple processes concurrently to improve performance and scalability. The standard MPI (Message Passing Interface) approach is used to launch these processes, which can run either on the same server or across multiple servers.

To execute a Zisk proof using multiple processes, use the following command:

```bash
mpirun --bind-to none -np <num_processes> -x OMP_NUM_THREADS=<num_threads_per_process> target/release/cargo-zisk <zisk arguments>
```
In this command:

* `-np <num_processes>` specifies the number of processes to launch.
* `-x OMP_NUM_THREADS=<num_threads_per_process>` sets the number of threads used by each process via the `OMP_NUM_THREADS` environment variable.
* `--bind-to none` prevents binding processes to specific cores, allowing the operating system to schedule them dynamically for better load balancing.

Running a Zisk proof with multiple processes enables efficient workload distribution across multiple servers. **On a single server with many cores, splitting execution into smaller subsets of cores generally improves performance by increasing concurrency**. As a general rule, `<number_of_processes>` * `<number_of_threads_per_process>` should match the number of available CPU cores or double that if hyperthreading is enabled.

The total memory requirement increases proportionally with the number of processes. If each process requires approximately 25GB of memory, running P processes will require roughly (25 * P)GB of memory. Ensure that the system has sufficient available memory to accommodate all running processes.

<<<<<<< HEAD
### GPU proof generation
=======
### GPU Proof Generation
>>>>>>> fc5b3641

Zisk proofs can also be generated using GPUs to significantly improve performance and scalability. 
Follow these steps to enable GPU support:

1. GPU support is only available for NVIDIA GPUs.

<<<<<<< HEAD
2. Build Zisk with GPU support enabled. 
=======
2. Make sure the [CUDA Toolkit](https://developer.nvidia.com/cuda-downloads) is installed.

3. Build Zisk with GPU support enabled. 
>>>>>>> fc5b3641
    GPU support must be enabled at compile time. Follow the instructions in the **Build ZisK** section under **Option 2: Building from source** in the [Installation](./installation.md) guide, but replace the build command with:
    ```bash
    cargo build --release --features gpu
    ```

<<<<<<< HEAD
3. Build Zisk on the target GPU server.
=======
4. Build Zisk on the target GPU server. 
>>>>>>> fc5b3641
    It is recommended to compile Zisk directly on the server where it will be executed. The binary will be optimized for the local GPU architecture, which can lead to better runtime performance.

You can combine GPU-based execution with concurrent proof generation using multiple processes, as described in the **Concurrent Proof Generation** section. For better performance in this setup, it is recommended to enable [NVIDIA’s Multi-Process Service (MPS)](https://docs.nvidia.com/deploy/mps/index.html). You can activate it by running:
```bash
nvidia-cuda-mps-control -d
```

> **Note:** GPU memory is typically more limited than CPU memory. When combining GPU execution with concurrent proof generation, ensure that each process has sufficient memory available on the GPU to avoid out-of-memory errors.

<<<<<<< HEAD

=======
>>>>>>> fc5b3641
### Verify Proof

To verify a generated proof, use the following command:

```bash
cargo-zisk verify -p ./proof/proofs/vadcop_final_proof.json -u ./proof/publics.json -s $HOME/.zisk/provingKey/zisk/vadcop_final/vadcop_final.starkinfo.json -e $HOME/.zisk/provingKey/zisk/vadcop_final/vadcop_final.verifier.bin -k $HOME/.zisk/provingKey/zisk/vadcop_final/vadcop_final.verkey.json
```

In this command:

* `-p` (`--proof`) specifies the final proof file generated with cargo-zisk prove.
* `-u` (`--public-inputs`) provides the path to the public inputs associated with the proof.
* The remaining flags specify the files required for verification; they are optional, set by default to the files found in the `$HOME/.zisk` directory.

<|MERGE_RESOLUTION|>--- conflicted
+++ resolved
@@ -310,34 +310,22 @@
 
 The total memory requirement increases proportionally with the number of processes. If each process requires approximately 25GB of memory, running P processes will require roughly (25 * P)GB of memory. Ensure that the system has sufficient available memory to accommodate all running processes.
 
-<<<<<<< HEAD
-### GPU proof generation
-=======
 ### GPU Proof Generation
->>>>>>> fc5b3641
 
 Zisk proofs can also be generated using GPUs to significantly improve performance and scalability. 
 Follow these steps to enable GPU support:
 
 1. GPU support is only available for NVIDIA GPUs.
 
-<<<<<<< HEAD
-2. Build Zisk with GPU support enabled. 
-=======
 2. Make sure the [CUDA Toolkit](https://developer.nvidia.com/cuda-downloads) is installed.
 
 3. Build Zisk with GPU support enabled. 
->>>>>>> fc5b3641
     GPU support must be enabled at compile time. Follow the instructions in the **Build ZisK** section under **Option 2: Building from source** in the [Installation](./installation.md) guide, but replace the build command with:
     ```bash
     cargo build --release --features gpu
     ```
 
-<<<<<<< HEAD
-3. Build Zisk on the target GPU server.
-=======
 4. Build Zisk on the target GPU server. 
->>>>>>> fc5b3641
     It is recommended to compile Zisk directly on the server where it will be executed. The binary will be optimized for the local GPU architecture, which can lead to better runtime performance.
 
 You can combine GPU-based execution with concurrent proof generation using multiple processes, as described in the **Concurrent Proof Generation** section. For better performance in this setup, it is recommended to enable [NVIDIA’s Multi-Process Service (MPS)](https://docs.nvidia.com/deploy/mps/index.html). You can activate it by running:
@@ -347,10 +335,6 @@
 
 > **Note:** GPU memory is typically more limited than CPU memory. When combining GPU execution with concurrent proof generation, ensure that each process has sufficient memory available on the GPU to avoid out-of-memory errors.
 
-<<<<<<< HEAD
-
-=======
->>>>>>> fc5b3641
 ### Verify Proof
 
 To verify a generated proof, use the following command:
