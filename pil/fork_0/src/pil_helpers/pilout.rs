--- conflicted
+++ resolved
@@ -8,25 +8,15 @@
 
 pub const MAIN_AIRGROUP_ID: usize = 0;
 
-<<<<<<< HEAD
-pub const MEM_SUBPROOF_ID: &[usize] = &[1];
+pub const MEM_AIRGROUP_ID: usize = 1;
 
-pub const BINARY_SUBPROOF_ID: &[usize] = &[2];
+pub const BINARY_AIRGROUP_ID: usize = 2;
 
-pub const BINARY_TABLE_SUBPROOF_ID: &[usize] = &[3];
+pub const BINARY_TABLE_AIRGROUP_ID: usize = 3;
 
-pub const BINARY_EXTENSION_SUBPROOF_ID: &[usize] = &[4];
+pub const BINARY_EXTENSION_AIRGROUP_ID: usize = 4;
 
-pub const BINARY_EXTENSION_TABLE_SUBPROOF_ID: &[usize] = &[5];
-=======
-pub const BINARY_AIRGROUP_ID: usize = 1;
-
-pub const BINARY_TABLE_AIRGROUP_ID: usize = 2;
-
-pub const BINARY_EXTENSION_AIRGROUP_ID: usize = 3;
-
-pub const BINARY_EXTENSION_TABLE_AIRGROUP_ID: usize = 4;
->>>>>>> dfb39284
+pub const BINARY_EXTENSION_TABLE_AIRGROUP_ID: usize = 5;
 
 //AIR CONSTANTS
 
@@ -52,7 +42,6 @@
         air_group.add_air(Some("Main"), 2097152);
 
         let air_group = pilout.add_air_group(Some("Mem"));
-
         air_group.add_air(Some("Mem"), 2097152);
 
         let air_group = pilout.add_air_group(Some("Binary"));
