--- conflicted
+++ resolved
@@ -7,10 +7,7 @@
 proofman-common = { workspace = true }
 proofman-macros = { workspace = true }
 serde = { version = "1.0.204", features = ["derive"] }
-<<<<<<< HEAD
-=======
 rayon = { workspace = true }
->>>>>>> 5da6b9b2
 serde_arrays = "0.1"
 
 
