--- conflicted
+++ resolved
@@ -1,16 +1,11 @@
 [package]
 name = "zisk-pil"
-<<<<<<< HEAD
-version = "0.4.3"
-edition = "2021"
-=======
 version = { workspace = true }
 edition = { workspace = true }
 license = { workspace = true }
 keywords = { workspace = true }
 repository = { workspace = true }
 categories = { workspace = true }
->>>>>>> 81769c15
 
 [dependencies]
 proofman-common = { workspace = true }
