// WARNING: This file has been autogenerated from the PILOUT file.
// Manual modifications are not recommended and may be overwritten.
use proofman_common::WitnessPilout;

pub const PILOUT_HASH: &[u8] = b"Zisk-hash";

//AIRGROUP CONSTANTS

<<<<<<< HEAD
pub const MAIN_AIRGROUP_ID: usize = 0;

pub const ROM_AIRGROUP_ID: usize = 1;

pub const ARITH_AIRGROUP_ID: usize = 2;

pub const ARITH_TABLE_AIRGROUP_ID: usize = 3;

pub const ARITH_RANGE_TABLE_AIRGROUP_ID: usize = 4;

pub const BINARY_AIRGROUP_ID: usize = 5;

pub const BINARY_TABLE_AIRGROUP_ID: usize = 6;

pub const BINARY_EXTENSION_AIRGROUP_ID: usize = 7;

pub const BINARY_EXTENSION_TABLE_AIRGROUP_ID: usize = 8;
=======
pub const ZISK_AIRGROUP_ID: usize = 0;
>>>>>>> fa59710c

//AIR CONSTANTS

pub const MAIN_AIR_IDS: &[usize] = &[0];

pub const ROM_AIR_IDS: &[usize] = &[1];

<<<<<<< HEAD
pub const ARITH_AIR_IDS: &[usize] = &[0];

pub const ARITH_TABLE_AIR_IDS: &[usize] = &[0];

pub const ARITH_RANGE_TABLE_AIR_IDS: &[usize] = &[0];

pub const BINARY_AIR_IDS: &[usize] = &[0];
=======
pub const BINARY_AIR_IDS: &[usize] = &[2];
>>>>>>> fa59710c

pub const BINARY_TABLE_AIR_IDS: &[usize] = &[3];

pub const BINARY_EXTENSION_AIR_IDS: &[usize] = &[4];

<<<<<<< HEAD
pub const SPECIFIED_RANGES_AIR_IDS: &[usize] = &[1];

pub const BINARY_EXTENSION_TABLE_AIR_IDS: &[usize] = &[0];
=======
pub const BINARY_EXTENSION_TABLE_AIR_IDS: &[usize] = &[5];

pub const SPECIFIED_RANGES_AIR_IDS: &[usize] = &[6];
>>>>>>> fa59710c

pub struct Pilout;

impl Pilout {
    pub fn pilout() -> WitnessPilout {
        let mut pilout = WitnessPilout::new("Zisk", 2, PILOUT_HASH.to_vec());

        let air_group = pilout.add_air_group(Some("Zisk"));

        air_group.add_air(Some("Main"), 2097152);
        air_group.add_air(Some("Rom"), 1048576);
<<<<<<< HEAD

        let air_group = pilout.add_air_group(Some("Arith"));

        air_group.add_air(Some("Arith"), 262144);

        let air_group = pilout.add_air_group(Some("ArithTable"));

        air_group.add_air(Some("ArithTable"), 128);

        let air_group = pilout.add_air_group(Some("ArithRangeTable"));

        air_group.add_air(Some("ArithRangeTable"), 4194304);

        let air_group = pilout.add_air_group(Some("Binary"));

=======
>>>>>>> fa59710c
        air_group.add_air(Some("Binary"), 2097152);
        air_group.add_air(Some("BinaryTable"), 4194304);
        air_group.add_air(Some("BinaryExtension"), 2097152);
<<<<<<< HEAD
        air_group.add_air(Some("SpecifiedRanges"), 16777216);

        let air_group = pilout.add_air_group(Some("BinaryExtensionTable"));

        air_group.add_air(Some("BinaryExtensionTable"), 4194304);
=======
        air_group.add_air(Some("BinaryExtensionTable"), 4194304);
        air_group.add_air(Some("SpecifiedRanges"), 16777216);
>>>>>>> fa59710c

        pilout
    }
}<|MERGE_RESOLUTION|>--- conflicted
+++ resolved
@@ -6,27 +6,7 @@
 
 //AIRGROUP CONSTANTS
 
-<<<<<<< HEAD
-pub const MAIN_AIRGROUP_ID: usize = 0;
-
-pub const ROM_AIRGROUP_ID: usize = 1;
-
-pub const ARITH_AIRGROUP_ID: usize = 2;
-
-pub const ARITH_TABLE_AIRGROUP_ID: usize = 3;
-
-pub const ARITH_RANGE_TABLE_AIRGROUP_ID: usize = 4;
-
-pub const BINARY_AIRGROUP_ID: usize = 5;
-
-pub const BINARY_TABLE_AIRGROUP_ID: usize = 6;
-
-pub const BINARY_EXTENSION_AIRGROUP_ID: usize = 7;
-
-pub const BINARY_EXTENSION_TABLE_AIRGROUP_ID: usize = 8;
-=======
 pub const ZISK_AIRGROUP_ID: usize = 0;
->>>>>>> fa59710c
 
 //AIR CONSTANTS
 
@@ -34,31 +14,15 @@
 
 pub const ROM_AIR_IDS: &[usize] = &[1];
 
-<<<<<<< HEAD
-pub const ARITH_AIR_IDS: &[usize] = &[0];
-
-pub const ARITH_TABLE_AIR_IDS: &[usize] = &[0];
-
-pub const ARITH_RANGE_TABLE_AIR_IDS: &[usize] = &[0];
-
-pub const BINARY_AIR_IDS: &[usize] = &[0];
-=======
 pub const BINARY_AIR_IDS: &[usize] = &[2];
->>>>>>> fa59710c
 
 pub const BINARY_TABLE_AIR_IDS: &[usize] = &[3];
 
 pub const BINARY_EXTENSION_AIR_IDS: &[usize] = &[4];
 
-<<<<<<< HEAD
-pub const SPECIFIED_RANGES_AIR_IDS: &[usize] = &[1];
-
-pub const BINARY_EXTENSION_TABLE_AIR_IDS: &[usize] = &[0];
-=======
 pub const BINARY_EXTENSION_TABLE_AIR_IDS: &[usize] = &[5];
 
 pub const SPECIFIED_RANGES_AIR_IDS: &[usize] = &[6];
->>>>>>> fa59710c
 
 pub struct Pilout;
 
@@ -70,37 +34,11 @@
 
         air_group.add_air(Some("Main"), 2097152);
         air_group.add_air(Some("Rom"), 1048576);
-<<<<<<< HEAD
-
-        let air_group = pilout.add_air_group(Some("Arith"));
-
-        air_group.add_air(Some("Arith"), 262144);
-
-        let air_group = pilout.add_air_group(Some("ArithTable"));
-
-        air_group.add_air(Some("ArithTable"), 128);
-
-        let air_group = pilout.add_air_group(Some("ArithRangeTable"));
-
-        air_group.add_air(Some("ArithRangeTable"), 4194304);
-
-        let air_group = pilout.add_air_group(Some("Binary"));
-
-=======
->>>>>>> fa59710c
         air_group.add_air(Some("Binary"), 2097152);
         air_group.add_air(Some("BinaryTable"), 4194304);
         air_group.add_air(Some("BinaryExtension"), 2097152);
-<<<<<<< HEAD
-        air_group.add_air(Some("SpecifiedRanges"), 16777216);
-
-        let air_group = pilout.add_air_group(Some("BinaryExtensionTable"));
-
-        air_group.add_air(Some("BinaryExtensionTable"), 4194304);
-=======
         air_group.add_air(Some("BinaryExtensionTable"), 4194304);
         air_group.add_air(Some("SpecifiedRanges"), 16777216);
->>>>>>> fa59710c
 
         pilout
     }
