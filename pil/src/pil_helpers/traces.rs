// WARNING: This file has been autogenerated from the PILOUT file.
// Manual modifications are not recommended and may be overwritten.
use proofman_common as common;
pub use proofman_macros::trace;

trace!(MainRow, MainTrace<F> {
 a: [F; 2], b: [F; 2], c: [F; 2], flag: F, pc: F, a_src_imm: F, a_src_mem: F, a_offset_imm0: F, a_imm1: F, a_src_step: F, b_src_imm: F, b_src_mem: F, b_offset_imm0: F, b_imm1: F, b_src_ind: F, ind_width: F, is_external_op: F, op: F, store_ra: F, store_mem: F, store_ind: F, store_offset: F, set_pc: F, jmp_offset1: F, jmp_offset2: F, m32: F, addr1: F, __debug_operation_bus_enabled: F,
});

trace!(RomRow, RomTrace<F> {
 line: F, a_offset_imm0: F, a_imm1: F, b_offset_imm0: F, b_imm1: F, ind_width: F, op: F, store_offset: F, jmp_offset1: F, jmp_offset2: F, flags: F, multiplicity: F,
});

trace!(MemRow, MemTrace<F> {
 addr: F, step: F, sel: F, wr: F, value: [F; 2], addr_changes: F, same_value: F, first_addr_access_is_read: F,
});

trace!(MemAlignRow, MemAlignTrace<F> {
 addr: F, offset: F, width: F, wr: F, pc: F, reset: F, sel_up_to_down: F, sel_down_to_up: F, reg: [F; 8], sel: [F; 8], sel_prove: F, step: F,
});

trace!(MemAlignRomRow, MemAlignRomTrace<F> {
 multiplicity: F,
});

<<<<<<< HEAD
trace!(InputData0Row, InputData0Trace<F> {
 addr: F, step: F, sel: F, value: [F; 4], addr_changes: F,
});

trace!(Binary0Row, Binary0Trace<F> {
=======
trace!(BinaryRow, BinaryTrace<F> {
>>>>>>> 668c37d0
 m_op: F, mode32: F, free_in_a: [F; 8], free_in_b: [F; 8], free_in_c: [F; 8], carry: [F; 8], use_last_carry: F, op_is_min_max: F, multiplicity: F, main_step: F,
});

trace!(BinaryTableRow, BinaryTableTrace<F> {
 multiplicity: F,
});

trace!(BinaryExtensionRow, BinaryExtensionTrace<F> {
 op: F, in1: [F; 8], in2_low: F, out: [[F; 2]; 8], op_is_shift: F, in2: [F; 2], main_step: F, multiplicity: F,
});

trace!(BinaryExtensionTableRow, BinaryExtensionTableTrace<F> {
 multiplicity: F,
});

<<<<<<< HEAD
trace!(SpecifiedRanges0Row, SpecifiedRanges0Trace<F> {
 mul: [F; 4],
=======
trace!(SpecifiedRangesRow, SpecifiedRangesTrace<F> {
 mul: [F; 2],
>>>>>>> 668c37d0
});

trace!(U8AirRow, U8AirTrace<F> {
 mul: F,
});

trace!(U16Air0Row, U16Air0Trace<F> {
 mul: F,
});<|MERGE_RESOLUTION|>--- conflicted
+++ resolved
@@ -23,15 +23,11 @@
  multiplicity: F,
 });
 
-<<<<<<< HEAD
-trace!(InputData0Row, InputData0Trace<F> {
+trace!(InputDataRow, InputDataTrace<F> {
  addr: F, step: F, sel: F, value: [F; 4], addr_changes: F,
 });
 
-trace!(Binary0Row, Binary0Trace<F> {
-=======
 trace!(BinaryRow, BinaryTrace<F> {
->>>>>>> 668c37d0
  m_op: F, mode32: F, free_in_a: [F; 8], free_in_b: [F; 8], free_in_c: [F; 8], carry: [F; 8], use_last_carry: F, op_is_min_max: F, multiplicity: F, main_step: F,
 });
 
@@ -47,19 +43,10 @@
  multiplicity: F,
 });
 
-<<<<<<< HEAD
-trace!(SpecifiedRanges0Row, SpecifiedRanges0Trace<F> {
- mul: [F; 4],
-=======
 trace!(SpecifiedRangesRow, SpecifiedRangesTrace<F> {
  mul: [F; 2],
->>>>>>> 668c37d0
 });
 
 trace!(U8AirRow, U8AirTrace<F> {
  mul: F,
-});
-
-trace!(U16Air0Row, U16Air0Trace<F> {
- mul: F,
 });