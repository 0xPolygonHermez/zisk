require "std_direct.pil"
require "rom/pil/rom.pil"
require "main/pil/main.pil"
require "mem/pil/mem.pil"
require "mem/pil/mem_align.pil"
require "mem/pil/mem_align_rom.pil"
require "binary/pil/binary.pil"
require "binary/pil/binary_table.pil"
require "binary/pil/binary_extension.pil"
require "binary/pil/binary_extension_table.pil"
require "binary/pil/binary_add.pil"
require "arith/pil/arith.pil"
require "arith_eq/pil/arith_eq.pil"
require "keccakf/pil/keccakf.pil"
require "keccakf/pil/keccakf_table.pil"
require "sha256f/pil/sha256f.pil"
require "sha256f/pil/sha256f_table.pil"

const int OPERATION_BUS_ID = 5000;

proofval enable_input_data;
enable_input_data * (1 - enable_input_data);

const int PUBLIC_INPUTS_64_BITS = 32;  // 32 x 64 bits = 2048 bits
public inputs[PUBLIC_INPUTS_64_BITS * 2]; // 2 x 32-bits = 64 bits

const int PUBLIC_OP = 0x30;

// Limit the std's tables size
set_max_std_tables_bits(21);

airgroup Zisk {
    // Main Program
    Main(N: 2**22, RC: 2, operation_bus_id: OPERATION_BUS_ID);
    Rom(N: 2**21);

    // Standard Operations
    Mem(N: 2**22, RC: 2, base_address: 0xA000_0000, size_mb: 512, large_mem: 1);
    Mem(N: 2**21, RC: 2, base_address: 0x8000_0000, immutable: 1) alias RomData;
    Mem(N: 2**21, RC: 2, base_address: 0x9000_0000, free_input_mem: 1, enable_flag: enable_input_data, use_predefined_ranges: 0) alias InputData;

    MemAlign(N: 2**22, use_predefined_ranges: 0);
    MemAlignRom();

    Arith(N: 2**21, operation_bus_id: OPERATION_BUS_ID);
    ArithTable();
    ArithRangeTable();

    Binary(N: 2**22, operation_bus_id: OPERATION_BUS_ID);
    BinaryAdd(N: 2**22, operation_bus_id: OPERATION_BUS_ID);
    BinaryTable();
    BinaryExtension(N: 2**22, operation_bus_id: OPERATION_BUS_ID);
    BinaryExtensionTable();

    // Precompiles
<<<<<<< HEAD
    const int KECCAKF_CHUNKS = 7;
    const int KECCAKF_BITS = 9;
    Keccakf(N: 2**22, RC: 2, RB: 32, bits_in_parallel: 2, chunks: KECCAKF_CHUNKS, bits: KECCAKF_BITS, operation_bus_id: OPERATION_BUS_ID);
    const int KECCAKF_TABLE_CHUNKS = 1;
    const int KECCAKF_TABLE_BITS = (KECCAKF_BITS - KECCAKF_TABLE_CHUNKS + 1) + KECCAKF_BITS + 1;
    KeccakfTable(N: 2**KECCAKF_TABLE_BITS, chunks: KECCAKF_TABLE_CHUNKS, bits: KECCAKF_BITS);

    const int SHA256F_CHUNKS = 8;
=======
    ArithEq(N: 2**19, operation_bus_id: OPERATION_BUS_ID);
    ArithEqLtTable();

    const int KECCAKF_BITS = 10;
    Keccakf(N: 2**22, RC: 2, RB: 32, bits_in_parallel: 2, chunks: 6, bits: KECCAKF_BITS, bits_reduced: KECCAKF_BITS, operation_bus_id: OPERATION_BUS_ID);
    KeccakfTable(N: 2**21, chunks: 1, bits: KECCAKF_BITS, bits_reduced: KECCAKF_BITS);

>>>>>>> 10bb4f4e
    const int SHA256F_BITS = 7;
    Sha256f(N: 2**21, RC: 2, RB: 32, bits_in_parallel: 2, chunks: SHA256F_CHUNKS, bits: SHA256F_BITS, operation_bus_id: OPERATION_BUS_ID);
    const int SHA256F_TABLE_CHUNKS = 1;
    const int SHA256F_TABLE_BITS = (SHA256F_BITS - SHA256F_TABLE_CHUNKS + 1) + SHA256F_BITS + SHA256F_BITS + 2;
    Sha256fTable(N: 2**SHA256F_TABLE_BITS, chunks: SHA256F_TABLE_CHUNKS, bits: SHA256F_BITS);

    // Public Inputs
    for (int i = 0; i < PUBLIC_INPUTS_64_BITS; i++) {
        direct_global_update_proves(OPERATION_BUS_ID, [PUBLIC_OP, i, 0, inputs[i*2], inputs[i*2 + 1], inputs[i*2], inputs[i*2 + 1], 0]);
    }
}<|MERGE_RESOLUTION|>--- conflicted
+++ resolved
@@ -53,7 +53,9 @@
     BinaryExtensionTable();
 
     // Precompiles
-<<<<<<< HEAD
+    ArithEq(N: 2**19, operation_bus_id: OPERATION_BUS_ID);
+    ArithEqLtTable();
+    
     const int KECCAKF_CHUNKS = 7;
     const int KECCAKF_BITS = 9;
     Keccakf(N: 2**22, RC: 2, RB: 32, bits_in_parallel: 2, chunks: KECCAKF_CHUNKS, bits: KECCAKF_BITS, operation_bus_id: OPERATION_BUS_ID);
@@ -62,15 +64,6 @@
     KeccakfTable(N: 2**KECCAKF_TABLE_BITS, chunks: KECCAKF_TABLE_CHUNKS, bits: KECCAKF_BITS);
 
     const int SHA256F_CHUNKS = 8;
-=======
-    ArithEq(N: 2**19, operation_bus_id: OPERATION_BUS_ID);
-    ArithEqLtTable();
-
-    const int KECCAKF_BITS = 10;
-    Keccakf(N: 2**22, RC: 2, RB: 32, bits_in_parallel: 2, chunks: 6, bits: KECCAKF_BITS, bits_reduced: KECCAKF_BITS, operation_bus_id: OPERATION_BUS_ID);
-    KeccakfTable(N: 2**21, chunks: 1, bits: KECCAKF_BITS, bits_reduced: KECCAKF_BITS);
-
->>>>>>> 10bb4f4e
     const int SHA256F_BITS = 7;
     Sha256f(N: 2**21, RC: 2, RB: 32, bits_in_parallel: 2, chunks: SHA256F_CHUNKS, bits: SHA256F_BITS, operation_bus_id: OPERATION_BUS_ID);
     const int SHA256F_TABLE_CHUNKS = 1;
