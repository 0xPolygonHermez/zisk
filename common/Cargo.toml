--- conflicted
+++ resolved
@@ -14,15 +14,9 @@
 proofman-common = { workspace = true }
 fields = { workspace = true }
 tracing = { workspace = true}
-<<<<<<< HEAD
-
-libc = "0.2"
-tracing-subscriber = { workspace = true }
-=======
 tracing-subscriber = { workspace = true }
 
 libc = "0.2"
->>>>>>> ed192329
 
 [features]
 default = []
