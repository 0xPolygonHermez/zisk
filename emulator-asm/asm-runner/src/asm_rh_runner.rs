use tracing::error;
use zisk_common::ExecutorStats;

#[cfg(all(target_os = "linux", target_arch = "x86_64"))]
use std::sync::{Arc, Mutex};
use std::time::Duration;

use crate::{AsmRHData, AsmRHHeader, AsmRunError, AsmService, AsmServices, AsmSharedMemory};
use anyhow::{Context, Result};
use named_sem::NamedSemaphore;
use std::sync::atomic::{fence, Ordering};

#[cfg(feature = "stats")]
use std::time::Instant;
#[cfg(feature = "stats")]
use zisk_common::{ExecutorStatsDuration, ExecutorStatsEnum};

// This struct is used to run the assembly code in a separate process and generate the ROM histogram.
pub struct AsmRunnerRH {
    pub asm_rowh_output: AsmRHData,
}

impl Drop for AsmRunnerRH {
    fn drop(&mut self) {
        // Forget all mem_reads Vec<u64> before unmapping
        std::mem::forget(std::mem::take(&mut self.asm_rowh_output));
    }
}

impl AsmRunnerRH {
    pub fn new(asm_rowh_output: AsmRHData) -> Self {
        AsmRunnerRH { asm_rowh_output }
    }

    pub fn run(
        asm_shared_memory: Arc<Mutex<Option<AsmSharedMemory<AsmRHHeader>>>>,
        max_steps: u64,
        world_rank: i32,
        local_rank: i32,
        base_port: Option<u16>,
        unlock_mapped_memory: bool,
        _stats: Arc<Mutex<ExecutorStats>>,
    ) -> Result<AsmRunnerRH> {
<<<<<<< HEAD
        #[cfg(feature = "stats")]
        let start_time = Instant::now();
=======
        let port = if let Some(base_port) = base_port {
            AsmServices::port_for(&AsmService::RH, base_port, local_rank)
        } else {
            AsmServices::default_port(&AsmService::RH, local_rank)
        };
>>>>>>> 774c2ee0

        let sem_chunk_done_name =
            AsmSharedMemory::<AsmRHHeader>::shmem_chunk_done_name(port, AsmService::RH, local_rank);

        let mut sem_chunk_done = NamedSemaphore::create(sem_chunk_done_name.clone(), 0)
            .map_err(|e| AsmRunError::SemaphoreError(sem_chunk_done_name.clone(), e))?;

        let asm_services = AsmServices::new(world_rank, local_rank, base_port);
        asm_services.send_rom_histogram_request(max_steps)?;

        match sem_chunk_done.timed_wait(Duration::from_secs(30)) {
            Err(e) => {
                error!("Semaphore '{}' error: {:?}", sem_chunk_done_name, e);

                return Err(AsmRunError::SemaphoreError(sem_chunk_done_name, e))
                    .context("Child process returned error");
            }
            Ok(()) => {
                // Synchronize with memory changes from the C++ side
                fence(Ordering::Acquire);
            }
        }

        let mut asm_shared_memory = asm_shared_memory.lock().unwrap();
        if asm_shared_memory.is_none() {
            *asm_shared_memory = Some(
                AsmSharedMemory::create_shmem(
                    port,
                    AsmService::RH,
                    local_rank,
                    unlock_mapped_memory,
                )
                .expect("Error creating RH assembly shared memory"),
            );
        }

        let asm_rowh_output = AsmRHData::from_shared_memory(asm_shared_memory.as_ref().unwrap());

        // Add to executor stats
        #[cfg(feature = "stats")]
        _stats.lock().unwrap().add_stat(ExecutorStatsEnum::RomHistogram(ExecutorStatsDuration {
            start_time,
            duration: start_time.elapsed(),
        }));

        Ok(AsmRunnerRH::new(asm_rowh_output))
    }
}<|MERGE_RESOLUTION|>--- conflicted
+++ resolved
@@ -41,16 +41,14 @@
         unlock_mapped_memory: bool,
         _stats: Arc<Mutex<ExecutorStats>>,
     ) -> Result<AsmRunnerRH> {
-<<<<<<< HEAD
         #[cfg(feature = "stats")]
         let start_time = Instant::now();
-=======
+
         let port = if let Some(base_port) = base_port {
             AsmServices::port_for(&AsmService::RH, base_port, local_rank)
         } else {
             AsmServices::default_port(&AsmService::RH, local_rank)
         };
->>>>>>> 774c2ee0
 
         let sem_chunk_done_name =
             AsmSharedMemory::<AsmRHHeader>::shmem_chunk_done_name(port, AsmService::RH, local_rank);
