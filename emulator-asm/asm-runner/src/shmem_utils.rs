use libc::{
    c_uint, close, mmap, munmap, shm_open, shm_unlink, MAP_FAILED, MAP_SHARED, PROT_READ, S_IRUSR,
    S_IWUSR,
};
use std::{
    ffi::CString,
    fmt::Debug,
    io,
    os::raw::c_void,
    ptr,
    sync::atomic::{fence, Ordering},
};
use tracing::debug;
use zisk_common::io::{ZiskIO, ZiskStdin};

use anyhow::anyhow;
use anyhow::Result;

use crate::{AsmInputC2, AsmService, AsmServices, SharedMemoryWriter};

pub enum AsmSharedMemoryMode {
    ReadOnly,
    ReadWrite,
}

pub struct AsmSharedMemory<H: AsmShmemHeader> {
    _fd: i32,
    mapped_ptr: *mut c_void,
    mapped_size: usize,
    shmem_name: String,
    _phantom: std::marker::PhantomData<H>,
}

unsafe impl<H: AsmShmemHeader> Send for AsmSharedMemory<H> {}
unsafe impl<H: AsmShmemHeader> Sync for AsmSharedMemory<H> {}

pub trait AsmShmemHeader: Debug {
    fn allocated_size(&self) -> u64;
}

#[cfg(all(target_os = "linux", target_arch = "x86_64"))]
impl<H: AsmShmemHeader> Drop for AsmSharedMemory<H> {
    fn drop(&mut self) {
        self.unmap().unwrap_or_else(|err| {
            tracing::error!("Failed to unmap shared memory '{}': {}", self.shmem_name, err)
        });
        unsafe { close(self._fd) };
    }
}

impl<H: AsmShmemHeader> AsmSharedMemory<H> {
    pub fn open_and_map(name: &str, _unlock_mapped_memory: bool) -> Result<Self> {
        unsafe {
            if name.is_empty() {
                return Err(anyhow::anyhow!("Shared memory name {name} cannot be empty"));
            }

            let c_name = CString::new(name)
                .map_err(|_| anyhow::anyhow!("Shared memory name contains null byte"))?;

            let fd =
                shm_open(c_name.as_ptr(), libc::O_RDONLY, S_IRUSR as c_uint | S_IWUSR as c_uint);
            if fd == -1 {
                let err = io::Error::last_os_error();
                return Err(anyhow::anyhow!("shm_open('{name}') failed: {err}"));
            }

            // Unlink the shared memory object to ensure it is removed after use
            // This is necessary to avoid leaving stale shared memory objects
            // in the system, especially if the program crashes or exits unexpectedly.
            // Note: This does not affect the current mapping, it just ensures that
            // the shared memory object is removed from the filesystem namespace.
            if shm_unlink(c_name.as_ptr()) != 0 {
                let err = io::Error::last_os_error();
                close(fd);
                return Err(anyhow::anyhow!("shm_unlink('{name}') failed: {err}"));
            }

            #[cfg(not(all(target_os = "linux", target_arch = "x86_64")))]
            let flags = MAP_SHARED;
            #[cfg(all(target_os = "linux", target_arch = "x86_64"))]
            let mut flags = MAP_SHARED;
            #[cfg(all(target_os = "linux", target_arch = "x86_64"))]
            if !_unlock_mapped_memory {
                flags |= libc::MAP_LOCKED;
            }

            let size_header = size_of::<H>();
            let mapped_ptr = mmap(ptr::null_mut(), size_header, PROT_READ, flags, fd, 0);
            if mapped_ptr == MAP_FAILED {
                let err = io::Error::last_os_error();
                close(fd);
                return Err(anyhow::anyhow!(
                    "mmap failed for '{name}': {err:?} ({size_header} bytes)",
                ));
            }

            // let header = Self::map_header(&self);
            let header = (mapped_ptr as *const H).read();
            let allocated_size = header.allocated_size() as usize;

            // Ensure the size is valid
            if allocated_size == 0 {
                if munmap(mapped_ptr, size_header) != 0 {
                    let err = io::Error::last_os_error();
                    return Err(anyhow::anyhow!("munmap failed for '{name}': {err}"));
                }

                close(fd);

                return Err(anyhow::anyhow!("Shared memory '{}' has zero allocated size", name));
            }

            if munmap(mapped_ptr, size_header) != 0 {
                let err = io::Error::last_os_error();
                close(fd);
                return Err(anyhow::anyhow!("munmap failed for '{name}': {err}"));
            }

            let mapped_ptr = mmap(ptr::null_mut(), allocated_size, PROT_READ, flags, fd, 0);

            if mapped_ptr == MAP_FAILED {
                let err = io::Error::last_os_error();
                close(fd);
                return Err(anyhow::anyhow!(
                    "mmap failed for '{name}': {err:?} ({size_header} bytes)",
                ));
            }

            Ok(Self {
                _fd: fd,
                mapped_ptr,
                mapped_size: allocated_size,
                shmem_name: name.to_string(),
                _phantom: std::marker::PhantomData::<H>,
            })
        }
    }

    pub fn remap(&mut self, new_size: usize) -> Result<()> {
        if !self.is_mapped() {
            return Err(anyhow::anyhow!(
                "Shared memory '{}' is not currently mapped, cannot remap",
                self.shmem_name
            ));
        }

        if new_size == 0 {
            return Err(anyhow::anyhow!("New size must be greater than zero"));
        }

        // Use mremap to extend the existing mapping at the same address
        let new_ptr = self.remap_region(new_size)?;

        // Update the struct with new mapping info
        self.mapped_ptr = new_ptr;
        self.mapped_size = new_size;

        Ok(())
    }

    /// Remaps the shared memory region to a new size.
    /// # Safety
    /// The caller must ensure that:
    /// - `new_size` is the desired new size for the mapping.
    pub fn remap_region(&self, new_size: usize) -> Result<*mut c_void> {
        #[cfg(all(target_os = "linux", target_arch = "x86_64"))]
        {
            let flags = libc::MREMAP_MAYMOVE;
            let new_ptr =
                unsafe { libc::mremap(self.mapped_ptr, self.mapped_size, new_size, flags) };
            if new_ptr == MAP_FAILED {
                Err(anyhow::anyhow!(
                    "Failed to remap shared memory '{}' from size {} to {}: {}",
                    self.shmem_name,
                    self.mapped_size,
                    new_size,
                    io::Error::last_os_error()
                ))
            } else {
                Ok(new_ptr)
            }
        }

        #[cfg(not(all(target_os = "linux", target_arch = "x86_64")))]
        {
            // On macOS / other systems without mremap:
            // just unmap and remap a fresh region — no data copy.
            if unsafe { munmap(self.mapped_ptr, self.mapped_size) } != 0 {
                return Err(anyhow::anyhow!(
                    "munmap failed for '{}': {}",
                    self.shmem_name,
                    io::Error::last_os_error()
                ));
            }

            let new_ptr =
                unsafe { mmap(ptr::null_mut(), new_size, PROT_READ, MAP_SHARED, self._fd, 0) };

            if new_ptr == MAP_FAILED {
                Err(anyhow::anyhow!(
                    "mmap failed for '{}': {}",
                    self.shmem_name,
                    io::Error::last_os_error()
                ))
            } else {
                Ok(new_ptr)
            }
        }
    }

    pub fn check_size_changed<T>(&mut self, current_read_ptr: &mut *const T) -> Result<bool> {
        let read_mapped_size = self.map_header().allocated_size();

        if read_mapped_size == self.mapped_size as u64 {
            return Ok(false);
        }

        debug!("Remapping shared memory {} to new size: {}", self.shmem_name, read_mapped_size);

        let offset = (*current_read_ptr as usize).wrapping_sub(self.mapped_ptr as usize);

        self.remap(read_mapped_size as usize)?;

        *current_read_ptr = unsafe { self.mapped_ptr.add(offset) as *const T };

        fence(Ordering::Acquire);

        Ok(true)
    }

    pub fn unmap(&mut self) -> Result<()> {
        unsafe {
            if munmap(self.mapped_ptr, self.mapped_size) != 0 {
                tracing::error!("munmap failed: {:?}", io::Error::last_os_error());
                return Err(anyhow::anyhow!(
                    "munmap failed for '{}': {}",
                    self.shmem_name,
                    io::Error::last_os_error()
                ));
            }
            tracing::trace!("Unmapped shared memory '{}'", self.shmem_name);
        }
        self.mapped_ptr = ptr::null_mut();
        self.mapped_size = 0;

        Ok(())
    }

    pub fn map_header(&self) -> H {
        if !self.is_mapped() {
            panic!("Shared memory '{}' is not mapped, cannot read header", self.shmem_name);
        }

        unsafe { (self.mapped_ptr as *const H).read() }
    }

    pub fn is_mapped(&self) -> bool {
        !self.mapped_ptr.is_null()
    }

    pub fn header_ptr(&self) -> *mut c_void {
        self.mapped_ptr
    }

    pub fn mapped_ptr(&self) -> *mut c_void {
        self.mapped_ptr
    }

    pub fn data_ptr(&self) -> *mut c_void {
        // Skip the header size to get the data pointer
        unsafe { self.mapped_ptr.add(size_of::<H>()) }
    }

    pub fn shmem_input_name(port: u16, asm_service: AsmService, local_rank: i32) -> String {
        format!("{}_{}_input", AsmServices::shmem_prefix(port, local_rank), asm_service.as_str())
    }

    pub fn shmem_output_name(port: u16, asm_service: AsmService, local_rank: i32) -> String {
        format!("{}_{}_output", AsmServices::shmem_prefix(port, local_rank), asm_service.as_str())
    }

    pub fn shmem_chunk_done_name(port: u16, asm_service: AsmService, local_rank: i32) -> String {
        format!(
            "/{}_{}_chunk_done",
            AsmServices::shmem_prefix(port, local_rank),
            asm_service.as_str()
        )
    }
}

pub fn open_shmem(name: &str, flags: i32, mode: u32) -> Result<i32> {
    let c_name = CString::new(name).expect("CString::new failed");
    let fd = unsafe { shm_open(c_name.as_ptr(), flags, mode) };
    if fd == -1 {
<<<<<<< HEAD
        #[cfg(not(all(target_os = "linux", target_arch = "x86_64")))]
        {
            return Err(anyhow!(format!("shm_open('{name}') failed")));
        }

        #[cfg(all(target_os = "linux", target_arch = "x86_64"))]
        {
            let errno_value = unsafe { *libc::__errno_location() };
            let err = io::Error::from_raw_os_error(errno_value);
            let err2 = io::Error::last_os_error();
            return Err(anyhow!(format!(
                "shm_open('{name}') failed: libc::errno:{err} #### last_os_error:{err2}"
            )));
        }
=======
        #[cfg(all(target_os = "linux", target_arch = "x86_64"))]
        let errno_value = unsafe { *libc::__errno_location() };
        #[cfg(not(all(target_os = "linux", target_arch = "x86_64")))]
        let errno_value = unsafe { *libc::__error() };
        let err = io::Error::from_raw_os_error(errno_value);
        let err2 = io::Error::last_os_error();
        panic!("shm_open('{name}') failed: libc::errno:{err} #### last_os_error:{err2}");
>>>>>>> 75df2bac
    }
    Ok(fd)
}

#[cfg(all(target_os = "linux", target_arch = "x86_64"))]
pub fn map(fd: i32, size: usize, prot: i32, unlock_mapped_memory: bool, desc: &str) -> *mut c_void {
    let mut flags = MAP_SHARED;
    if !unlock_mapped_memory {
        flags |= libc::MAP_LOCKED;
    }
    let mapped = unsafe { mmap(ptr::null_mut(), size, prot, flags, fd, 0) };
    if mapped == MAP_FAILED {
        let err = io::Error::last_os_error();
        panic!("mmap failed for '{desc}': {err:?} ({size} bytes)");
    }
    mapped
}

#[cfg(not(all(target_os = "linux", target_arch = "x86_64")))]
pub fn map(_: i32, _: usize, _: i32, _: bool, _: &str) -> *mut c_void {
    ptr::null_mut()
}

/// Unmaps memory at the given raw pointer.
///
/// # Safety
/// The caller must ensure that:
/// - `ptr` was returned by a successful call to `mmap`,
/// - `size` matches the original mapped size,
/// - the region pointed to by `ptr` is not already unmapped.
pub unsafe fn unmap(ptr: *mut c_void, size: usize) {
    if munmap(ptr, size) != 0 {
        tracing::error!("munmap failed: {:?}", io::Error::last_os_error());
    }
}

pub fn write_input(stdin: &mut ZiskStdin, shmem_input_writer: &SharedMemoryWriter) {
    let inputs = stdin.read();
    let asm_input = AsmInputC2 { zero: 0, input_data_size: inputs.len() as u64 };
    let shmem_input_size = (inputs.len() + size_of::<AsmInputC2>() + 7) & !7;

    let mut full_input = Vec::with_capacity(shmem_input_size);
    full_input.extend_from_slice(&asm_input.to_bytes());
    full_input.extend_from_slice(&inputs);
    while full_input.len() < shmem_input_size {
        full_input.push(0);
    }

    shmem_input_writer.write_input(&full_input).expect("Failed to write input to shared memory");
}<|MERGE_RESOLUTION|>--- conflicted
+++ resolved
@@ -292,8 +292,8 @@
 pub fn open_shmem(name: &str, flags: i32, mode: u32) -> Result<i32> {
     let c_name = CString::new(name).expect("CString::new failed");
     let fd = unsafe { shm_open(c_name.as_ptr(), flags, mode) };
+    
     if fd == -1 {
-<<<<<<< HEAD
         #[cfg(not(all(target_os = "linux", target_arch = "x86_64")))]
         {
             return Err(anyhow!(format!("shm_open('{name}') failed")));
@@ -308,16 +308,8 @@
                 "shm_open('{name}') failed: libc::errno:{err} #### last_os_error:{err2}"
             )));
         }
-=======
-        #[cfg(all(target_os = "linux", target_arch = "x86_64"))]
-        let errno_value = unsafe { *libc::__errno_location() };
-        #[cfg(not(all(target_os = "linux", target_arch = "x86_64")))]
-        let errno_value = unsafe { *libc::__error() };
-        let err = io::Error::from_raw_os_error(errno_value);
-        let err2 = io::Error::last_os_error();
-        panic!("shm_open('{name}') failed: libc::errno:{err} #### last_os_error:{err2}");
->>>>>>> 75df2bac
-    }
+    }
+
     Ok(fd)
 }
 
