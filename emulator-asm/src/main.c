#define _GNU_SOURCE
#include <stdio.h>
#include <sys/mman.h>
#include <bits/mman-linux.h>
#include <stdbool.h>
#include <string.h>
#include <stdint.h>
#include <sys/time.h>
#include <bits/mman-shared.h>
#include <stdlib.h>
#include <errno.h>
#include <fcntl.h>
#include <unistd.h>
#include <assert.h>
#include "../../lib-c/c/src/ec/ec.hpp"
#include "../../lib-c/c/src/fcall/fcall.hpp"
#include "../../lib-c/c/src/arith256/arith256.hpp"

// Assembly-provided functions
void emulator_start(void);
uint64_t get_max_bios_pc(void);
uint64_t get_max_program_pc(void);
uint64_t get_gen_method(void);

#define RAM_ADDR (uint64_t)0xa0000000
#define RAM_SIZE (uint64_t)0x08000000 // 128MB
#define SYS_ADDR RAM_ADDR
#define SYS_SIZE (uint64_t)0x10000
#define OUTPUT_ADDR (SYS_ADDR + SYS_SIZE)

#define ROM_ADDR (uint64_t)0x80000000
#define ROM_SIZE (uint64_t)0x08000000 // 128MB

#define INPUT_ADDR (uint64_t)0x90000000
#define MAX_INPUT_SIZE (uint64_t)0x08000000 // 128MB

#define TRACE_ADDR         (uint64_t)0xb0000000
#define INITIAL_TRACE_SIZE (uint64_t)0x100000000 // 4GB

#define REG_ADDR (uint64_t)0x70000000
#define REG_SIZE (uint64_t)0x1000 // 4kB

struct timeval start_time;

extern uint64_t MEM_STEP;
extern uint64_t MEM_END;
extern uint64_t MEM_TRACE_ADDRESS;
extern uint64_t MEM_CHUNK_ADDRESS;
extern uint64_t MEM_CHUNK_START_STEP;

struct timeval keccak_start, keccak_stop;
uint64_t keccak_counter = 0;
uint64_t keccak_duration = 0;

struct timeval arith256_start, arith256_stop;
uint64_t arith256_counter = 0;
uint64_t arith256_duration = 0;

struct timeval arith256_mod_start, arith256_mod_stop;
uint64_t arith256_mod_counter = 0;
uint64_t arith256_mod_duration = 0;

struct timeval secp256k1_add_start, secp256k1_add_stop;
uint64_t secp256k1_add_counter = 0;
uint64_t secp256k1_add_duration = 0;

struct timeval secp256k1_dbl_start, secp256k1_dbl_stop;
uint64_t secp256k1_dbl_counter = 0;
uint64_t secp256k1_dbl_duration = 0;

uint64_t realloc_counter = 0;

uint64_t printed_chars_counter = 0;

extern void keccakf1600_generic(uint64_t state[25]);

extern void zisk_keccakf(uint64_t state[25]);

#define CHUNK_SIZE 1024*1024
uint64_t chunk_size = CHUNK_SIZE;
uint64_t chunk_size_mask = CHUNK_SIZE - 1;
uint64_t max_steps = 0xffffffffffffffff;

uint64_t initial_trace_size = INITIAL_TRACE_SIZE;
uint64_t trace_address = TRACE_ADDR;
uint64_t trace_size = INITIAL_TRACE_SIZE;

// Worst case: every chunk instruction is a keccak operation, with an input data of 200 bytes
#define MAX_CHUNK_TRACE_SIZE (CHUNK_SIZE * 200) + (44 * 8) + 32
uint64_t trace_address_threshold = TRACE_ADDR + INITIAL_TRACE_SIZE - MAX_CHUNK_TRACE_SIZE;

void parse_arguments(int argc, char *argv[]);
uint64_t TimeDiff(const struct timeval startTime, const struct timeval endTime);
#ifdef DEBUG
void log_trace(void);
void log_histogram(void);
#endif

// Configuration
bool output = true;
bool metrics = false;
#ifdef DEBUG
bool verbose = false;
bool trace = false;
bool trace_trace = false;
bool keccak_metrics = false;
bool arith256_metrics = false;
bool arith256_mod_metrics = false;
bool secp256k1_add_metrics = false;
bool secp256k1_dbl_metrics = false;
#endif
char * input_parameter = NULL;
bool is_file = false;
bool generate_minimal_trace = false;

// ROM histogram
bool generate_rom_histogram = false;
uint64_t histogram_size = 0;
uint64_t bios_size = 0;
uint64_t program_size = 0;

// Input shared memory
char * shmem_input_sufix = "_input";
char shmem_input_name[128];
int shmem_input_fd = -1;
uint64_t shmem_input_size = 0;
void * shmem_input_address = NULL;

// Output shared memory
char * shmem_output_sufix = "_output";
char shmem_output_name[128];
int shmem_output_fd = -1;

int process_id = 0;

uint64_t input_size = 0;

int main(int argc, char *argv[])
{
    // Result, to be used in calls to functions returning int
    int result;

    // Get current process id
    process_id = getpid();

    // Parse arguments
    parse_arguments(argc, argv);

    // Check if the input parameter is a shared memory ID or a file name
    if (strncmp(input_parameter, "SHM", 3) == 0)
    {
        // Mark this is a shared memory, i.e. it is not a file
        is_file = false;

        // Check the length of the input parameter, which is a prefix to be used to build
        // shared memory region names
        uint64_t input_parameter_length = strlen(input_parameter);
        if (input_parameter_length > 16)
        {
            printf("Input parameter is too long: %s, size = %ld\n", input_parameter, input_parameter_length);
            return -1;
        }

        // Build shared memory region names
        char shmem_prefix[128];
        strcpy(shmem_prefix, "/");
        strcat(shmem_prefix, input_parameter);
        strcpy(shmem_input_name, shmem_prefix);
        strcat(shmem_input_name, shmem_input_sufix);
        strcpy(shmem_output_name, shmem_prefix);
        strcat(shmem_output_name, shmem_output_sufix);
#ifdef DEBUG
        if (verbose) printf("Emulator C start; input shared memory ID = %s\n", input_parameter);
#endif
    }
    else
    {
        // Mark this is an input file
        is_file = true;
        sprintf(shmem_output_name, "SHM_%d_output", process_id);
#ifdef DEBUG
        if (verbose) printf("Emulator C start; input file = %s shmem=%s\n", input_parameter, shmem_output_name);
#endif
    }

    /*********/
    /* INPUT */
    /*********/
    // Allocate input memory region and initialize it with the data coming from the file
    // of from the input shared memory region
    if (is_file)
    {
        // Open input file
        FILE * input_fp = fopen(input_parameter, "r");
        if (input_fp == NULL)
        {
            printf("Failed calling fopen(%s) errno=%d=%s; does it exist?\n", input_parameter, errno, strerror(errno));
            return -1;
        }

        // Get input file size
        if (fseek(input_fp, 0, SEEK_END) == -1)
        {
            printf("Failed calling fseek(%s) errno=%d=%s\n", input_parameter, errno, strerror(errno));
            return -1;
        }
        long input_data_size = ftell(input_fp);
        if (input_data_size == -1)
        {
            printf("Failed calling ftell(%s) errno=%d=%s\n", input_parameter, errno, strerror(errno));
            return -1;
        }

        // Go back to the first byte
        if (fseek(input_fp, 0, SEEK_SET) == -1)
        {
            printf("Failed calling fseek(%s, 0) errno=%d=%s\n", input_parameter, errno, strerror(errno));
            return -1;
        }

        // Check the input data size is inside the proper range
        if (input_data_size > (MAX_INPUT_SIZE - 8))
        {
            printf("Size of input file (%s) is too long (%ld)\n", input_parameter, input_data_size);
            return -1;
        }

        // Calculate input size = input file data size + 8B for size header + round up to higher 8B
        // boundary
        input_size = ((input_data_size + 16 + 7) >> 3) << 3;

        // Map input address space
        void * pInput = mmap((void *)INPUT_ADDR, input_size, PROT_READ|PROT_WRITE, MAP_PRIVATE|MAP_ANONYMOUS, -1, 0);
        if (pInput == NULL)
        {
            printf("Failed calling mmap(input) errno=%d=%s\n", errno, strerror(errno));
            return -1;
        }
        if ((uint64_t)pInput != INPUT_ADDR)
        {
            printf("Called mmap(pInput) but returned address = 0x%p != 0x%lx\n", pInput, INPUT_ADDR);
            return -1;
        }
    #ifdef DEBUG
        if (verbose) printf("mmap(input) returned 0x%p\n", pInput);
    #endif

        // Write the input size in the first 64 bits
        *(uint64_t *)INPUT_ADDR = (uint64_t)0; // free input
        *(uint64_t *)(INPUT_ADDR + 8) = (uint64_t)input_data_size;

        // Copy input data into input memory
        size_t input_read = fread((void *)(INPUT_ADDR + 16), 1, input_data_size, input_fp);
        if (input_read != input_data_size)
        {
            printf("Input read (%ld) != input file size (%ld)\n", input_read, input_data_size);
            return -1;
        }

        // Close the file pointer
        fclose(input_fp);
    }
    else
    {
        // Open input shared memory
        shmem_input_fd = shm_open(shmem_input_name, /*O_RDWR*/ O_RDONLY, 0666);
        if (shmem_input_fd < 0)
        {
            printf("Failed calling shm_open(%s) errno=%d=%s\n", shmem_input_name, errno, strerror(errno));
            return -1;
        }

        // Map the shared memory object into the process address space, but just the 32B header
        shmem_input_address = mmap(NULL, 32, PROT_READ, MAP_SHARED, shmem_input_fd, 0);
        if (shmem_input_address == MAP_FAILED)
        {
            printf("Failed calling mmap(%s) errno=%d=%s\n", shmem_input_name, errno, strerror(errno));
            return -1;
        }

        // Read input header data
        uint64_t * control = (uint64_t *)shmem_input_address;
        chunk_size = control[0];
        assert(chunk_size > 0);
        chunk_size_mask = chunk_size - 1;
        max_steps = control[1];
        assert(max_steps > 0);
        initial_trace_size = control[2]; // Initial trace size
        assert(initial_trace_size > 0);
        trace_size = initial_trace_size;
        trace_address_threshold = TRACE_ADDR + initial_trace_size - MAX_CHUNK_TRACE_SIZE;
        shmem_input_size = control[3];

        // Unmap input header
        result = munmap(shmem_input_address, 32);
        if (result == -1)
        {
            printf("Failed calling munmap(%s) errno=%d=%s\n", shmem_input_name, errno, strerror(errno));
            exit(-1);
        }

        // Map the shared memory object into the process address space
        shmem_input_address = mmap(NULL, shmem_input_size + 32, PROT_READ /*| PROT_WRITE*/, MAP_SHARED, shmem_input_fd, 0);
        if (shmem_input_address == MAP_FAILED)
        {
            printf("Failed calling mmap(%s) errno=%d=%s\n", shmem_input_name, errno, strerror(errno));
            return -1;
        }

        // Calculate input size
        input_size = ((shmem_input_size + 16 + 7) >> 3) << 3;

        // Map input address space
        void * pInput = mmap((void *)INPUT_ADDR, input_size, PROT_READ|PROT_WRITE, MAP_PRIVATE|MAP_ANONYMOUS, -1, 0);
        if (pInput == NULL)
        {
            printf("Failed calling mmap(input) errno=%d=%s\n", errno, strerror(errno));
            return -1;
        }
        if ((uint64_t)pInput != INPUT_ADDR)
        {
            printf("Called mmap(pInput) but returned address = 0x%p != 0x%lx\n", pInput, INPUT_ADDR);
            return -1;
        }
#ifdef DEBUG
        if (verbose) printf("mmap(input) returned 0x%p\n", pInput);
#endif

        // Write the input size in the first 64 bits
        *(uint64_t *)INPUT_ADDR = (uint64_t)0; // free input
        *(uint64_t *)(INPUT_ADDR + 8)= (uint64_t)shmem_input_size;

        // Copy the input data
        memcpy((void *)(INPUT_ADDR + 16), shmem_input_address + 32, shmem_input_size);

        // Unmap input
        result = munmap(shmem_input_address, shmem_input_size + 32);
        if (result == -1)
        {
            printf("Failed calling munmap(%s) errno=%d=%s\n", shmem_input_name, errno, strerror(errno));
            exit(-1);
        }

        // Unlink input
        result = shm_unlink(shmem_input_name);
        if (result == -1)
        {
            printf("Failed calling shm_unlink(%s) size=%ld errno=%d=%s\n", shmem_input_name, trace_size, errno, strerror(errno));
            exit(-1);
        }
    }

    /*********/
    /* TRACE */
    /*********/

    if (generate_rom_histogram)
    {
        // Get max PC values for low and high addresses
        uint64_t max_bios_pc = get_max_bios_pc(); 
        uint64_t max_program_pc = get_max_program_pc();
        assert(max_bios_pc >= 0x1000);
        assert((max_bios_pc & 0x3) == 0);
        assert(max_program_pc >= 0x80000000);

        // Calculate sizes
        bios_size = (max_bios_pc - 0x1000) >> 2;
        program_size = max_program_pc - 0x80000000;
        histogram_size = (4 + 1 + bios_size + 1 + program_size)*8;
#define TRACE_SIZE_GRANULARITY (1014*1014)
        initial_trace_size = ((histogram_size/TRACE_SIZE_GRANULARITY) + 1) * TRACE_SIZE_GRANULARITY;
        trace_size = initial_trace_size;
    }

    if (generate_minimal_trace || generate_rom_histogram)
    {
        // Make sure the output shared memory is deleted
        shm_unlink(shmem_output_name);

        // Create the output shared memory
        shmem_output_fd = shm_open(shmem_output_name, O_RDWR | O_CREAT, 0644);
        if (shmem_output_fd < 0)
        {
            printf("Failed calling shm_open(%s) errno=%d=%s\n", shmem_output_name, errno, strerror(errno));
            return -1;
        }

        // Size it
        result = ftruncate(shmem_output_fd, trace_size);
        if (result != 0)
        {
            printf("Failed calling ftruncate(%s) errno=%d=%s\n", shmem_output_name, errno, strerror(errno));
            return -1;
        }

        // Map it to the trace address
        void * pTrace = mmap((void *)TRACE_ADDR, trace_size, PROT_READ | PROT_WRITE, MAP_SHARED, shmem_output_fd, 0);
        if (pTrace == NULL)
        {
            printf("Failed calling mmap(pTrace) errno=%d=%s\n", errno, strerror(errno));
            return -1;
        }
        if ((uint64_t)pTrace != TRACE_ADDR)
        {
            printf("Called mmap(trace) but returned address = 0x%p != 0x%lx\n", pTrace, TRACE_ADDR);
            return -1;
        }
    #ifdef DEBUG
        if (verbose) printf("mmap(trace) returned 0x%p\n", pTrace);
    #endif

        // Init output header data
        uint64_t * pOutput = (uint64_t *)TRACE_ADDR;
        pOutput[0] = 0x000100; // Version, e.g. v1.0.0 [8]
        pOutput[1] = 1; // Exit code: 0=successfully completed, 1=not completed (written at the beginning of the emulation), etc. [8]
        // MT allocated size [8] -> to be updated after completion
        // MT used size [8] -> to be updated after completion
    }

    /*******/
    /* RAM */
    /*******/
    void * pRam = mmap((void *)RAM_ADDR, RAM_SIZE, PROT_READ|PROT_WRITE, MAP_PRIVATE|MAP_ANONYMOUS, -1, 0);
    if (pRam == NULL)
    {
        printf("Failed calling mmap(ram) errno=%d=%s\n", errno, strerror(errno));
        return -1;
    }
    if ((uint64_t)pRam != RAM_ADDR)
    {
        printf("Called mmap(ram) but returned address = 0x%p != 0x%08lx\n", pRam, RAM_ADDR);
        return -1;
    }
#ifdef DEBUG
    if (verbose) printf("mmap(ram) returned 0x%p\n", pRam);
#endif

    /*******/
    /* ROM */
    /*******/
    void * pRom = mmap((void *)ROM_ADDR, ROM_SIZE, PROT_READ|PROT_WRITE, MAP_PRIVATE|MAP_ANONYMOUS, -1, 0);
    if (pRom == NULL)
    {
        printf("Failed calling mmap(rom) errno=%d=%s\n", errno, strerror(errno));
        return -1;
    }
    if ((uint64_t)pRom != ROM_ADDR)
    {
        printf("Called mmap(rom) but returned address = 0x%p != 0x%lx\n", pRom, ROM_ADDR);
        return -1;
    }
#ifdef DEBUG
    if (verbose) printf("mmap(rom) returned 0x%p\n", pRom);
#endif

    /*******/
    /* ASM */
    /*******/
    // Call emulator assembly code
    gettimeofday(&start_time,NULL);
    emulator_start();
    struct timeval stop_time;
    gettimeofday(&stop_time,NULL);

    uint64_t final_trace_size = MEM_CHUNK_ADDRESS - MEM_TRACE_ADDRESS;

    if ( metrics
#ifdef DEBUG
        || keccak_metrics
#endif
        )
    {
        uint64_t duration = TimeDiff(start_time, stop_time);
        uint64_t steps = MEM_STEP;
        uint64_t end = MEM_END;
        uint64_t step_duration_ns = steps == 0 ? 0 : (duration * 1000) / steps;
        uint64_t step_tp_sec = duration == 0 ? 0 : steps * 1000000 / duration;
        uint64_t final_trace_size_percentage = (final_trace_size * 100) / trace_size;
#ifdef DEBUG
        printf("Duration = %ld us, Keccak counter = %ld, realloc counter = %ld, steps = %ld, step duration = %ld ns, tp = %ld steps/s, trace size = 0x%lx - 0x%lx = %ld B(%ld%%), end=%ld\n",
            duration,
            keccak_counter,
            realloc_counter,
            steps,
            step_duration_ns,
            step_tp_sec,
            MEM_CHUNK_ADDRESS,
            MEM_TRACE_ADDRESS,
            final_trace_size,
            final_trace_size_percentage,
            end);
        if (keccak_metrics)
        {
            uint64_t keccak_percentage = duration == 0 ? 0 : (keccak_duration * 100) / duration;
            uint64_t single_keccak_duration_ns = keccak_counter == 0 ? 0 : (keccak_duration * 1000) / keccak_counter;
            printf("Keccak counter = %ld, duration = %ld us, single keccak duration = %ld ns, percentage = %ld \n", keccak_counter, keccak_duration, single_keccak_duration_ns, keccak_percentage);
        }
#else
        printf("Duration = %ld us, realloc counter = %ld, steps = %ld, step duration = %ld ns, tp = %ld steps/s, trace size = 0x%lx - 0x%lx = %ld B(%ld%%), end=%ld\n",
            duration,
            realloc_counter,
            steps,
            step_duration_ns,
            step_tp_sec,
            MEM_CHUNK_ADDRESS,
            MEM_TRACE_ADDRESS,
            final_trace_size,
            final_trace_size_percentage,
            end);
#endif
    }

    // Log output
    if (output)
    {
        unsigned int * pOutput = (unsigned int *)OUTPUT_ADDR;
        unsigned int output_size = *pOutput;
#ifdef DEBUG
        if (verbose) printf("Output size=%d\n", output_size);
#endif

        for (unsigned int i = 0; i < output_size; i++)
        {
            pOutput++;
            printf("%08x\n", *pOutput);
        }
    }

    // Complete output header data
    if (generate_minimal_trace || generate_rom_histogram)
    {
        uint64_t * pOutput = (uint64_t *)TRACE_ADDR;
        pOutput[0] = 0x000100; // Version, e.g. v1.0.0 [8]
        pOutput[1] = 0; // Exit code: 0=successfully completed, 1=not completed (written at the beginning of the emulation), etc. [8]
        pOutput[2] = trace_size; // MT allocated size [8]
        //assert(final_trace_size > 32);
        if (generate_minimal_trace)
        {
            pOutput[3] = final_trace_size - 32; // MT used size [8]
        }
        else
        {
            pOutput[3] = histogram_size;
            pOutput[4] = bios_size;
            pOutput[4 + bios_size + 1] = program_size;
        }
    }

    // Log trace
#ifdef DEBUG
    if (generate_minimal_trace && trace)
    {
        log_trace();
    }
    if (generate_rom_histogram && trace)
    {
        log_histogram();
    }

    if (verbose) printf("Emulator C end\n");
#endif

    /************/
    /* CLEAN UP */
    /************/

    // Cleanup ROM
    result = munmap((void *)ROM_ADDR, ROM_SIZE);
    if (result == -1)
    {
        printf("Failed calling munmap(rom) errno=%d=%s\n", errno, strerror(errno));
        exit(-1);
    }

    // Cleanup RAM
    result = munmap((void *)RAM_ADDR, RAM_SIZE);
    if (result == -1)
    {
        printf("Failed calling munmap(ram) errno=%d=%s\n", errno, strerror(errno));
        exit(-1);
    }

    // Cleanup INPUT
    result = munmap((void *)INPUT_ADDR, input_size);
    if (result == -1)
    {
        printf("Failed calling munmap(input) errno=%d=%s\n", errno, strerror(errno));
        exit(-1);
    }

    // Cleanup trace
    if (generate_minimal_trace || generate_rom_histogram)
    {
        result = munmap((void *)TRACE_ADDR, trace_size);
        if (result == -1)
        {
            printf("Failed calling munmap(trace) for size=%ld errno=%d=%s\n", trace_size, errno, strerror(errno));
            exit(-1);
        }

        if (is_file)
        {
            // Make sure the output shared memory is deleted
            shm_unlink(shmem_output_name);
        }
    }
}

uint64_t print_abcflag_counter = 0;

extern int _print_abcflag(uint64_t a, uint64_t b, uint64_t c, uint64_t flag)
{
    uint64_t * pMem = (uint64_t *)0xa0012118;
    printf("counter=%ld a=%08lx b=%08lx c=%08lx flag=%08lx mem=%08lx\n", print_abcflag_counter, a, b, c, flag, *pMem);
    uint64_t *pRegs = (uint64_t *)RAM_ADDR;
    for (int i=0; i<32; i++)
    {
        printf("r%d=%08lx ", i, pRegs[i]);
    }
    printf("\n");
    fflush(stdout);
    print_abcflag_counter++;
    return 0;
}

extern int _print_char(uint64_t param)
{
    printed_chars_counter++;
    char c = param;
    printf("%c", c);
    return 0;
}

uint64_t print_step_counter = 0;
extern int _print_step(uint64_t step)
{
#ifdef DEBUG
    printf("step=%ld\n", print_step_counter);
    print_step_counter++;
    // struct timeval stop_time;
    // gettimeofday(&stop_time,NULL);
    // uint64_t duration = TimeDiff(start_time, stop_time);
    // uint64_t duration_s = duration/1000;
    // if (duration_s == 0) duration_s = 1;
    // uint64_t speed = step / duration_s;
    // if (verbose) printf("print_step() Counter=%d Step=%d Duration=%dus Speed=%dsteps/ms\n", print_step_counter, step, duration, speed);
#endif
    return 0;
}

extern int _opcode_keccak(uint64_t address)
{
#ifdef DEBUG
    if (keccak_metrics || verbose) gettimeofday(&keccak_start, NULL);
#endif
    //if (verbose) printf("opcode_keccak() calling KeccakF1600() counter=%d address=%08lx\n", keccak_counter, address);
    keccakf1600_generic((uint64_t *)address);
    //zisk_keccakf((uint64_t *)address);
    //if (verbose) printf("opcode_keccak() called KeccakF1600()\n");
#ifdef DEBUG
    keccak_counter++;
    if (keccak_metrics || verbose)
    {
        gettimeofday(&keccak_stop, NULL);
        keccak_duration += TimeDiff(keccak_start, keccak_stop);
    }
#endif
    return 0;
}

extern int _opcode_arith256(uint64_t * address)
{
#ifdef DEBUG
    if (arith256_metrics || verbose) gettimeofday(&arith256_start, NULL);
#endif
    uint64_t * a = (uint64_t *)address[0];
    uint64_t * b = (uint64_t *)address[1];
    uint64_t * c = (uint64_t *)address[2];
    uint64_t * dl = (uint64_t *)address[3];
    uint64_t * dh = (uint64_t *)address[4];
#ifdef DEBUG
    if (verbose)
    {
        printf("opcode_arith256() calling Arith256() counter=%lu address=%p\n", arith256_counter, address);
        printf("a = %lu:%lu:%lu:%lu = %lx:%lx:%lx:%lx\n", a[3], a[2], a[1], a[0], a[3], a[2], a[1], a[0]);
        printf("b = %lu:%lu:%lu:%lu = %lx:%lx:%lx:%lx\n", b[3], b[2], b[1], b[0], b[3], b[2], b[1], b[0]);
        printf("c = %lu:%lu:%lu:%lu = %lx:%lx:%lx:%lx\n", c[3], c[2], c[1], c[0], c[3], c[2], c[1], c[0]);
    }
#endif

    int result = Arith256 (a, b, c, dl, dh);
    if (result != 0)
    {
        printf("_opcode_arith256_add() failed callilng Arith256() result=%d;", result);
        exit(-1);
    }

    //if (verbose) printf("opcode_arith256() called Arith256()\n");
#ifdef DEBUG
    if (verbose)
    {
        printf("dl = %lu:%lu:%lu:%lu = %lx:%lx:%lx:%lx\n", dl[3], dl[2], dl[1], dl[0], dl[3], dl[2], dl[1], dl[0]);
        printf("dh = %lu:%lu:%lu:%lu = %lx:%lx:%lx:%lx\n", dh[3], dh[2], dh[1], dh[0], dh[3], dh[2], dh[1], dh[0]);
    }
    arith256_counter++;
    if (arith256_metrics || verbose)
    {
        gettimeofday(&arith256_stop, NULL);
        arith256_duration += TimeDiff(arith256_start, arith256_stop);
    }
#endif
    return 0;
}

extern int _opcode_arith256_mod(uint64_t * address)
{
#ifdef DEBUG
    if (arith256_mod_metrics || verbose) gettimeofday(&arith256_mod_start, NULL);
#endif
    uint64_t * a = (uint64_t *)address[0];
    uint64_t * b = (uint64_t *)address[1];
    uint64_t * c = (uint64_t *)address[2];
    uint64_t * module = (uint64_t *)address[3];
    uint64_t * d = (uint64_t *)address[4];
#ifdef DEBUG
    if (verbose)
    {
        printf("opcode_arith256_mod() calling Arith256Mod() counter=%lu address=%p\n", arith256_mod_counter, address);
        printf("a = %lu:%lu:%lu:%lu = %lx:%lx:%lx:%lx\n", a[3], a[2], a[1], a[0], a[3], a[2], a[1], a[0]);
        printf("b = %lu:%lu:%lu:%lu = %lx:%lx:%lx:%lx\n", b[3], b[2], b[1], b[0], b[3], b[2], b[1], b[0]);
        printf("c = %lu:%lu:%lu:%lu = %lx:%lx:%lx:%lx\n", c[3], c[2], c[1], c[0], c[3], c[2], c[1], c[0]);
        printf("module = %lu:%lu:%lu:%lu = %lx:%lx:%lx:%lx\n", module[3], module[2], module[1], module[0], module[3], module[2], module[1], module[0]);
    }
#endif

    int result = Arith256Mod (a, b, c, module, d);
    if (result != 0)
    {
        printf("_opcode_arith256_mod() failed callilng Arith256Mod() result=%d;", result);
        exit(-1);
    }

    //if (verbose) printf("opcode_arith256_mod() called Arith256Mod()\n");
#ifdef DEBUG
    if (verbose)
    {
        printf("d = %lu:%lu:%lu:%lu = %lx:%lx:%lx:%lx\n", d[3], d[2], d[1], d[0], d[3], d[2], d[1], d[0]);
    }
    arith256_mod_counter++;
    if (arith256_mod_metrics || verbose)
    {
        gettimeofday(&arith256_mod_stop, NULL);
        arith256_mod_duration += TimeDiff(arith256_mod_start, arith256_mod_stop);
    }
#endif
    return 0;
}

extern int _opcode_secp256k1_add(uint64_t * address)
{
#ifdef DEBUG
    if (secp256k1_add_metrics || verbose) gettimeofday(&secp256k1_add_start, NULL);
#endif
    uint64_t * p1 = (uint64_t *)address[0];
    uint64_t * p2 = (uint64_t *)address[1];
#ifdef DEBUG
    if (verbose)
    {
        printf("opcode_secp256k1_add() calling AddPointEcP() counter=%ld address=%p p1_address=%p p2_address=%p\n", secp256k1_add_counter, address, p1, p2);
        printf("p1.x = %lu:%lu:%lu:%lu = %lx:%lx:%lx:%lx\n", p1[3], p1[2], p1[1], p1[0], p1[3], p1[2], p1[1], p1[0]);
        printf("p1.y = %lu:%lu:%lu:%lu = %lx:%lx:%lx:%lx\n", p1[7], p1[6], p1[5], p1[4], p1[7], p1[6], p1[5], p1[4]);
        printf("p2.x = %lu:%lu:%lu:%lu = %lx:%lx:%lx:%lx\n", p2[3], p2[2], p2[1], p2[0], p2[3], p2[2], p2[1], p2[0]);
        printf("p2.y = %lu:%lu:%lu:%lu = %lx:%lx:%lx:%lx\n", p2[7], p2[6], p2[5], p2[4], p2[7], p2[6], p2[5], p2[4]);
    }
#endif
    int result = AddPointEcP (
        0,
        p1, // p1 = [x1, y1] = 8x64bits
        p2, // p2 = [x2, y2] = 8x64bits
        p1 // p3 = [x3, y3] = 8x64bits
    );
    if (result != 0)
    {
        printf("_opcode_secp256k1_add() failed callilng AddPointEcP() result=%d;", result);
        exit(-1);
    }
#ifdef DEBUG
    if (verbose)
    {
        printf("p3 = %lu:%lu:%lu:%lu = %lx:%lx:%lx:%lx\n", p1[3], p1[2], p1[1], p1[0], p1[3], p1[2], p1[1], p1[0]);
    }
    secp256k1_add_counter++;
    if (secp256k1_add_metrics || verbose)
    {
        gettimeofday(&secp256k1_add_stop, NULL);
        secp256k1_add_duration += TimeDiff(secp256k1_add_start, secp256k1_add_stop);
    }
#endif
    return 0;
}

extern int _opcode_secp256k1_dbl(uint64_t * address)
{
#ifdef DEBUG
    if (secp256k1_dbl_metrics || verbose) gettimeofday(&secp256k1_dbl_start, NULL);
#endif

    uint64_t * p1 = address;

#ifdef DEBUG
    if (verbose)
    {
        printf("opcode_secp256k1_dbl() calling AddPointEcP() counter=%ld step=%08lx address=%p\n", secp256k1_dbl_counter, /**(uint64_t *)*/MEM_STEP, address);
        printf("p1.x = %lu:%lu:%lu:%lu = %lx:%lx:%lx:%lx\n", p1[3], p1[2], p1[1], p1[0], p1[3], p1[2], p1[1], p1[0]);
        printf("p1.y = %lu:%lu:%lu:%lu = %lx:%lx:%lx:%lx\n", p1[7], p1[6], p1[5], p1[4], p1[7], p1[6], p1[5], p1[4]);
    }
#endif
    int result = AddPointEcP (
        1,
        p1, // p1 = [x1, y1] = 8x64bits
        NULL, // p2 = [x2, y2] = 8x64bits
        p1 // p3 = [x3, y3] = 8x64bits
    );
    if (result != 0)
    {
        printf("_opcode_secp256k1_dbl() failed callilng AddPointEcP() result=%d;", result);
        exit(-1);
    }
    //if (verbose) printf("opcode_secp256k1_dbl() called AddPointEcP()\n");
#ifdef DEBUG
    secp256k1_dbl_counter++;
    if (secp256k1_dbl_metrics || verbose)
    {
        gettimeofday(&secp256k1_dbl_stop, NULL);
        secp256k1_dbl_duration += TimeDiff(secp256k1_dbl_start, secp256k1_dbl_stop);
    }
    if (verbose)
    {
        printf("p1.x = %lu:%lu:%lu:%lu = %lx:%lx:%lx:%lx\n", p1[3], p1[2], p1[1], p1[0], p1[3], p1[2], p1[1], p1[0]);
        printf("p1.y = %lu:%lu:%lu:%lu = %lx:%lx:%lx:%lx\n", p1[7], p1[6], p1[5], p1[4], p1[7], p1[6], p1[5], p1[4]);
    }
#endif
    return 0;
}

extern uint64_t reg_0;
extern uint64_t reg_1;
extern uint64_t reg_2;
extern uint64_t reg_3;
extern uint64_t reg_4;
extern uint64_t reg_5;
extern uint64_t reg_6;
extern uint64_t reg_7;
extern uint64_t reg_8;
extern uint64_t reg_9;
extern uint64_t reg_10;
extern uint64_t reg_11;
extern uint64_t reg_12;
extern uint64_t reg_13;
extern uint64_t reg_14;
extern uint64_t reg_15;
extern uint64_t reg_16;
extern uint64_t reg_17;
extern uint64_t reg_18;
extern uint64_t reg_19;
extern uint64_t reg_20;
extern uint64_t reg_21;
extern uint64_t reg_22;
extern uint64_t reg_23;
extern uint64_t reg_24;
extern uint64_t reg_25;
extern uint64_t reg_26;
extern uint64_t reg_27;
extern uint64_t reg_28;
extern uint64_t reg_29;
extern uint64_t reg_30;
extern uint64_t reg_31;
extern uint64_t reg_32;
extern uint64_t reg_33;
extern uint64_t reg_34;

extern int _print_regs()
{
    printf("print_regs()\n");
    printf("\treg[ 0]=%lu=0x%lx=@%p\n", reg_0,  reg_0,  &reg_0);
    printf("\treg[ 1]=%lu=0x%lx=@%p\n", reg_1,  reg_1,  &reg_1);
    printf("\treg[ 2]=%lu=0x%lx=@%p\n", reg_2,  reg_2,  &reg_2);
    printf("\treg[ 3]=%lu=0x%lx=@%p\n", reg_3,  reg_3,  &reg_3);
    printf("\treg[ 4]=%lu=0x%lx=@%p\n", reg_4,  reg_4,  &reg_4);
    printf("\treg[ 5]=%lu=0x%lx=@%p\n", reg_5,  reg_5,  &reg_5);
    printf("\treg[ 6]=%lu=0x%lx=@%p\n", reg_6,  reg_6,  &reg_6);
    printf("\treg[ 7]=%lu=0x%lx=@%p\n", reg_7,  reg_7,  &reg_7);
    printf("\treg[ 8]=%lu=0x%lx=@%p\n", reg_8,  reg_8,  &reg_8);
    printf("\treg[ 9]=%lu=0x%lx=@%p\n", reg_9,  reg_9,  &reg_9);
    printf("\treg[10]=%lu=0x%lx=@%p\n", reg_10, reg_10, &reg_10);
    printf("\treg[11]=%lu=0x%lx=@%p\n", reg_11, reg_11, &reg_11);
    printf("\treg[12]=%lu=0x%lx=@%p\n", reg_12, reg_12, &reg_12);
    printf("\treg[13]=%lu=0x%lx=@%p\n", reg_13, reg_13, &reg_13);
    printf("\treg[14]=%lu=0x%lx=@%p\n", reg_14, reg_14, &reg_14);
    printf("\treg[15]=%lu=0x%lx=@%p\n", reg_15, reg_15, &reg_15);
    printf("\treg[16]=%lu=0x%lx=@%p\n", reg_16, reg_16, &reg_16);
    printf("\treg[17]=%lu=0x%lx=@%p\n", reg_17, reg_17, &reg_17);
    printf("\treg[18]=%lu=0x%lx=@%p\n", reg_18, reg_18, &reg_18);
    printf("\treg[19]=%lu=0x%lx=@%p\n", reg_19, reg_19, &reg_19);
    printf("\treg[20]=%lu=0x%lx=@%p\n", reg_20, reg_20, &reg_20);
    printf("\treg[21]=%lu=0x%lx=@%p\n", reg_21, reg_21, &reg_21);
    printf("\treg[22]=%lu=0x%lx=@%p\n", reg_22, reg_22, &reg_22);
    printf("\treg[23]=%lu=0x%lx=@%p\n", reg_23, reg_23, &reg_23);
    printf("\treg[24]=%lu=0x%lx=@%p\n", reg_24, reg_24, &reg_24);
    printf("\treg[25]=%lu=0x%lx=@%p\n", reg_25, reg_25, &reg_25);
    printf("\treg[26]=%lu=0x%lx=@%p\n", reg_26, reg_26, &reg_26);
    printf("\treg[27]=%lu=0x%lx=@%p\n", reg_27, reg_27, &reg_27);
    printf("\treg[28]=%lu=0x%lx=@%p\n", reg_28, reg_28, &reg_28);
    printf("\treg[29]=%lu=0x%lx=@%p\n", reg_29, reg_29, &reg_29);
    printf("\treg[30]=%lu=0x%lx=@%p\n", reg_30, reg_30, &reg_30);
    printf("\treg[31]=%lu=0x%lx=@%p\n", reg_31, reg_31, &reg_31);
    printf("\treg[32]=%lu=0x%lx=@%p\n", reg_32, reg_32, &reg_32);
    printf("\treg[33]=%lu=0x%lx=@%p\n", reg_33, reg_33, &reg_33);
    printf("\treg[34]=%lu=0x%lx=@%p\n", reg_34, reg_34, &reg_34);
    printf("\n");
}

uint64_t fcall_counter = 0;
extern uint64_t MEM_TRACE_ADDRESS;
extern uint64_t fcall_ctx;
uint64_t print_fcall_ctx_counter = 0;

extern int _print_fcall_ctx(void)
{
    struct FcallContext * ctx = (struct FcallContext *)&fcall_ctx;
    printf("print_fcall_ctx(%lu) address=0x%p\n", print_fcall_ctx_counter, ctx);
    printf("\tfunction_id=0x%lu\n", ctx->function_id);
    printf("\tparams_max_size=%lu=0x%lx\n", ctx->params_max_size, ctx->params_max_size);
    printf("\tparams_size=0x%lu\n", ctx->params_size);
    for (int i=0; i<32; i++)
    {
        printf("\t\tparams[%d]=%lu=0x%lx\n", i, ctx->params[i], ctx->params[i]);
    }
    printf("\tresult_max_size=0x%lu\n", ctx->result_max_size);
    printf("\tresult_size=0x%lu\n", ctx->result_size);
    for (int i=0; i<32; i++)
    {
        printf("\t\tresult[%d]=%lu=0x%lx\n", i, ctx->result[i], ctx->result[i]);
    }
    printf("\n");
    print_fcall_ctx_counter++;
}

extern int _opcode_fcall(struct FcallContext * ctx)
{
    fcall_counter++;
    //printf("_opcode_fcall() counter=%lu\n", fcall_counter);
    int iresult = Fcall(ctx);
    if (iresult < 0)
    {
        printf("_opcode_fcall() failed callilng Fcall() result=%d\n", iresult);
        exit(-1);
    }
    return iresult;
}

extern int _opcode_inverse_fp_ec(uint64_t params, uint64_t result)
{
    int iresult = InverseFpEc (
        (unsigned long *)params, // a
        (unsigned long *)result // r
    );
    if (iresult != 0)
    {
        printf("_opcode_inverse_fp_ec() failed callilng InverseFpEc() result=%d;", iresult);
        exit(-1);
    }
    return 0;
}

extern int _opcode_inverse_fn_ec(uint64_t params, uint64_t result)
{
    int iresult = InverseFnEc (
        (unsigned long *)params, // a
        (unsigned long *)result // r
    );
    if (iresult != 0)
    {
        printf("_opcode_inverse_fn_ec() failed callilng InverseFnEc() result=%d;", iresult);
        exit(-1);
    }
    return 0;
}

extern int _opcode_sqrt_fp_ec_parity(uint64_t params, uint64_t result)
{
    int iresult = SqrtFpEcParity (
        (unsigned long *)params, // a
        *(unsigned long *)(params + 4*8), // parity
        (unsigned long *)result // r
    );
    if (iresult != 0)
    {
        printf("_opcode_sqrt_fp_ec_parity() failed callilng SqrtFpEcParity() result=%d;", iresult);
        exit(-1);
    }
    return 0;
}

extern void _realloc_trace (void)
{
    realloc_counter++;
    //printf("realloc_trace() realloc counter=%d trace_address=0x%08x trace_size=%d\n", realloc_counter, trace_address, trace_size);

    // Calculate new trace size
    uint64_t new_trace_size = trace_size * 2;

    // Extend the underlying file to the new size
    int result = ftruncate(shmem_output_fd, new_trace_size);
    if (result != 0)
    {
        printf("realloc_trace() failed calling ftruncate(%s) of new size=%ld errno=%d=%s\n", shmem_output_name, new_trace_size, errno, strerror(errno));
        exit(-1);
    }

    // Remap the memory
    void * new_address = mremap((void *)trace_address, trace_size, new_trace_size, 0);
    if ((uint64_t)new_address != trace_address)
    {
        printf("realloc_trace() failed calling mremap() from size=%ld to %ld got new_address=0x%p errno=%d=%s\n", trace_size, new_trace_size, new_address, errno, strerror(errno));
        exit(-1);
    }

    // Update trace global variables
    trace_size = new_trace_size;
    trace_address_threshold = TRACE_ADDR + trace_size - MAX_CHUNK_TRACE_SIZE;
}

void print_usage (void)
{
#ifdef DEBUG
    printf("Usage: ziskemuasm <input_file> [--gen=1|--generate_minimal_trace] [--gen=2|--generate_rom_histogram] [-o output off] [-m metrics on] [-v verbose on] [-t trace on] [-tt trace on] [-k keccak trace on] [-h/--help print this]\n");
#else
    printf("Usage: ziskemuasm <input_file> [--gen=1|--generate_minimal_trace] [--gen=2|--generate_rom_histogram] [-o output off] [-m metrics on] [-h/--help print this]\n");
#endif
}

void parse_arguments(int argc, char *argv[])
{
    uint64_t number_of_selected_generation_methods = 0;
    if (argc > 1)
    {
        for (int i = 1; i < argc; i++)
        {
            if ( (strcmp(argv[i], "--gen=1") == 0) || (strcmp(argv[i], "--generate_minimal_trace") == 0))
            {
                generate_minimal_trace = true;
                number_of_selected_generation_methods++;
                continue;
            }
            if ( (strcmp(argv[i], "--gen=2") == 0) || (strcmp(argv[i], "--generate_rom_histogram") == 0))
            {
                generate_rom_histogram = true;
                number_of_selected_generation_methods++;
                continue;
            }
            if (strcmp(argv[i], "-o") == 0)
            {
                output = false;
                continue;
            }
            if (strcmp(argv[i], "-m") == 0)
            {
                metrics = true;
                continue;
            }
#ifdef DEBUG
            if (strcmp(argv[i], "-v") == 0)
            {
                verbose = true;
                continue;
            }
            if (strcmp(argv[i], "-t") == 0)
            {
                trace = true;
                continue;
            }
            if (strcmp(argv[i], "-tt") == 0)
            {
                trace = true;
                trace_trace = true;
                continue;
            }
            if (strcmp(argv[i], "-k") == 0)
            {
                keccak_metrics = true;
                continue;
            }
#endif
            if (strcmp(argv[i], "-h") == 0)
            {
                print_usage();
                continue;
            }
            if (strcmp(argv[i], "--help") == 0)
            {
                print_usage();
                continue;
            }
            // We accept only one input parameter (beyond the flags)
            if (input_parameter == NULL)
            {
                input_parameter = argv[i];
                continue;
            }
            printf("Unrecognized argument: %s, current input=%s\n", argv[i], input_parameter);
            print_usage();
            exit(-1);
        }
    }
    
    if (number_of_selected_generation_methods != 1)
    {
        printf("Invalid arguments: select 1 generation method, and only one\n");
        print_usage();
        exit(-1);
    }

    uint64_t asm_gen_method = get_gen_method();
    if ((asm_gen_method == 1) && generate_minimal_trace)
    {
        // Good
    }
    else if ((asm_gen_method == 2) && generate_rom_histogram)
    {
        // Good
    }
    else
    {
        // Bad
        printf("Inconsistency: C generation method is %lu but ASM generation method is %lu\n",
            generate_minimal_trace ? 1UL : 2UL,
            asm_gen_method);
        print_usage();
        exit(-1);
    }
}

uint64_t TimeDiff(const struct timeval startTime, const struct timeval endTime)
{
    struct timeval diff;

    // Calculate the time difference
    diff.tv_sec = endTime.tv_sec - startTime.tv_sec;
    if (endTime.tv_usec >= startTime.tv_usec)
    {
        diff.tv_usec = endTime.tv_usec - startTime.tv_usec;
    }
    else if (diff.tv_sec > 0)
    {
        diff.tv_usec = 1000000 + endTime.tv_usec - startTime.tv_usec;
        diff.tv_sec--;
    }
    else
    {
        // gettimeofday() can go backwards under some circumstances: NTP, multithread...
        //cerr << "Error: TimeDiff() got startTime > endTime: startTime.tv_sec=" << startTime.tv_sec << " startTime.tv_usec=" << startTime.tv_usec << " endTime.tv_sec=" << endTime.tv_sec << " endTime.tv_usec=" << endTime.tv_usec << endl;
        return 0;
    }

    // Return the total number of us
    return diff.tv_usec + 1000000 * diff.tv_sec;
}

#ifdef DEBUG

/* Trace data structure
    [8B] Number of chunks: C

    Offset to chunk 0:
    Start state:
        [8B] pc
        [8B] sp
        [8B] c
        [8B] step
        [8B] register[1]
        …
        [8B] register[31]
        [8B] register[32]
        [8B] register[33]
    Last state:
        [8B] c
    End:
        [8B] end
    Steps:
        [8B] steps = chunk size except for the last chunk
        [8B] mem_reads_size
        [8B] mem_reads[0]
        [8B] mem_reads[1]
        …
        [8B] mem_reads[mem_reads_size - 1]

    Offset to chunk 1:
    …
    Offset to chunk C-1:
    …
*/
void log_trace(void)
{

    uint64_t * pOutput = (uint64_t *)TRACE_ADDR;
    printf("Version = 0x%06lx\n", pOutput[0]); // Version, e.g. v1.0.0 [8]
    printf("Exit code = %ld\n", pOutput[1]); // Exit code: 0=successfully completed, 1=not completed (written at the beginning of the emulation), etc. [8]
    printf("Allocated size = %ld B\n", pOutput[2]); // MT allocated size [8]
    printf("MT used size = %ld B\n", pOutput[3]); // MT used size [8]

    printf("Trace content:\n");
    uint64_t * trace = (uint64_t *)MEM_TRACE_ADDRESS;
    uint64_t number_of_chunks = trace[0];
    printf("Number of chunks=%ld\n", number_of_chunks);
    if (number_of_chunks > 1000000)
    {
        printf("Number of chunks is too high=%ld\n", number_of_chunks);
        exit(-1);
    }
    uint64_t * chunk = trace + 1;
    for (uint64_t c=0; c<number_of_chunks; c++)
    {
        uint64_t i=0;
        printf("Chunk %ld:\n", c);

        // Log current chunk start state
        printf("\tStart state:\n");
<<<<<<< HEAD
        printf("\t\tpc=0x%lx:\n", chunk[i]);
        i++;
        printf("\t\tsp=0x%lx:\n", chunk[i]);
        i++;
        printf("\t\tc=0x%lx:\n", chunk[i]);
        i++;
        printf("\t\tstep=%ld:\n", chunk[i]);
        i++;
        for (uint64_t r=1; r<34; r++)
        {
            printf("\t\tregister[%ld]=0x%ld:\n", r, chunk[i]);
=======
        printf("\t\tpc=0x%lx\n", chunk[i]);
        i++;
        printf("\t\tsp=0x%lx\n", chunk[i]);
        i++;
        printf("\t\tc=0x%lx\n", chunk[i]);
        i++;
        printf("\t\tstep=%ld\n", chunk[i]);
        i++;
        for (uint64_t r=1; r<34; r++)
        {
            printf("\t\tregister[%ld]=0x%lx\n", r, chunk[i]);
>>>>>>> 93d50393
            i++;
        }

        // Log current chunk last state
        printf("\tLast state:\n");
<<<<<<< HEAD
        printf("\t\tc=0x%lx:\n", chunk[i]);
=======
        printf("\t\tc=0x%lx\n", chunk[i]);
>>>>>>> 93d50393
        i++;

        // Log current chunk end
        printf("\tEnd:\n");
<<<<<<< HEAD
        printf("\t\tend=%ld:\n", chunk[i]);
=======
        printf("\t\tend=%ld\n", chunk[i]);
>>>>>>> 93d50393
        i++;

        // Log current chunk steps
        printf("\tSteps:\n");
<<<<<<< HEAD
        printf("\t\tsteps=%ld:\n", chunk[i]);
        i++;
        uint64_t mem_reads_size = chunk[i];
        printf("\t\tmem_reads_size=%ld:\n", mem_reads_size);
=======
        printf("\t\tsteps=%ld\n", chunk[i]);
        i++;
        uint64_t mem_reads_size = chunk[i];
        printf("\t\tmem_reads_size=%ld\n", mem_reads_size);
>>>>>>> 93d50393
        i++;
        if (mem_reads_size > 10000000)
        {
            printf("Mem reads size is too high=%ld\n", mem_reads_size);
            exit(-1);
        }
        if (trace_trace)
        {
            for (uint64_t m=0; m<mem_reads_size; m++)
            {
<<<<<<< HEAD
                printf("\t\tchunk[%ld].mem_reads[%ld]=%08lx:\n", c, m, chunk[i]);
=======
                printf("\t\tchunk[%ld].mem_reads[%ld]=%08lx\n", c, m, chunk[i]);
>>>>>>> 93d50393
                i++;
            }
        }
        else
        {
            i += mem_reads_size;
        }

        //Set next chunk pointer
        chunk = chunk + i;
    }
    printf("Trace=0x%p chunk=0x%p size=%ld\n", trace, chunk, (uint64_t)chunk - (uint64_t)trace);
<<<<<<< HEAD
=======
}

void log_histogram(void)
{

    uint64_t *  pOutput = (uint64_t *)TRACE_ADDR;
    printf("Version = 0x%06lx\n", pOutput[0]); // Version, e.g. v1.0.0 [8]
    printf("Exit code = %ld\n", pOutput[1]); // Exit code: 0=successfully completed, 1=not completed (written at the beginning of the emulation), etc. [8]
    printf("Allocated size = %ld B\n", pOutput[2]); // MT allocated size [8]
    printf("Used size = %ld B\n", pOutput[3]); // MT used size [8]

    printf("BIOS histogram:\n");
    uint64_t * trace = (uint64_t *)(TRACE_ADDR + 0x20);

    // BIOS
    uint64_t bios_size = trace[0];
    printf("BIOS size=%ld\n", bios_size);
    if (bios_size > 100000000)
    {
        printf("Bios size is too high=%ld\n", bios_size);
        exit(-1);
    }
    if (trace_trace)
    {
        uint64_t * bios = trace + 1;
        for (uint64_t i=0; i<bios_size; i++)
        {
            printf("%lu: pc=0x%lx multiplicity=%lu:\n", i, 0x1000 + (i*4), bios[i] );
        }
    }

    // Program
    uint64_t program_size = trace[bios_size + 1];
    printf("Program size=%lu\n", program_size);
    if (program_size > 100000000)
    {
        printf("Program size is too high=%ld\n", program_size);
        exit(-1);
    }
    if (trace_trace)
    {
        uint64_t * program = trace + 1 + bios_size + 1;
        for (uint64_t i=0; i<program_size; i++)
        {
            if (program[i] != 0)
            {
                printf("%lu: pc=0x%lx multiplicity=%lu:\n", i, 0x80000000 + i, program[i]);
            }
        }
    }

    printf("Histogram bios_size=%lu program_size=%lu\n", bios_size, program_size);
>>>>>>> 93d50393
}
#endif<|MERGE_RESOLUTION|>--- conflicted
+++ resolved
@@ -357,7 +357,7 @@
     if (generate_rom_histogram)
     {
         // Get max PC values for low and high addresses
-        uint64_t max_bios_pc = get_max_bios_pc(); 
+        uint64_t max_bios_pc = get_max_bios_pc();
         uint64_t max_program_pc = get_max_program_pc();
         assert(max_bios_pc >= 0x1000);
         assert((max_bios_pc & 0x3) == 0);
@@ -1113,7 +1113,7 @@
             exit(-1);
         }
     }
-    
+
     if (number_of_selected_generation_methods != 1)
     {
         printf("Invalid arguments: select 1 generation method, and only one\n");
@@ -1226,19 +1226,6 @@
 
         // Log current chunk start state
         printf("\tStart state:\n");
-<<<<<<< HEAD
-        printf("\t\tpc=0x%lx:\n", chunk[i]);
-        i++;
-        printf("\t\tsp=0x%lx:\n", chunk[i]);
-        i++;
-        printf("\t\tc=0x%lx:\n", chunk[i]);
-        i++;
-        printf("\t\tstep=%ld:\n", chunk[i]);
-        i++;
-        for (uint64_t r=1; r<34; r++)
-        {
-            printf("\t\tregister[%ld]=0x%ld:\n", r, chunk[i]);
-=======
         printf("\t\tpc=0x%lx\n", chunk[i]);
         i++;
         printf("\t\tsp=0x%lx\n", chunk[i]);
@@ -1250,41 +1237,25 @@
         for (uint64_t r=1; r<34; r++)
         {
             printf("\t\tregister[%ld]=0x%lx\n", r, chunk[i]);
->>>>>>> 93d50393
             i++;
         }
 
         // Log current chunk last state
         printf("\tLast state:\n");
-<<<<<<< HEAD
-        printf("\t\tc=0x%lx:\n", chunk[i]);
-=======
         printf("\t\tc=0x%lx\n", chunk[i]);
->>>>>>> 93d50393
         i++;
 
         // Log current chunk end
         printf("\tEnd:\n");
-<<<<<<< HEAD
-        printf("\t\tend=%ld:\n", chunk[i]);
-=======
         printf("\t\tend=%ld\n", chunk[i]);
->>>>>>> 93d50393
         i++;
 
         // Log current chunk steps
         printf("\tSteps:\n");
-<<<<<<< HEAD
-        printf("\t\tsteps=%ld:\n", chunk[i]);
-        i++;
-        uint64_t mem_reads_size = chunk[i];
-        printf("\t\tmem_reads_size=%ld:\n", mem_reads_size);
-=======
         printf("\t\tsteps=%ld\n", chunk[i]);
         i++;
         uint64_t mem_reads_size = chunk[i];
         printf("\t\tmem_reads_size=%ld\n", mem_reads_size);
->>>>>>> 93d50393
         i++;
         if (mem_reads_size > 10000000)
         {
@@ -1295,11 +1266,7 @@
         {
             for (uint64_t m=0; m<mem_reads_size; m++)
             {
-<<<<<<< HEAD
-                printf("\t\tchunk[%ld].mem_reads[%ld]=%08lx:\n", c, m, chunk[i]);
-=======
                 printf("\t\tchunk[%ld].mem_reads[%ld]=%08lx\n", c, m, chunk[i]);
->>>>>>> 93d50393
                 i++;
             }
         }
@@ -1312,8 +1279,6 @@
         chunk = chunk + i;
     }
     printf("Trace=0x%p chunk=0x%p size=%ld\n", trace, chunk, (uint64_t)chunk - (uint64_t)trace);
-<<<<<<< HEAD
-=======
 }
 
 void log_histogram(void)
@@ -1366,6 +1331,5 @@
     }
 
     printf("Histogram bios_size=%lu program_size=%lu\n", bios_size, program_size);
->>>>>>> 93d50393
 }
 #endif