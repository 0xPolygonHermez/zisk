--- conflicted
+++ resolved
@@ -26,21 +26,12 @@
 opt-level = 3
 
 [workspace.dependencies]
-<<<<<<< HEAD
-proofman-common = { git = "https://github.com/0xPolygonHermez/pil2-proofman.git", rev = "0.0.14" }
-proofman-macros = { git = "https://github.com/0xPolygonHermez/pil2-proofman.git", rev = "0.0.14" }
-proofman-util = { git = "https://github.com/0xPolygonHermez/pil2-proofman.git", rev = "0.0.14" }
-proofman = { git = "https://github.com/0xPolygonHermez/pil2-proofman.git", rev = "0.0.14" }
-pil-std-lib = { git = "https://github.com/0xPolygonHermez/pil2-proofman.git", rev = "0.0.14" }
-stark = { git = "https://github.com/0xPolygonHermez/pil2-proofman.git", rev = "0.0.14" }
-=======
 proofman-common = { git = "https://github.com/0xPolygonHermez/pil2-proofman.git", rev = "0.0.16" }
 proofman-macros = { git = "https://github.com/0xPolygonHermez/pil2-proofman.git", rev = "0.0.16" }
 proofman-util = { git = "https://github.com/0xPolygonHermez/pil2-proofman.git", rev = "0.0.16" }
 proofman = { git = "https://github.com/0xPolygonHermez/pil2-proofman.git", rev = "0.0.16" }
 pil-std-lib = { git = "https://github.com/0xPolygonHermez/pil2-proofman.git", rev = "0.0.16" }
 stark = { git = "https://github.com/0xPolygonHermez/pil2-proofman.git", rev = "0.0.16" }
->>>>>>> 80192db0
 #Local development
 # proofman-common = { path = "../pil2-proofman/common" }
 # proofman-macros = { path = "../pil2-proofman/macros" }
