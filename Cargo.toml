--- conflicted
+++ resolved
@@ -1,9 +1,5 @@
 [workspace.package]
-<<<<<<< HEAD
-version = "0.4.6"
-=======
 version = "0.5.0"
->>>>>>> 227e724d
 edition = "2021"
 license = "Apache-2.0 or MIT"
 keywords = ["zisk", "zkvm", "zero-knowledge"]
