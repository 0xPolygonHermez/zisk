[workspace]
members = [
    "cli",
<<<<<<< HEAD
    "common",
    "riscv/riscv2zisk",
    "state-machines/arith",
    "state-machines/arith-32",
    "state-machines/arith-64",
    "state-machines/arith-3264",
    "state-machines/binary",
    "state-machines/binary-32",
    "state-machines/binary-64",
    "state-machines/binary-3264",
    "state-machines/common",
    "state-machines/freq-ops",
=======
    "core",
    "riscv",
>>>>>>> 7bedaa80
    "emulator",
    "state-machines/main",
    "state-machines/mem",
    "state-machines/mem-aligned",
    "state-machines/mem-unaligned",
    "witness-computation",
    "ziskos/entrypoint",
]

resolver = "2"

[profile.release]
opt-level = 3

[profile.bench]
opt-level = 3

[workspace.dependencies]
# common = { git = "https://github.com/0xPolygonHermez/pil2-proofman.git", branch ="develop" }
# proofman = { git = "https://github.com/0xPolygonHermez/pil2-proofman.git", branch ="develop" }
# wchelpers = { git = "https://github.com/0xPolygonHermez/pil2-proofman.git", branch ="develop" }
#Local development
common = { path = "../pil2-proofman/common" }
proofman = { path = "../pil2-proofman/proofman" }
wchelpers = { path = "../pil2-proofman/wchelpers" }<|MERGE_RESOLUTION|>--- conflicted
+++ resolved
@@ -1,9 +1,9 @@
 [workspace]
 members = [
     "cli",
-<<<<<<< HEAD
-    "common",
-    "riscv/riscv2zisk",
+    "core",
+    "emulator",
+    "riscv",
     "state-machines/arith",
     "state-machines/arith-32",
     "state-machines/arith-64",
@@ -14,11 +14,6 @@
     "state-machines/binary-3264",
     "state-machines/common",
     "state-machines/freq-ops",
-=======
-    "core",
-    "riscv",
->>>>>>> 7bedaa80
-    "emulator",
     "state-machines/main",
     "state-machines/mem",
     "state-machines/mem-aligned",
