--- conflicted
+++ resolved
@@ -6,14 +6,10 @@
     "simulator",
     "state-machines/main",
     "state-machines/mem",
-<<<<<<< HEAD
     "state-machines/mem_aligned",
     "state-machines/mem_unaligned",
-    "witness-computation"
-=======
     "witness-computation",
     "ziskos/entrypoint",
->>>>>>> 68a2b627
 ]
 
 resolver = "2"
