--- conflicted
+++ resolved
@@ -27,13 +27,10 @@
     "precompiles/zisk_precompiles",
     "precompiles/common",
     "precompiles/keccakf",
-<<<<<<< HEAD
-    "lib-c"
-=======
+    "lib-c",
     "emulator-asm/asm-runner",
     "ziskclib",
     "common",
->>>>>>> 30b88651
 ]
 
 resolver = "2"
@@ -45,21 +42,12 @@
 opt-level = 3
 
 [workspace.dependencies]
-<<<<<<< HEAD
-proofman = { git = "https://github.com/0xPolygonHermez/pil2-proofman.git", branch = "pre-develop-0.5.0-arith-eq" }
-proofman-common = { git = "https://github.com/0xPolygonHermez/pil2-proofman.git", branch = "pre-develop-0.5.0-arith-eq" }
-proofman-macros = { git = "https://github.com/0xPolygonHermez/pil2-proofman.git", branch = "pre-develop-0.5.0-arith-eq" }
-proofman-util = { git = "https://github.com/0xPolygonHermez/pil2-proofman.git", branch = "pre-develop-0.5.0-arith-eq" }
-pil-std-lib = { git = "https://github.com/0xPolygonHermez/pil2-proofman.git", branch = "pre-develop-0.5.0-arith-eq" }
-witness = { git = "https://github.com/0xPolygonHermez/pil2-proofman.git", branch = "pre-develop-0.5.0-arith-eq" }
-=======
 proofman = { git = "https://github.com/0xPolygonHermez/pil2-proofman.git", tag = "v0.5.0" }
 proofman-common = { git = "https://github.com/0xPolygonHermez/pil2-proofman.git", tag = "v0.5.0" }
 proofman-macros = { git = "https://github.com/0xPolygonHermez/pil2-proofman.git", tag = "v0.5.0" }
 proofman-util = { git = "https://github.com/0xPolygonHermez/pil2-proofman.git", tag = "v0.5.0" }
 pil-std-lib = { git = "https://github.com/0xPolygonHermez/pil2-proofman.git", tag = "v0.5.0" }
 witness = { git = "https://github.com/0xPolygonHermez/pil2-proofman.git", tag = "v0.5.0" }
->>>>>>> 30b88651
 # Local development
 # proofman = { path = "../pil2-proofman/proofman" }
 # proofman-common = { path = "../pil2-proofman/common" }
@@ -76,10 +64,7 @@
 num-traits = "0.2"
 itertools = "0.14"
 colored = "3"
-<<<<<<< HEAD
 ark-ff = "0.5.0"
 ark-std = "0.5.0"
 ark-secp256k1 = "0.5"
-=======
-sysinfo = "0.33"
->>>>>>> 30b88651
+sysinfo = "0.33"