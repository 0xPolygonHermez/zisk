--- conflicted
+++ resolved
@@ -3,8 +3,6 @@
     "cli",
     "common",
     "riscv/riscv2zisk",
-<<<<<<< HEAD
-    "simulator",
     "state-machines/arith",
     "state-machines/arith-32",
     "state-machines/arith-64",
@@ -15,9 +13,7 @@
     "state-machines/binary-3264",
     "state-machines/common",
     "state-machines/freq-ops",
-=======
     "emulator",
->>>>>>> 8230bc37
     "state-machines/main",
     "state-machines/mem",
     "state-machines/mem-aligned",
@@ -35,10 +31,10 @@
 opt-level = 3
 
 [workspace.dependencies]
-common = { git = "https://github.com/0xPolygonHermez/pil2-proofman.git", branch ="develop" }
-proofman = { git = "https://github.com/0xPolygonHermez/pil2-proofman.git", branch ="develop" }
-wchelpers = { git = "https://github.com/0xPolygonHermez/pil2-proofman.git", branch ="develop" }
+# common = { git = "https://github.com/0xPolygonHermez/pil2-proofman.git", branch ="develop" }
+# proofman = { git = "https://github.com/0xPolygonHermez/pil2-proofman.git", branch ="develop" }
+# wchelpers = { git = "https://github.com/0xPolygonHermez/pil2-proofman.git", branch ="develop" }
 #Local development
-# common = { path = "../pil2-proofman/common" }
-# proofman = { path = "../pil2-proofman/proofman" }
-# wchelpers = { path = "../pil2-proofman/wchelpers" }+common = { path = "../pil2-proofman/common" }
+proofman = { path = "../pil2-proofman/proofman" }
+wchelpers = { path = "../pil2-proofman/wchelpers" }