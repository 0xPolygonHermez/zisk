[workspace]
members = [
    "cli",
    "common",
    "hints",
    "pilout",
    "proofman",
    "macros",
    "provers/stark",
    "provers/starks-lib-c",
    "transcript",
    "util",
    "pil2-components/lib/std/rs",
<<<<<<< HEAD
    #"pil2-components/test/std/range_check/rs",
    #"pil2-components/test/std/lookup/rs",
    #"pil2-components/test/std/connection/rs",
    #"pil2-components/test/std/permutation/rs",
    #"pil2-components/test/simple/rs",
=======
    # "pil2-components/test/std/range_check/rs",
    # "pil2-components/test/std/lookup/rs",
    # "pil2-components/test/std/connection/rs",
    # "pil2-components/test/std/permutation/rs",
    # "pil2-components/test/simple/rs",
>>>>>>> 78f31839
    # whoever re-enables this, it has to work out of
    # the box with `cargo check --workspace` or CI will
    # break and dev experience will be bad since repo
    # won't build with a fresh clone
    "examples/fibonacci-square",
]

resolver = "2"

[workspace.dependencies]
proofman-macros = { path = "macros", version = "0.1.0" }
proofman = { path = "proofman", version = "0.1.0" }
proofman-common = { path = "common", version = "0.1.0" }
proofman-hints = { path = "hints", version = "0.1.0" }
proofman-util = { path = "util", version = "0.1.0" }
proofman-cli = { path = "cli", version = "0.1.0" }
pilout = { path = "pilout", version = "0.1.0" }
log = { version = "0.4", default-features = false }
env_logger = "0.11"
p3-goldilocks = { git = "https://github.com/Plonky3/Plonky3.git", rev = "c3d754ef77b9fce585b46b972af751fe6e7a9803" }
p3-field = { git = "https://github.com/Plonky3/Plonky3.git", rev = "c3d754ef77b9fce585b46b972af751fe6e7a9803" }
bytes = "1.7"
prost = "0.13"
rand = "0.8"
num-bigint = "0.4"
prost-build = "0.13"
num-traits = "0.2"
rayon = "1"<|MERGE_RESOLUTION|>--- conflicted
+++ resolved
@@ -11,19 +11,11 @@
     "transcript",
     "util",
     "pil2-components/lib/std/rs",
-<<<<<<< HEAD
-    #"pil2-components/test/std/range_check/rs",
-    #"pil2-components/test/std/lookup/rs",
-    #"pil2-components/test/std/connection/rs",
-    #"pil2-components/test/std/permutation/rs",
-    #"pil2-components/test/simple/rs",
-=======
     # "pil2-components/test/std/range_check/rs",
     # "pil2-components/test/std/lookup/rs",
     # "pil2-components/test/std/connection/rs",
     # "pil2-components/test/std/permutation/rs",
     # "pil2-components/test/simple/rs",
->>>>>>> 78f31839
     # whoever re-enables this, it has to work out of
     # the box with `cargo check --workspace` or CI will
     # break and dev experience will be bad since repo
