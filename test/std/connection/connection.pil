--- conflicted
+++ resolved
@@ -75,6 +75,7 @@
 airtemplate ConnectionNew(const int N = 2**4) {
 
     const int OPID[6] = [2,3,4,5,6,7];
+    const int OPID[6] = [2,3,4,5,6,7];
 
     col witness a[6];
     col witness b[6];
@@ -89,10 +90,10 @@
 
     connection_init(OPID[1], [a[1], b[1], c[1]]);
     connection_update_one_cell(OPID[1], [c[1],1,c[1],1]);
+    connection_update_one_cell(OPID[1], [c[1],1,c[1],1]);
     connection_update_one_cell(OPID[1], [c[1],2,c[1],3], N/2);
     connection_connect(OPID[1]);
 
-<<<<<<< HEAD
     connection_init(OPID[2], [a[2], b[2], c[2]], N/2);
     connection_update_one_cell(OPID[2], [c[2],1,c[2],1]);
     connection_update_one_cell(OPID[2], [c[2],2,c[2],3], N/4);
@@ -125,38 +126,6 @@
     connection_init(OPID[5], [a[5], b[5], c[5], d[5]]);
     connection_update_multiple_cells(OPID[5], [b[5],5,a[5],1,c[5],8]);
     connection_update_multiple_cells(OPID[5], [d[5],2,d[5],3,b[5],0], N/2);
-=======
-    connection_init(OPID[2], [a[1], b[1], c[1]], N/2);
-    connection_update_one_cell(OPID[2], [c[1],1,c[1],1]);
-    connection_update_one_cell(OPID[2], [c[1],2,c[1],3], N/4);
-    row[0] = [a[1],1,a[1],0];
-    row[1] = [c[1],2,b[1],3];
-    connection_update_one_cell_batch(OPID[2], row);
-    connection_update_one_cell_batch(OPID[2], row, N/4);
-    connection_update_multiple_cells(OPID[2], [a[1],0,c[1],3,a[1],7]);
-    connection_update_multiple_cells(OPID[2], [c[1],1,b[1],1,a[1],3], N/4);
-    connection_connect(OPID[2]);
-
-    connection_init(OPID[3], [a[2], b[2], c[2]]);
-    connection_update_one_cell(OPID[3], [c[2],1,a[2],2], N/2);
-    row[0] = [b[2],3,c[2],0];
-    row[1] = [a[2],1,c[2],0];
-    connection_update_one_cell_batch(OPID[3], row);
-    connection_connect(OPID[3]);
-
-    connection_init(OPID[4], [a[3], b[3], c[3], d[3]]);
-    row[0] = [b[3],1,d[3],1];
-    row[1] = [a[3],3,b[3],2];
-    connection_update_one_cell_batch(OPID[4], row, N/2);
-    row[0] = [c[3],2,a[3],1];
-    row[1] = [c[3],3,b[3],2];
-    connection_update_one_cell_batch(OPID[4], row, N/2);
-    connection_connect(OPID[4]);
-
-    connection_init(OPID[5], [a[4], b[4], c[4], d[4]]);
-    connection_update_multiple_cells(OPID[5], [b[4],5,a[4],1,c[4],8]);
-    connection_update_multiple_cells(OPID[5], [d[4],2,d[4],3,b[4],0], N/2);
->>>>>>> 2fb83f1a
     connection_connect(OPID[5]);
 };
 
