//! The `WitnessLib` library defines the core witness computation framework,
//! integrating the ZisK execution environment with state machines and witness components.
//!
//! This module leverages `WitnessLibrary` to orchestrate the setup of state machines,
//! program conversion, and execution pipelines to generate required witnesses.

use crate::StaticSMBundle;
use executor::{/*DynSMBundle,*/ ZiskExecutor};
use fields::{Goldilocks, PrimeField64};
use pil_std_lib::Std;
use precomp_arith_eq::ArithEqManager;
use precomp_keccakf::KeccakfManager;
use precomp_sha256f::Sha256fManager;
use proofman::register_std;
use sm_arith::ArithSM;
use sm_binary::BinarySM;
use sm_mem::Mem;
use sm_rom::RomSM;
use std::{any::Any, path::PathBuf, sync::Arc};
use witness::{WitnessLibrary, WitnessManager};
use zisk_core::Riscv2zisk;

const DEFAULT_CHUNK_SIZE_BITS: u64 = 18;

pub struct WitnessLib<F: PrimeField64> {
    elf_path: PathBuf,
    asm_path: Option<PathBuf>,
    asm_rom_path: Option<PathBuf>,
    executor: Option<Arc<ZiskExecutor<F, StaticSMBundle<F>>>>,
    chunk_size: u64,
    world_rank: i32,
    local_rank: i32,
    base_port: Option<u16>,
    unlock_mapped_memory: bool,
}

#[no_mangle]
#[allow(clippy::too_many_arguments)]
fn init_library(
    verbose_mode: proofman_common::VerboseMode,
    elf_path: PathBuf,
    asm_path: Option<PathBuf>,
    asm_rom_path: Option<PathBuf>,
<<<<<<< HEAD
=======
    sha256f_script_path: PathBuf,
    chunk_size_bits: Option<u64>,
>>>>>>> 6757408a
    world_rank: Option<i32>,
    local_rank: Option<i32>,
    base_port: Option<u16>,
    unlock_mapped_memory: bool,
) -> Result<Box<dyn witness::WitnessLibrary<Goldilocks>>, Box<dyn std::error::Error>> {
    proofman_common::initialize_logger(verbose_mode, world_rank);
    let chunk_size = 1 << chunk_size_bits.unwrap_or(DEFAULT_CHUNK_SIZE_BITS);

    let result = Box::new(WitnessLib {
        elf_path,
        asm_path,
        asm_rom_path,
        executor: None,
        chunk_size,
        world_rank: world_rank.unwrap_or(0),
        local_rank: local_rank.unwrap_or(0),
        base_port,
        unlock_mapped_memory,
    });

    Ok(result)
}

impl<F: PrimeField64> WitnessLibrary<F> for WitnessLib<F> {
    /// Registers the witness components and initializes the execution pipeline.
    ///
    /// # Arguments
    /// * `wcm` - An `Arc`-wrapped `WitnessManager` instance that orchestrates witness generation.
    ///
    /// This method performs the following steps:
    /// 1. Converts a RISC-V program to the ZisK ROM format using `Riscv2zisk`.
    /// 2. Initializes core and secondary state machines for witness generation.
    /// 3. Registers the state machines with the `ZiskExecutor`.
    /// 4. Registers the `ZiskExecutor` as a component in the `WitnessManager`.
    ///
    /// # Panics
    /// Panics if the `Riscv2zisk` conversion fails or if required paths cannot be resolved.
    fn register_witness(&mut self, wcm: Arc<WitnessManager<F>>) {
        // Step 1: Create an instance of the RISCV -> ZisK program converter
        let rv2zk = Riscv2zisk::new(self.elf_path.display().to_string());

        // Step 2: Convert program to ROM
        let zisk_rom = rv2zk.run().unwrap_or_else(|e| panic!("Application error: {e}"));
        let zisk_rom = Arc::new(zisk_rom);

        // Step 3: Initialize the secondary state machines
        let std = Std::new(wcm.get_pctx(), wcm.get_sctx());
        register_std(&wcm, &std);

        let rom_sm = RomSM::new(zisk_rom.clone(), None /*self.asm_rom_path.clone()*/);
        let binary_sm = BinarySM::new(std.clone());
        let arith_sm = ArithSM::new();
        let mem_sm = Mem::new(std.clone());

        // Step 4: Initialize the precompiles state machines
<<<<<<< HEAD
        let keccakf_sm = KeccakfManager::new::<F>();
        let sha256f_sm = Sha256fManager::new(std.clone());
=======
        let keccakf_sm = KeccakfManager::new(wcm.get_sctx());
        let sha256f_sm = Sha256fManager::new(wcm.get_sctx(), self.sha256f_script_path.clone());
>>>>>>> 6757408a
        let arith_eq_sm = ArithEqManager::new(std.clone());

        // let sm_bundle = DynSMBundle::new(vec![
        //     mem_sm.clone(),
        //     rom_sm.clone(),
        //     binary_sm.clone(),
        //     arith_sm.clone(),
        //     keccakf_sm.clone(),
        //     sha256f_sm.clone(),
        //     arith_eq_sm.clone(),
        // ]);

        let sm_bundle = StaticSMBundle::new(
            self.asm_path.is_some(),
            mem_sm.clone(),
            rom_sm.clone(),
            binary_sm.clone(),
            arith_sm.clone(),
            // The precompiles state machines
            keccakf_sm.clone(),
            sha256f_sm.clone(),
            arith_eq_sm.clone(),
        );

        // Step 5: Create the executor and register the secondary state machines
        let executor: ZiskExecutor<F, StaticSMBundle<F>> = ZiskExecutor::new(
            self.elf_path.clone(),
            self.asm_path.clone(),
            self.asm_rom_path.clone(),
            zisk_rom,
            std,
            sm_bundle,
            Some(rom_sm.clone()),
            self.chunk_size,
            self.world_rank,
            self.local_rank,
            self.base_port,
            self.unlock_mapped_memory,
        );

        let executor = Arc::new(executor);

        // Step 7: Register the executor as a component in the Witness Manager
        wcm.register_component(executor.clone());

        self.executor = Some(executor);
    }

    /// Returns the execution result of the witness computation.
    ///
    /// # Returns
    /// * `u16` - The execution result code.
    fn get_execution_result(&self) -> Option<Box<dyn std::any::Any>> {
        match &self.executor {
            None => Some(Box::new(0u64) as Box<dyn Any>),
            Some(executor) => Some(Box::new(executor.get_execution_result()) as Box<dyn Any>),
        }
    }
}<|MERGE_RESOLUTION|>--- conflicted
+++ resolved
@@ -41,11 +41,7 @@
     elf_path: PathBuf,
     asm_path: Option<PathBuf>,
     asm_rom_path: Option<PathBuf>,
-<<<<<<< HEAD
-=======
-    sha256f_script_path: PathBuf,
     chunk_size_bits: Option<u64>,
->>>>>>> 6757408a
     world_rank: Option<i32>,
     local_rank: Option<i32>,
     base_port: Option<u16>,
@@ -101,13 +97,8 @@
         let mem_sm = Mem::new(std.clone());
 
         // Step 4: Initialize the precompiles state machines
-<<<<<<< HEAD
-        let keccakf_sm = KeccakfManager::new::<F>();
-        let sha256f_sm = Sha256fManager::new(std.clone());
-=======
         let keccakf_sm = KeccakfManager::new(wcm.get_sctx());
-        let sha256f_sm = Sha256fManager::new(wcm.get_sctx(), self.sha256f_script_path.clone());
->>>>>>> 6757408a
+        let sha256f_sm = Sha256fManager::new(std.clone()));
         let arith_eq_sm = ArithEqManager::new(std.clone());
 
         // let sm_bundle = DynSMBundle::new(vec![
