--- conflicted
+++ resolved
@@ -58,11 +58,7 @@
 
         // Step 4: Create the executor and register the secondary state machines
         let mut executor =
-<<<<<<< HEAD
-            ZiskExecutor::new(wcm.get_input_data_path().unwrap(), zisk_rom, std.clone());
-=======
             ZiskExecutor::new(wcm.get_input_data_path(), wcm.get_rom_path(), zisk_rom);
->>>>>>> c4625cf8
         executor.register_sm(std_sm);
         executor.register_sm(mem_sm);
         executor.register_sm(rom_sm);
