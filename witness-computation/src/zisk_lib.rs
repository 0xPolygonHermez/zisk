//! The `WitnessLib` library defines the core witness computation framework,
//! integrating the ZisK execution environment with state machines and witness components.
//!
//! This module leverages `WitnessLibrary` to orchestrate the setup of state machines,
//! program conversion, and execution pipelines to generate required witnesses.

use crate::StaticSMBundle;
use executor::{/*DynSMBundle,*/ ZiskExecutor};
use p3_field::PrimeField64;
use p3_goldilocks::Goldilocks;
use pil_std_lib::Std;
use precomp_arith_eq::ArithEqManager;
use precomp_keccakf::KeccakfManager;
use precomp_sha256f::Sha256fManager;
use proofman::register_std;
use sm_arith::ArithSM;
use sm_binary::BinarySM;
use sm_mem::Mem;
use sm_rom::RomSM;
use std::{any::Any, path::PathBuf, sync::Arc};
use witness::{WitnessLibrary, WitnessManager};
use zisk_core::Riscv2zisk;

pub struct WitnessLib<F: PrimeField64> {
    elf_path: PathBuf,
    asm_path: Option<PathBuf>,
    asm_rom_path: Option<PathBuf>,
    sha256f_script_path: PathBuf,
    executor: Option<Arc<ZiskExecutor<F, StaticSMBundle<F>>>>,
}

#[no_mangle]
fn init_library(
    verbose_mode: proofman_common::VerboseMode,
    elf_path: PathBuf,
    asm_path: Option<PathBuf>,
    asm_rom_path: Option<PathBuf>,
    sha256f_script_path: PathBuf,
) -> Result<Box<dyn witness::WitnessLibrary<Goldilocks>>, Box<dyn std::error::Error>> {
    proofman_common::initialize_logger(verbose_mode);
    let result = Box::new(WitnessLib {
        elf_path,
        asm_path,
        asm_rom_path,
        sha256f_script_path,
        executor: None,
    });

    Ok(result)
}

impl<F: PrimeField64> WitnessLibrary<F> for WitnessLib<F> {
    /// Registers the witness components and initializes the execution pipeline.
    ///
    /// # Arguments
    /// * `wcm` - An `Arc`-wrapped `WitnessManager` instance that orchestrates witness generation.
    ///
    /// This method performs the following steps:
    /// 1. Converts a RISC-V program to the ZisK ROM format using `Riscv2zisk`.
    /// 2. Initializes core and secondary state machines for witness generation.
    /// 3. Registers the state machines with the `ZiskExecutor`.
    /// 4. Registers the `ZiskExecutor` as a component in the `WitnessManager`.
    ///
    /// # Panics
    /// Panics if the `Riscv2zisk` conversion fails or if required paths cannot be resolved.
    fn register_witness(&mut self, wcm: Arc<WitnessManager<F>>) {
        // Step 1: Create an instance of the RISCV -> ZisK program converter
        let rv2zk = Riscv2zisk::new(self.elf_path.display().to_string());

        // Step 2: Convert program to ROM
        let zisk_rom = rv2zk.run().unwrap_or_else(|e| panic!("Application error: {}", e));
        let zisk_rom = Arc::new(zisk_rom);

        // Step 3: Initialize the secondary state machines
<<<<<<< HEAD
        let std = Std::new(wcm.clone());
        let rom_sm = RomSM::new(zisk_rom.clone(), None, self.input_data_path.clone());
=======
        let std = Std::new(wcm.get_pctx(), wcm.get_sctx());
        register_std(&wcm, &std);

        let rom_sm = RomSM::new(zisk_rom.clone(), self.asm_rom_path.clone());
>>>>>>> 09151bf2
        let binary_sm = BinarySM::new(std.clone());
        let arith_sm = ArithSM::new();
        let mem_sm = Mem::new(std.clone());

        // Step 4: Initialize the precompiles state machines
        let keccakf_sm = KeccakfManager::new::<F>();
        let sha256f_sm = Sha256fManager::new::<F>(self.sha256f_script_path.clone());
        let arith_eq_sm = ArithEqManager::new(std.clone());

        // let sm_bundle = DynSMBundle::new(vec![
        //     mem_sm.clone(),
        //     rom_sm.clone(),
        //     binary_sm.clone(),
        //     arith_sm.clone(),
        //     keccakf_sm.clone(),
        //     sha256f_sm.clone(),
        //     arith_eq_sm.clone(),
        // ]);

        let sm_bundle = StaticSMBundle::new(
            mem_sm.clone(),
            rom_sm.clone(),
            binary_sm.clone(),
            arith_sm.clone(),
            // The precompiles state machines
            keccakf_sm.clone(),
            sha256f_sm.clone(),
            arith_eq_sm.clone(),
        );

        // Step 5: Create the executor and register the secondary state machines
        let executor: ZiskExecutor<F, StaticSMBundle<F>> = ZiskExecutor::new(
            self.elf_path.clone(),
            self.asm_path.clone(),
            self.asm_rom_path.clone(),
            zisk_rom,
            std,
            sm_bundle,
            Some(rom_sm.clone()),
        );

        let executor = Arc::new(executor);

        // Step 7: Register the executor as a component in the Witness Manager
        wcm.register_component(executor.clone());

        self.executor = Some(executor);
    }

    /// Returns the execution result of the witness computation.
    ///
    /// # Returns
    /// * `u16` - The execution result code.
    fn get_execution_result(&self) -> Option<Box<dyn std::any::Any>> {
        match &self.executor {
            None => Some(Box::new(0u64) as Box<dyn Any>),
            Some(executor) => Some(Box::new(executor.get_execution_result()) as Box<dyn Any>),
        }
    }
}<|MERGE_RESOLUTION|>--- conflicted
+++ resolved
@@ -72,15 +72,10 @@
         let zisk_rom = Arc::new(zisk_rom);
 
         // Step 3: Initialize the secondary state machines
-<<<<<<< HEAD
-        let std = Std::new(wcm.clone());
-        let rom_sm = RomSM::new(zisk_rom.clone(), None, self.input_data_path.clone());
-=======
         let std = Std::new(wcm.get_pctx(), wcm.get_sctx());
         register_std(&wcm, &std);
 
-        let rom_sm = RomSM::new(zisk_rom.clone(), self.asm_rom_path.clone());
->>>>>>> 09151bf2
+        let rom_sm = RomSM::new(zisk_rom.clone(), None /*self.asm_rom_path.clone()*/);
         let binary_sm = BinarySM::new(std.clone());
         let arith_sm = ArithSM::new();
         let mem_sm = Mem::new(std.clone());
