use log::debug;
use sm_binary::{
    BinaryBasicSM, BinaryBasicTableSM, BinaryExtensionSM, BinaryExtensionTableSM, BinarySM,
};
use sm_quick_ops::QuickOpsSM;
use std::{error::Error, path::PathBuf, sync::Arc};
<<<<<<< HEAD
use zisk_pil::*;
=======
use zisk_pil::{
    Pilout, BINARY_AIR_IDS, BINARY_EXTENSION_AIR_IDS, BINARY_EXTENSION_SUBPROOF_ID,
    BINARY_EXTENSION_TABLE_SUBPROOF_ID, BINARY_SUBPROOF_ID, BINARY_TABLE_AIR_IDS,
    BINARY_TABLE_SUBPROOF_ID, MAIN_AIR_IDS, MAIN_SUBPROOF_ID,
};
>>>>>>> ccb8c88e

use p3_field::AbstractField;
use p3_goldilocks::Goldilocks;
use proofman::{WitnessLibrary, WitnessManager};
use proofman_common::{ExecutionCtx, ProofCtx, SetupCtx, WitnessPilout};
use proofman_util::{timer_start, timer_stop_and_log};
use sm_arith::{Arith3264SM, Arith32SM, Arith64SM, ArithSM};
use sm_main::MainSM;
use sm_mem::{MemAlignedSM, MemSM, MemUnalignedSM};

pub struct ZiskWitness<F> {
    pub public_inputs_path: PathBuf,
    pub rom_path: PathBuf,

    // Witness computation manager
    pub wcm: Option<WitnessManager<F>>,

    // State machines
<<<<<<< HEAD
    pub arith_sm: Option<Arc<ArithSM>>,
    pub arith_32_sm: Option<Arc<Arith32SM>>,
    pub arith_64_sm: Option<Arc<Arith64SM>>,
    pub arith_3264_sm: Option<Arc<Arith3264SM>>,
    pub binary_sm: Option<Arc<BinarySM>>,
    pub binary_basic_sm: Option<Arc<BinaryBasicSM>>,
    pub binary_extension_sm: Option<Arc<BinaryExtensionSM>>,
    pub main_sm: Option<Arc<MainSM<F>>>,
    pub mem_sm: Option<Arc<MemSM>>,
    pub mem_aligned_sm: Option<Arc<MemAlignedSM>>,
    pub mem_unaligned_sm: Option<Arc<MemUnalignedSM>>,
    pub quickops_sm: Option<Arc<QuickOpsSM>>,
=======
    pub arith_sm: Arc<ArithSM>,
    pub arith_32_sm: Arc<Arith32SM>,
    pub arith_64_sm: Arc<Arith64SM>,
    pub arith_3264_sm: Arc<Arith3264SM>,
    pub binary_sm: Arc<BinarySM<F>>,
    pub binary_basic_sm: Arc<BinaryBasicSM<F>>,
    pub binary_basic_table_sm: Arc<BinaryBasicTableSM<F>>,
    pub binary_extension_sm: Arc<BinaryExtensionSM<F>>,
    pub binary_extension_table_sm: Arc<BinaryExtensionTableSM<F>>,
    pub main_sm: Arc<MainSM<F>>,
    pub mem_sm: Arc<MemSM>,
    pub mem_aligned_sm: Arc<MemAlignedSM>,
    pub mem_unaligned_sm: Arc<MemUnalignedSM>,
    pub quickops_sm: Arc<QuickOpsSM>,
>>>>>>> ccb8c88e
}

impl<F: AbstractField + Copy + Send + Sync + 'static> ZiskWitness<F> {
    const MY_NAME: &'static str = "ZiskLib ";

    pub fn new(rom_path: PathBuf, public_inputs_path: PathBuf) -> Result<Self, Box<dyn Error>> {
        // Check rom_path path exists
        if !rom_path.exists() {
            return Err(format!("ROM file not found at path: {:?}", rom_path).into());
        }

        // Check public_inputs_path is a folder
        if !public_inputs_path.exists() {
            return Err(
                format!("Public inputs file not found at path: {:?}", public_inputs_path).into()
            );
        }

        Ok(ZiskWitness {
            public_inputs_path,
            rom_path,
            wcm: None,
            arith_sm: None,
            arith_32_sm: None,
            arith_64_sm: None,
            arith_3264_sm: None,
            binary_sm: None,
            binary_basic_sm: None,
            binary_extension_sm: None,
            main_sm: None,
            mem_sm: None,
            mem_aligned_sm: None,
            mem_unaligned_sm: None,
            quickops_sm: None,
        })
    }

    fn initialize(&mut self, pctx: Arc<ProofCtx<F>>, ectx: Arc<ExecutionCtx>, sctx: Arc<SetupCtx>) {
        let mut wcm = WitnessManager::new(pctx, ectx, sctx);

        // TODO REMOVE THIS WHEN READY IN ZISK_PIL
<<<<<<< HEAD
        pub const MEM_AIRGROUP_ID: usize = 100;
        pub const MEM_ALIGN_AIR_IDS: &[usize] = &[1];
        pub const MEM_UNALIGNED_AIR_IDS: &[usize] = &[2, 3];
        pub const ARITH_AIRGROUP_ID: usize = 101;
        pub const ARITH32_AIR_IDS: &[usize] = &[4, 5];
        pub const ARITH64_AIR_IDS: &[usize] = &[6];
        pub const ARITH3264_AIR_IDS: &[usize] = &[7];
        pub const QUICKOPS_AIRGROUP_ID: usize = 102;
        pub const QUICKOPS_AIR_IDS: &[usize] = &[10];

        let mem_aligned_sm = MemAlignedSM::new(&mut wcm, MEM_AIRGROUP_ID, MEM_ALIGN_AIR_IDS);
        let mem_unaligned_sm =
            MemUnalignedSM::new(&mut wcm, MEM_AIRGROUP_ID, MEM_UNALIGNED_AIR_IDS);
        let mem_sm = MemSM::new(&mut wcm, mem_aligned_sm.clone(), mem_unaligned_sm.clone());

        let binary_basic_sm = BinaryBasicSM::new(&mut wcm, BINARY_AIRGROUP_ID, BINARY_AIR_IDS);
        let binary_extension_sm = BinaryExtensionSM::new(
            &mut wcm,
            BINARY_EXTENSION_AIRGROUP_ID,
=======
        pub const MEM_SUBPROOF_ID: usize = 100;
        pub const MEM_ALIGN_AIR_IDS: &[usize] = &[1];
        pub const MEM_UNALIGNED_AIR_IDS: &[usize] = &[2, 3];
        pub const ARITH_SUBPROOF_ID: usize = 101;
        pub const ARITH32_AIR_IDS: &[usize] = &[4, 5];
        pub const ARITH64_AIR_IDS: &[usize] = &[6];
        pub const ARITH3264_AIR_IDS: &[usize] = &[7];
        pub const QUICKOPS_SUBPROOF_ID: usize = 103;
        pub const QUICKOPS_AIR_IDS: &[usize] = &[10];

        let mem_aligned_sm = MemAlignedSM::new(&mut wcm, MEM_SUBPROOF_ID, MEM_ALIGN_AIR_IDS);
        let mem_unaligned_sm =
            MemUnalignedSM::new(&mut wcm, MEM_SUBPROOF_ID, MEM_UNALIGNED_AIR_IDS);
        let mem_sm = MemSM::new(&mut wcm, mem_aligned_sm.clone(), mem_unaligned_sm.clone());

        let binary_basic_table_sm =
            BinaryBasicTableSM::new(&mut wcm, BINARY_TABLE_SUBPROOF_ID[0], BINARY_TABLE_AIR_IDS);
        let binary_basic_sm = BinaryBasicSM::new(
            &mut wcm,
            binary_basic_table_sm.clone(),
            BINARY_SUBPROOF_ID[0],
            BINARY_AIR_IDS,
        );
        let binary_extension_table_sm = BinaryExtensionTableSM::new(
            &mut wcm,
            BINARY_EXTENSION_TABLE_SUBPROOF_ID[0],
            BINARY_EXTENSION_AIR_IDS,
        );
        let binary_extension_sm = BinaryExtensionSM::new(
            &mut wcm,
            binary_extension_table_sm.clone(),
            BINARY_EXTENSION_SUBPROOF_ID[0],
>>>>>>> ccb8c88e
            BINARY_EXTENSION_AIR_IDS,
        );
        let binary_sm =
            BinarySM::new(&mut wcm, binary_basic_sm.clone(), binary_extension_sm.clone());

<<<<<<< HEAD
        let arith_32_sm = Arith32SM::new(&mut wcm, ARITH_AIRGROUP_ID, ARITH32_AIR_IDS);
        let arith_64_sm = Arith64SM::new(&mut wcm, ARITH_AIRGROUP_ID, ARITH64_AIR_IDS);
        let arith_3264_sm = Arith3264SM::new(&mut wcm, ARITH_AIRGROUP_ID, ARITH3264_AIR_IDS);
        let arith_sm =
            ArithSM::new(&mut wcm, arith_32_sm.clone(), arith_64_sm.clone(), arith_3264_sm.clone());

        let quickops_sm = QuickOpsSM::new(&mut wcm, QUICKOPS_AIRGROUP_ID, QUICKOPS_AIR_IDS);
=======
        let arith_32_sm = Arith32SM::new(&mut wcm, ARITH_SUBPROOF_ID, ARITH32_AIR_IDS);
        let arith_64_sm = Arith64SM::new(&mut wcm, ARITH_SUBPROOF_ID, ARITH64_AIR_IDS);
        let arith_3264_sm = Arith3264SM::new(&mut wcm, ARITH_SUBPROOF_ID, ARITH3264_AIR_IDS);
        let arith_sm =
            ArithSM::new(&mut wcm, arith_32_sm.clone(), arith_64_sm.clone(), arith_3264_sm.clone());

        let quickops_sm = QuickOpsSM::new(&mut wcm, QUICKOPS_SUBPROOF_ID, QUICKOPS_AIR_IDS);
>>>>>>> ccb8c88e

        let main_sm = MainSM::new(
            &self.rom_path,
            &wcm,
            mem_sm.clone(),
            binary_sm.clone(),
            arith_sm.clone(),
            MAIN_AIRGROUP_ID,
            MAIN_AIR_IDS,
        );

<<<<<<< HEAD
        self.wcm = Some(wcm);
        self.arith_sm = Some(arith_sm);
        self.arith_32_sm = Some(arith_32_sm);
        self.arith_64_sm = Some(arith_64_sm);
        self.arith_3264_sm = Some(arith_3264_sm);
        self.binary_sm = Some(binary_sm);
        self.binary_basic_sm = Some(binary_basic_sm);
        self.binary_extension_sm = Some(binary_extension_sm);
        self.main_sm = Some(main_sm);
        self.mem_sm = Some(mem_sm);
        self.mem_aligned_sm = Some(mem_aligned_sm);
        self.mem_unaligned_sm = Some(mem_unaligned_sm);
        self.quickops_sm = Some(quickops_sm);
=======
        Ok(ZiskWitness {
            public_inputs_path,
            wcm,
            arith_sm,
            arith_32_sm,
            arith_64_sm,
            arith_3264_sm,
            binary_sm,
            binary_basic_sm,
            binary_basic_table_sm,
            binary_extension_sm,
            binary_extension_table_sm,
            main_sm,
            mem_sm,
            mem_aligned_sm,
            mem_unaligned_sm,
            quickops_sm,
        })
>>>>>>> ccb8c88e
    }
}

impl<F: AbstractField + Copy + Send + Sync + 'static> WitnessLibrary<F> for ZiskWitness<F> {
    fn start_proof(
        &mut self,
        pctx: Arc<ProofCtx<F>>,
        ectx: Arc<ExecutionCtx>,
        sctx: Arc<SetupCtx>,
    ) {
        self.initialize(pctx.clone(), ectx.clone(), sctx.clone());

        self.wcm.as_ref().unwrap().start_proof(pctx, ectx, sctx);
    }

    fn end_proof(&mut self) {
        self.wcm.as_ref().unwrap().end_proof();
    }
    fn execute(&self, pctx: Arc<ProofCtx<F>>, ectx: Arc<ExecutionCtx>, sctx: Arc<SetupCtx>) {
        log::info!("{}: --> Executing proof", Self::MY_NAME);

        timer_start!(EXECUTE);
        // TODO let mut ectx = self.wcm.createExecutionContext(wneeds);
        // TODO Create the pool of threads to execute the state machines here?
        // elf, inputs i trace_steps
        self.main_sm.as_ref().unwrap().execute(&self.public_inputs_path, pctx, ectx, sctx);
        // TODO ectx.terminate();
        timer_stop_and_log!(EXECUTE);
    }

    fn calculate_witness(
        &mut self,
        stage: u32,
        pctx: Arc<ProofCtx<F>>,
        ectx: Arc<ExecutionCtx>,
        sctx: Arc<SetupCtx>,
    ) {
        self.wcm.as_ref().unwrap().calculate_witness(stage, pctx, ectx, sctx);
    }

    fn debug(&mut self, _pctx: Arc<ProofCtx<F>>, _ectx: Arc<ExecutionCtx>, _sctx: Arc<SetupCtx>) {
        // let mut air_instances = pctx.air_instances.write().unwrap();

        // for (_air_instance_id, air_instance_ctx) in air_instances.iter_mut().enumerate() {
        //     _ = print_by_name(sctx, air_instance_ctx, "Main.a_src_imm", None, 51, 52);
        //     _ = print_by_name(sctx, air_instance_ctx, "Main.a", Some(vec![0]), 51, 52);
        //     _ = print_by_name(sctx, air_instance_ctx, "Main.a", Some(vec![1]), 51, 52);
        //     _ = print_by_name(sctx, air_instance_ctx, "a_use_sp_imm1", None, 51, 52);
        // }
    }
    fn pilout(&self) -> WitnessPilout {
        Pilout::pilout()
    }
}

#[no_mangle]
pub extern "Rust" fn init_library(
    rom_path: Option<PathBuf>,
    public_inputs_path: PathBuf,
) -> Result<Box<dyn WitnessLibrary<Goldilocks>>, Box<dyn Error>> {
    env_logger::builder()
        .format_timestamp(None)
        .format_level(true)
        .format_target(false)
        .filter_level(log::LevelFilter::Trace)
        .init();

    let rom_path = rom_path.ok_or("ROM path is required")?;

    let zisk_witness = ZiskWitness::new(rom_path, public_inputs_path)?;
    Ok(Box::new(zisk_witness))
}<|MERGE_RESOLUTION|>--- conflicted
+++ resolved
@@ -4,15 +4,7 @@
 };
 use sm_quick_ops::QuickOpsSM;
 use std::{error::Error, path::PathBuf, sync::Arc};
-<<<<<<< HEAD
 use zisk_pil::*;
-=======
-use zisk_pil::{
-    Pilout, BINARY_AIR_IDS, BINARY_EXTENSION_AIR_IDS, BINARY_EXTENSION_SUBPROOF_ID,
-    BINARY_EXTENSION_TABLE_SUBPROOF_ID, BINARY_SUBPROOF_ID, BINARY_TABLE_AIR_IDS,
-    BINARY_TABLE_SUBPROOF_ID, MAIN_AIR_IDS, MAIN_SUBPROOF_ID,
-};
->>>>>>> ccb8c88e
 
 use p3_field::AbstractField;
 use p3_goldilocks::Goldilocks;
@@ -31,35 +23,18 @@
     pub wcm: Option<WitnessManager<F>>,
 
     // State machines
-<<<<<<< HEAD
     pub arith_sm: Option<Arc<ArithSM>>,
     pub arith_32_sm: Option<Arc<Arith32SM>>,
     pub arith_64_sm: Option<Arc<Arith64SM>>,
     pub arith_3264_sm: Option<Arc<Arith3264SM>>,
-    pub binary_sm: Option<Arc<BinarySM>>,
-    pub binary_basic_sm: Option<Arc<BinaryBasicSM>>,
-    pub binary_extension_sm: Option<Arc<BinaryExtensionSM>>,
+    pub binary_sm: Option<Arc<BinarySM<F>>>,
+    pub binary_basic_sm: Option<Arc<BinaryBasicSM<F>>>,
+    pub binary_extension_sm: Option<Arc<BinaryExtensionSM<F>>>,
     pub main_sm: Option<Arc<MainSM<F>>>,
     pub mem_sm: Option<Arc<MemSM>>,
     pub mem_aligned_sm: Option<Arc<MemAlignedSM>>,
     pub mem_unaligned_sm: Option<Arc<MemUnalignedSM>>,
     pub quickops_sm: Option<Arc<QuickOpsSM>>,
-=======
-    pub arith_sm: Arc<ArithSM>,
-    pub arith_32_sm: Arc<Arith32SM>,
-    pub arith_64_sm: Arc<Arith64SM>,
-    pub arith_3264_sm: Arc<Arith3264SM>,
-    pub binary_sm: Arc<BinarySM<F>>,
-    pub binary_basic_sm: Arc<BinaryBasicSM<F>>,
-    pub binary_basic_table_sm: Arc<BinaryBasicTableSM<F>>,
-    pub binary_extension_sm: Arc<BinaryExtensionSM<F>>,
-    pub binary_extension_table_sm: Arc<BinaryExtensionTableSM<F>>,
-    pub main_sm: Arc<MainSM<F>>,
-    pub mem_sm: Arc<MemSM>,
-    pub mem_aligned_sm: Arc<MemAlignedSM>,
-    pub mem_unaligned_sm: Arc<MemUnalignedSM>,
-    pub quickops_sm: Arc<QuickOpsSM>,
->>>>>>> ccb8c88e
 }
 
 impl<F: AbstractField + Copy + Send + Sync + 'static> ZiskWitness<F> {
@@ -101,7 +76,6 @@
         let mut wcm = WitnessManager::new(pctx, ectx, sctx);
 
         // TODO REMOVE THIS WHEN READY IN ZISK_PIL
-<<<<<<< HEAD
         pub const MEM_AIRGROUP_ID: usize = 100;
         pub const MEM_ALIGN_AIR_IDS: &[usize] = &[1];
         pub const MEM_UNALIGNED_AIR_IDS: &[usize] = &[2, 3];
@@ -117,50 +91,25 @@
             MemUnalignedSM::new(&mut wcm, MEM_AIRGROUP_ID, MEM_UNALIGNED_AIR_IDS);
         let mem_sm = MemSM::new(&mut wcm, mem_aligned_sm.clone(), mem_unaligned_sm.clone());
 
-        let binary_basic_sm = BinaryBasicSM::new(&mut wcm, BINARY_AIRGROUP_ID, BINARY_AIR_IDS);
-        let binary_extension_sm = BinaryExtensionSM::new(
-            &mut wcm,
-            BINARY_EXTENSION_AIRGROUP_ID,
-=======
-        pub const MEM_SUBPROOF_ID: usize = 100;
-        pub const MEM_ALIGN_AIR_IDS: &[usize] = &[1];
-        pub const MEM_UNALIGNED_AIR_IDS: &[usize] = &[2, 3];
-        pub const ARITH_SUBPROOF_ID: usize = 101;
-        pub const ARITH32_AIR_IDS: &[usize] = &[4, 5];
-        pub const ARITH64_AIR_IDS: &[usize] = &[6];
-        pub const ARITH3264_AIR_IDS: &[usize] = &[7];
-        pub const QUICKOPS_SUBPROOF_ID: usize = 103;
-        pub const QUICKOPS_AIR_IDS: &[usize] = &[10];
-
-        let mem_aligned_sm = MemAlignedSM::new(&mut wcm, MEM_SUBPROOF_ID, MEM_ALIGN_AIR_IDS);
-        let mem_unaligned_sm =
-            MemUnalignedSM::new(&mut wcm, MEM_SUBPROOF_ID, MEM_UNALIGNED_AIR_IDS);
-        let mem_sm = MemSM::new(&mut wcm, mem_aligned_sm.clone(), mem_unaligned_sm.clone());
-
         let binary_basic_table_sm =
-            BinaryBasicTableSM::new(&mut wcm, BINARY_TABLE_SUBPROOF_ID[0], BINARY_TABLE_AIR_IDS);
-        let binary_basic_sm = BinaryBasicSM::new(
-            &mut wcm,
-            binary_basic_table_sm.clone(),
-            BINARY_SUBPROOF_ID[0],
-            BINARY_AIR_IDS,
-        );
+            BinaryBasicTableSM::new(&mut wcm, BINARY_TABLE_AIRGROUP_ID, BINARY_TABLE_AIR_IDS);
+        let binary_basic_sm =
+            BinaryBasicSM::new(&mut wcm, binary_basic_table_sm, BINARY_AIRGROUP_ID, BINARY_AIR_IDS);
+
         let binary_extension_table_sm = BinaryExtensionTableSM::new(
             &mut wcm,
-            BINARY_EXTENSION_TABLE_SUBPROOF_ID[0],
-            BINARY_EXTENSION_AIR_IDS,
+            BINARY_EXTENSION_TABLE_AIRGROUP_ID,
+            BINARY_EXTENSION_TABLE_AIR_IDS,
         );
         let binary_extension_sm = BinaryExtensionSM::new(
             &mut wcm,
-            binary_extension_table_sm.clone(),
-            BINARY_EXTENSION_SUBPROOF_ID[0],
->>>>>>> ccb8c88e
+            binary_extension_table_sm,
+            BINARY_EXTENSION_AIRGROUP_ID,
             BINARY_EXTENSION_AIR_IDS,
         );
         let binary_sm =
             BinarySM::new(&mut wcm, binary_basic_sm.clone(), binary_extension_sm.clone());
 
-<<<<<<< HEAD
         let arith_32_sm = Arith32SM::new(&mut wcm, ARITH_AIRGROUP_ID, ARITH32_AIR_IDS);
         let arith_64_sm = Arith64SM::new(&mut wcm, ARITH_AIRGROUP_ID, ARITH64_AIR_IDS);
         let arith_3264_sm = Arith3264SM::new(&mut wcm, ARITH_AIRGROUP_ID, ARITH3264_AIR_IDS);
@@ -168,15 +117,6 @@
             ArithSM::new(&mut wcm, arith_32_sm.clone(), arith_64_sm.clone(), arith_3264_sm.clone());
 
         let quickops_sm = QuickOpsSM::new(&mut wcm, QUICKOPS_AIRGROUP_ID, QUICKOPS_AIR_IDS);
-=======
-        let arith_32_sm = Arith32SM::new(&mut wcm, ARITH_SUBPROOF_ID, ARITH32_AIR_IDS);
-        let arith_64_sm = Arith64SM::new(&mut wcm, ARITH_SUBPROOF_ID, ARITH64_AIR_IDS);
-        let arith_3264_sm = Arith3264SM::new(&mut wcm, ARITH_SUBPROOF_ID, ARITH3264_AIR_IDS);
-        let arith_sm =
-            ArithSM::new(&mut wcm, arith_32_sm.clone(), arith_64_sm.clone(), arith_3264_sm.clone());
-
-        let quickops_sm = QuickOpsSM::new(&mut wcm, QUICKOPS_SUBPROOF_ID, QUICKOPS_AIR_IDS);
->>>>>>> ccb8c88e
 
         let main_sm = MainSM::new(
             &self.rom_path,
@@ -188,7 +128,6 @@
             MAIN_AIR_IDS,
         );
 
-<<<<<<< HEAD
         self.wcm = Some(wcm);
         self.arith_sm = Some(arith_sm);
         self.arith_32_sm = Some(arith_32_sm);
@@ -202,26 +141,6 @@
         self.mem_aligned_sm = Some(mem_aligned_sm);
         self.mem_unaligned_sm = Some(mem_unaligned_sm);
         self.quickops_sm = Some(quickops_sm);
-=======
-        Ok(ZiskWitness {
-            public_inputs_path,
-            wcm,
-            arith_sm,
-            arith_32_sm,
-            arith_64_sm,
-            arith_3264_sm,
-            binary_sm,
-            binary_basic_sm,
-            binary_basic_table_sm,
-            binary_extension_sm,
-            binary_extension_table_sm,
-            main_sm,
-            mem_sm,
-            mem_aligned_sm,
-            mem_unaligned_sm,
-            quickops_sm,
-        })
->>>>>>> ccb8c88e
     }
 }
 
