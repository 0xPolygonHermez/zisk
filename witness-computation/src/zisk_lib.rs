--- conflicted
+++ resolved
@@ -24,24 +24,7 @@
     pub wcm: Option<Arc<WitnessManager<F>>>,
 
     // State machines
-<<<<<<< HEAD
-    pub arith_sm: Arc<ArithSM<F>>,
-    /*    pub arith_32_sm: Arc<Arith32SM>,
-    pub arith_64_sm: Arc<ArithMul64SM>,
-    pub arith_3264_sm: Arc<ArithFullSM>,*/
-    pub binary_sm: Arc<BinarySM>,
-    pub binary_basic_sm: Arc<BinaryBasicSM>,
-    pub binary_extension_sm: Arc<BinaryExtensionSM>,
-    pub main_sm: Arc<MainSM<F>>,
-    pub mem_sm: Arc<MemSM>,
-    pub mem_aligned_sm: Arc<MemAlignedSM>,
-    pub mem_unaligned_sm: Arc<MemUnalignedSM>,
-    pub quickops_sm: Arc<QuickOpsSM>,
-=======
-    pub arith_sm: Option<Arc<ArithSM>>,
-    pub arith_32_sm: Option<Arc<Arith32SM>>,
-    pub arith_64_sm: Option<Arc<Arith64SM>>,
-    pub arith_3264_sm: Option<Arc<Arith3264SM>>,
+    pub arith_sm: Option<Arc<ArithSM<F>>>,
     pub binary_sm: Option<Arc<BinarySM<F>>>,
     pub binary_basic_sm: Option<Arc<BinaryBasicSM<F>>>,
     pub binary_extension_sm: Option<Arc<BinaryExtensionSM<F>>>,
@@ -50,7 +33,6 @@
     pub mem_aligned_sm: Option<Arc<MemAlignedSM>>,
     pub mem_unaligned_sm: Option<Arc<MemUnalignedSM>>,
     pub quickops_sm: Option<Arc<QuickOpsSM>>,
->>>>>>> 8bad8d2b
 }
 
 impl<F: PrimeField + Copy + Send + Sync + 'static> ZiskWitness<F> {
@@ -72,9 +54,6 @@
             rom_path,
             wcm: None,
             arith_sm: None,
-            arith_32_sm: None,
-            arith_64_sm: None,
-            arith_3264_sm: None,
             binary_sm: None,
             binary_basic_sm: None,
             binary_extension_sm: None,
@@ -132,23 +111,9 @@
             BINARY_EXTENSION_AIR_IDS,
         );
         let binary_sm =
-<<<<<<< HEAD
-            BinarySM::new(&mut wcm, binary_basic_sm.clone(), binary_extension_sm.clone());
-
-        let arith_sm = ArithSM::new(&mut wcm);
-=======
             BinarySM::new(wcm.clone(), binary_basic_sm.clone(), binary_extension_sm.clone());
 
-        let arith_32_sm = Arith32SM::new(wcm.clone(), ARITH_AIRGROUP_ID, ARITH32_AIR_IDS);
-        let arith_64_sm = Arith64SM::new(wcm.clone(), ARITH_AIRGROUP_ID, ARITH64_AIR_IDS);
-        let arith_3264_sm = Arith3264SM::new(wcm.clone(), ARITH_AIRGROUP_ID, ARITH3264_AIR_IDS);
-        let arith_sm = ArithSM::new(
-            wcm.clone(),
-            arith_32_sm.clone(),
-            arith_64_sm.clone(),
-            arith_3264_sm.clone(),
-        );
->>>>>>> 8bad8d2b
+        let arith_sm = ArithSM::new(wcm.clone());
 
         let quickops_sm = QuickOpsSM::new(wcm.clone(), QUICKOPS_AIRGROUP_ID, QUICKOPS_AIR_IDS);
 
@@ -162,31 +127,10 @@
             MAIN_AIR_IDS,
         );
 
-<<<<<<< HEAD
-        Ok(ZiskWitness {
-            public_inputs_path,
-            wcm,
-            arith_sm,
-            /*            arith_32_sm,
-            arith_64_sm: arith_mul_64_sm,
-            arith_3264_sm: arith_full_sm,*/
-            binary_sm,
-            binary_basic_sm,
-            binary_extension_sm,
-            main_sm,
-            mem_sm,
-            mem_aligned_sm,
-            mem_unaligned_sm,
-            quickops_sm,
-        })
-=======
         _ = Std::new(wcm.clone(), None);
 
         self.wcm = Some(wcm);
         self.arith_sm = Some(arith_sm);
-        self.arith_32_sm = Some(arith_32_sm);
-        self.arith_64_sm = Some(arith_64_sm);
-        self.arith_3264_sm = Some(arith_3264_sm);
         self.binary_sm = Some(binary_sm);
         self.binary_basic_sm = Some(binary_basic_sm);
         self.binary_extension_sm = Some(binary_extension_sm);
@@ -195,7 +139,6 @@
         self.mem_aligned_sm = Some(mem_aligned_sm);
         self.mem_unaligned_sm = Some(mem_unaligned_sm);
         self.quickops_sm = Some(quickops_sm);
->>>>>>> 8bad8d2b
     }
 }
 
