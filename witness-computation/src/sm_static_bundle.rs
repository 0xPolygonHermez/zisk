--- conflicted
+++ resolved
@@ -38,11 +38,7 @@
     rom_sm: Arc<RomSM>,
     binary_sm: Arc<BinarySM<F>>,
     arith_sm: Arc<ArithSM>,
-<<<<<<< HEAD
-    keccakf_sm: Arc<KeccakfManager>,
-=======
     keccakf_sm: Arc<KeccakfManager<F>>,
->>>>>>> 6757408a
     sha256f_sm: Arc<Sha256fManager<F>>,
     arith_eq_sm: Arc<ArithEqManager<F>>,
 }
@@ -55,11 +51,7 @@
         rom_sm: Arc<RomSM>,
         binary_sm: Arc<BinarySM<F>>,
         arith_sm: Arc<ArithSM>,
-<<<<<<< HEAD
-        keccakf_sm: Arc<KeccakfManager>,
-=======
         keccakf_sm: Arc<KeccakfManager<F>>,
->>>>>>> 6757408a
         sha256f_sm: Arc<Sha256fManager<F>>,
         arith_eq_sm: Arc<ArithEqManager<F>>,
     ) -> Self {
@@ -89,15 +81,8 @@
             self.binary_sm.build_planner().plan(it.next().unwrap()),
             <ArithSM as ComponentBuilder<F>>::build_planner(&*self.arith_sm)
                 .plan(it.next().unwrap()),
-<<<<<<< HEAD
-            <KeccakfManager as ComponentBuilder<F>>::build_planner(&*self.keccakf_sm)
-                .plan(it.next().unwrap()),
-            <Sha256fManager<F> as ComponentBuilder<F>>::build_planner(&*self.sha256f_sm)
-                .plan(it.next().unwrap()),
-=======
             self.keccakf_sm.build_planner().plan(it.next().unwrap()),
             self.sha256f_sm.build_planner().plan(it.next().unwrap()),
->>>>>>> 6757408a
             self.arith_eq_sm.build_planner().plan(it.next().unwrap()),
         ]
     }
@@ -189,11 +174,7 @@
                     add_generator!(rom_sm, RomSM);
                     add_generator!(binary_sm, BinarySM<F>);
                     add_generator!(arith_sm, ArithSM);
-<<<<<<< HEAD
-                    add_generator!(keccakf_sm, KeccakfManager);
-=======
                     add_generator!(keccakf_sm, KeccakfManager<F>);
->>>>>>> 6757408a
                     add_generator!(sha256f_sm, Sha256fManager<F>);
                     add_generator!(arith_eq_sm, ArithEqManager<F>);
 
