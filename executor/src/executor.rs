--- conflicted
+++ resolved
@@ -711,46 +711,6 @@
 
         collectors_by_instance
     }
-<<<<<<< HEAD
-
-    /// Returns the weight indicating the complexity of the witness computation.
-    /// Used as a heuristic for estimating computational cost.
-    ///
-    /// # Arguments
-    /// * `pctx` - A reference to the `ProofCtx` containing proof context information.
-    /// * `global_id` - The global ID of the witness computation.
-    ///
-    /// # Returns
-    /// * `Result<usize, Box<dyn std::error::Error>>` - The weight of the witness computation.
-    pub fn get_witness_weight(
-        &self,
-        pctx: &ProofCtx<F>,
-        global_id: usize,
-    ) -> Result<usize, Box<dyn std::error::Error>> {
-        let (_airgroup_id, air_id) = pctx.dctx_get_instance_info(global_id);
-
-        let num_chunks = if MAIN_AIR_IDS.contains(&air_id) {
-            MainTrace::<F>::NUM_ROWS / Self::MIN_TRACE_SIZE as usize
-        } else {
-            let secn_instance = &self.secn_instances.read().unwrap()[&global_id];
-
-            match secn_instance.instance_type() {
-                InstanceType::Instance => {
-                    let checkpoint = secn_instance.check_point();
-                    match checkpoint {
-                        CheckPoint::None => 0,
-                        CheckPoint::Single(_) => 1,
-                        CheckPoint::Multiple(chunk_ids) => chunk_ids.len(),
-                    }
-                }
-                InstanceType::Table => 0,
-            }
-        };
-
-        Ok(std::cmp::min(1usize, num_chunks))
-    }
-=======
->>>>>>> b8a58289
 }
 
 impl<F: PrimeField64, BD: SMBundle<F>> WitnessComponent<F> for ZiskExecutor<F, BD> {
