--- conflicted
+++ resolved
@@ -1408,7 +1408,6 @@
                 .entry(*global_id)
                 .or_insert_with(|| self.create_secn_instance(*global_id));
             secn_instances[global_id].reset();
-<<<<<<< HEAD
             if secn_instances[global_id].instance_type() == InstanceType::Instance {
                 let checkpoint = secn_instances[global_id].check_point();
                 let chunks = match checkpoint {
@@ -1424,8 +1423,6 @@
                     || air_id == INPUT_DATA_AIR_IDS[0];
                 pctx.dctx_set_chunks(*global_id, chunks, mem_global_id);
             }
-=======
->>>>>>> ed3982fc
         }
 
         // Add to executor stats
