//! The `ZiskExecutor` module serves as the core orchestrator for executing the ZisK ROM program
//! and generating witness computations. It manages the execution of the state machines, from initial
//! planning to witness computation, ensuring efficient parallel processing and resource
//! utilization.
//!
//! This module handles both main and secondary state machines, integrating complex tasks such as
//! planning, configuration, and witness generation into a streamlined process.
//!
//! ## Executor Workflow
//! The execution is divided into distinct, sequential phases:
//!
//! 1. **Minimal Traces**: Rapidly process the ROM to collect minimal traces with minimal overhead.
//! 2. **Counting**: Creates the metrics required for the secondary state machine instances.
//! 3. **Planning**: Strategically plan the execution of instances to optimize resource usage.
//! 4. **Instance Creation**: Creates the AIR instances for the main and secondary state machines.
//! 5. **Witness Computation**: Compute the witnesses for all AIR instances, leveraging parallelism
//!    for efficiency.
//!
//! By structuring these phases, the `ZiskExecutor` ensures high-performance execution while
//! maintaining clarity and modularity in the computation process.

use asm_runner::{AsmRunnerMO, AsmRunnerMT, AsmRunnerRH, MinimalTraces, Task, TaskFactory};
use fields::PrimeField64;
use pil_std_lib::Std;
use proofman_common::{create_pool, BufferPool, PreCalculate, ProofCtx, SetupCtx};
use proofman_util::{timer_start_info, timer_stop_and_log_info};
use rom_setup::gen_elf_hash;
use sm_rom::RomSM;
use witness::WitnessComponent;

use rayon::prelude::*;

use crate::{DataBusCollectorCollection, DummyCounter};
use data_bus::DataBusTrait;
use sm_main::{MainInstance, MainPlanner, MainSM};
use zisk_common::{
    BusDevice, BusDeviceMetrics, CheckPoint, Instance, InstanceCtx, InstanceType, Plan,
};
use zisk_common::{ChunkId, PayloadType};
use zisk_pil::{RomRomTrace, ZiskPublicValues, MAIN_AIR_IDS, ROM_AIR_IDS, ZISK_AIRGROUP_ID};

use std::time::Instant;
use std::{
    collections::HashMap,
    fmt::Debug,
    fs,
    path::PathBuf,
    sync::{Arc, Mutex, RwLock},
};
use zisk_common::EmuTrace;
use zisk_core::ZiskRom;
use ziskemu::{EmuOptions, ZiskEmulator};

use crate::SMBundle;

type DeviceMetricsByChunk = (ChunkId, Box<dyn BusDeviceMetrics>); // (chunk_id, metrics)
type DeviceMetricsList = Vec<DeviceMetricsByChunk>;
pub type NestedDeviceMetricsList = Vec<DeviceMetricsList>;

#[derive(Debug, Default, Clone)]
pub struct ZiskExecutionResult {
    pub executed_steps: u64,
}

#[allow(dead_code)]
enum MinimalTraceExecutionMode {
    Emulator,
    AsmWithCounter,
}

#[derive(Debug, Clone)]
pub struct Stats {
    /// Collect start time
    pub collect_start_time: Instant,
    /// Collect duration in microseconds
    pub collect_duration: u64,
    /// Witness start time
    pub witness_start_time: Instant,
    /// Witness duration in microseconds
    pub witness_duration: u64,
    /// Number of chunks
    pub num_chunks: usize,
}

/// The `ZiskExecutor` struct orchestrates the execution of the ZisK ROM program, managing state
/// machines, planning, and witness computation.
pub struct ZiskExecutor<F: PrimeField64, BD: SMBundle<F>> {
    /// ZisK ROM, a binary file containing the ZisK program to be executed.
    pub zisk_rom: Arc<ZiskRom>,

    /// Path to the ZisK ROM file.
    pub rom_path: PathBuf,

    /// Path to the assembly minimal trace binary file, if applicable.
    pub asm_runner_path: Option<PathBuf>,

    /// Path to the assembly ROM binary file, if applicable.
    pub asm_rom_path: Option<PathBuf>,

    /// Planning information for main state machines.
    pub min_traces: RwLock<MinimalTraces>,

    /// Planning information for main state machines.
    pub main_planning: RwLock<Vec<Plan>>,

    /// Planning information for secondary state machines.
    pub secn_planning: RwLock<Vec<Vec<Plan>>>,

    /// Main state machine instances, indexed by their global ID.
    pub main_instances: RwLock<HashMap<usize, MainInstance>>,

    /// Secondary state machine instances, indexed by their global ID.
    pub secn_instances: RwLock<HashMap<usize, Box<dyn Instance<F>>>>,

    /// Standard library instance, providing common functionalities.
    std: Arc<Std<F>>,

    /// Execution result, including the number of executed steps.
    execution_result: Mutex<ZiskExecutionResult>,

    /// State machine bundle, containing the state machines and their configurations.
    sm_bundle: BD,

    /// Optional ROM state machine, used for assembly ROM execution.
    rom_sm: Option<Arc<RomSM>>,

    /// Collectors by instance, storing statistics and collectors for each instance.
    #[allow(clippy::type_complexity)]
    collectors_by_instance:
        RwLock<HashMap<usize, (Option<Stats>, Vec<(usize, Box<dyn BusDevice<u64>>)>)>>,

    /// Statistics collected during the execution, including time taken for collection and witness computation.
    stats: Mutex<Vec<(usize, usize, Stats)>>,

    chunk_size: u64,

    /// World rank for distributed execution. Default to 0 for single-node execution.
    world_rank: i32,

    /// Local rank for distributed execution. Default to 0 for single-node execution.
    local_rank: i32,

    /// Optional baseline port to communicate with assembly microservices.
    base_port: Option<u16>,

    /// Map unlocked flag
    /// This is used to unlock the memory map for the ROM file.
    unlock_mapped_memory: bool,
}

impl<F: PrimeField64, BD: SMBundle<F>> ZiskExecutor<F, BD> {
    /// The number of threads to use for parallel processing when computing minimal traces.
    const NUM_THREADS: usize = 16;

    /// The maximum number of steps to execute in the emulator or assembly runner.
    const MAX_NUM_STEPS: u64 = 1 << 32;

    /// Creates a new instance of the `ZiskExecutor`.
    ///
    /// # Arguments
    /// * `zisk_rom` - An `Arc`-wrapped ZisK ROM instance.
    #[allow(clippy::too_many_arguments)]
    pub fn new(
        rom_path: PathBuf,
        asm_path: Option<PathBuf>,
        asm_rom_path: Option<PathBuf>,
        zisk_rom: Arc<ZiskRom>,
        std: Arc<Std<F>>,
        sm_bundle: BD,
        rom_sm: Option<Arc<RomSM>>,
        chunk_size: u64,
        world_rank: i32,
        local_rank: i32,
        base_port: Option<u16>,
        unlock_mapped_memory: bool,
    ) -> Self {
        Self {
            rom_path,
            asm_runner_path: asm_path,
            asm_rom_path,
            zisk_rom,
            min_traces: RwLock::new(MinimalTraces::None),
            main_planning: RwLock::new(Vec::new()),
            secn_planning: RwLock::new(Vec::new()),
            main_instances: RwLock::new(HashMap::new()),
            secn_instances: RwLock::new(HashMap::new()),
            collectors_by_instance: RwLock::new(HashMap::new()),
            std,
            execution_result: Mutex::new(ZiskExecutionResult::default()),
            sm_bundle,
            rom_sm,
            stats: Mutex::new(Vec::new()),
            chunk_size,
            world_rank,
            local_rank,
            base_port,
            unlock_mapped_memory,
        }
    }

    pub fn get_execution_result(&self) -> (ZiskExecutionResult, Vec<(usize, usize, Stats)>) {
        (self.execution_result.lock().unwrap().clone(), self.get_stats())
    }

    pub fn get_stats(&self) -> Vec<(usize, usize, Stats)> {
        self.stats.lock().unwrap().clone()
    }

    /// Computes minimal traces by processing the ZisK ROM with given public inputs.
    ///
    /// # Arguments
    /// * `input_data` - Input data for the ROM execution.
    /// * `num_threads` - Number of threads to use for parallel execution.
    ///
    /// # Returns
    /// A vector of `EmuTrace` instances representing minimal traces.
    fn execute_with_emulator(&self, input_data_path: Option<PathBuf>) -> MinimalTraces {
        let min_traces = self.run_emulator(Self::NUM_THREADS, input_data_path);

        // Store execute steps
        let steps = if let MinimalTraces::EmuTrace(min_traces) = &min_traces {
            min_traces.iter().map(|trace| trace.steps).sum::<u64>()
        } else {
            panic!("Expected EmuTrace, got something else");
        };

        self.execution_result.lock().unwrap().executed_steps = steps;

        min_traces
    }

    /// Computes minimal traces by processing the ZisK ROM with given public inputs.
    ///
    /// # Arguments
    /// * `input_data` - Input data for the ROM execution.
    /// * `num_threads` - Number of threads to use for parallel execution.
    ///
    /// # Returns
    /// A vector of `EmuTrace` instances representing minimal traces.
    #[allow(clippy::type_complexity)]
    fn execute_with_assembly(
        &self,
        input_data_path: Option<PathBuf>,
<<<<<<< HEAD
    ) -> (MinimalTraces, DeviceMetricsList, NestedDeviceMetricsList, Option<AsmRunnerMO>) {
=======
    ) -> (MinimalTraces, DeviceMetricsList, NestedDeviceMetricsList, Option<Vec<Plan>>) {
        // Run the assembly Memory Operations runner with the provided input data path
>>>>>>> 257e5f8d
        let input_data_path_cloned = input_data_path.clone();
        let (world_rank, local_rank, base_port) =
            (self.world_rank, self.local_rank, self.base_port);
        let chunk_size = self.chunk_size;
        let unlock_mapped_memory = self.unlock_mapped_memory;
        let handle_mo = std::thread::spawn(move || {
            AsmRunnerMO::run(
                input_data_path_cloned.as_ref().unwrap(),
                Self::MAX_NUM_STEPS,
                chunk_size,
                world_rank,
                local_rank,
                base_port,
                unlock_mapped_memory,
            )
            .expect("Error during Assembly Memory Operations execution")
        });

        // Run the assembly ROM Histogram runner with the provided input data path only if the world rank is 0
        let handle_rh = if self.world_rank == 0 {
            let input_data_path_cloned = input_data_path.clone();
            let (world_rank, local_rank, base_port) =
                (self.world_rank, self.local_rank, self.base_port);

            Some(std::thread::spawn(move || {
                AsmRunnerRH::run(
                    input_data_path_cloned.as_ref().unwrap(),
                    Self::MAX_NUM_STEPS,
                    world_rank,
                    local_rank,
                    base_port,
                    unlock_mapped_memory,
                )
                .expect("Error during ROM Histogram execution")
            }))
        } else {
            None
        };

        let (min_traces, main_count, secn_count) = self.run_mt_assembly(input_data_path);

        // Store execute steps
        let steps = if let MinimalTraces::AsmEmuTrace(asm_min_traces) = &min_traces {
            asm_min_traces.vec_chunks.iter().map(|trace| trace.steps).sum::<u64>()
        } else {
            panic!("Expected AsmEmuTrace, got something else");
        };

        self.execution_result.lock().unwrap().executed_steps = steps;

        // Wait for the memory operations thread to finish
        let asm_runner_mo =
            handle_mo.join().expect("Error during Assembly Memory Operations thread execution");

        // If the world rank is 0, wait for the ROM Histogram thread to finish and set the handler
        if self.world_rank == 0 {
            self.rom_sm.as_ref().unwrap().set_asm_runner_handler(
                handle_rh.expect("Error during Assembly ROM Histogram thread execution"),
            );
        }

        (min_traces, main_count, secn_count, Some(asm_runner_mo))
    }

    fn run_mt_assembly(
        &self,
        input_data_path: Option<PathBuf>,
    ) -> (MinimalTraces, DeviceMetricsList, NestedDeviceMetricsList) {
        struct CounterTask<F, DB>
        where
            DB: DataBusTrait<PayloadType, Box<dyn BusDeviceMetrics>>,
        {
            chunk_id: ChunkId,
            emu_trace: Arc<EmuTrace>,
            data_bus: Mutex<Option<DB>>,
            zisk_rom: Arc<ZiskRom>,
            chunk_size: u64,
            _phantom: std::marker::PhantomData<F>,
        }

        impl<F, DB> Task for CounterTask<F, DB>
        where
            F: PrimeField64,
            DB: DataBusTrait<PayloadType, Box<dyn BusDeviceMetrics>> + Send + Sync + 'static,
        {
            type Output = (ChunkId, DB);

            fn execute(&self) -> Self::Output {
                let mut data_bus = self.data_bus.lock().unwrap();
                let mut data_bus = std::mem::take(&mut *data_bus).unwrap();

                ZiskEmulator::process_emu_trace::<F, _, _>(
                    &self.zisk_rom,
                    &self.emu_trace,
                    &mut data_bus,
                    self.chunk_size,
                );

                data_bus.on_close();

                (self.chunk_id, data_bus)
            }
        }

        let task_factory: TaskFactory<_> =
            Box::new(|chunk_id: ChunkId, emu_trace: Arc<EmuTrace>| {
                let data_bus = self.sm_bundle.build_data_bus_counters();
                CounterTask {
                    chunk_id,
                    emu_trace,
                    chunk_size: self.chunk_size,
                    data_bus: Mutex::new(Some(data_bus)),
                    zisk_rom: self.zisk_rom.clone(),
                    _phantom: std::marker::PhantomData::<F>,
                }
            });

        let (asm_runner_mt, mut data_buses) = AsmRunnerMT::run_and_count(
            input_data_path.as_ref().unwrap(),
            Self::MAX_NUM_STEPS,
            self.chunk_size,
            task_factory,
            self.world_rank,
            self.local_rank,
            self.base_port,
            self.unlock_mapped_memory,
        )
        .expect("Error during ASM execution");

        data_buses.sort_by_key(|(chunk_id, _)| chunk_id.0);

        let mut main_count = Vec::with_capacity(data_buses.len());
        let mut secn_count = Vec::with_capacity(data_buses.len());

        let main_idx = self.sm_bundle.main_counter_idx();
        for (chunk_id, data_bus) in data_buses {
            let databus_counters = data_bus.into_devices(false);

            let mut secondary = Vec::new();

            for (idx, (_, counter)) in databus_counters.into_iter().enumerate() {
                match main_idx {
                    None => secondary.push((chunk_id, counter)),
                    Some(i) if idx == i => {
                        main_count.push((chunk_id, counter.unwrap_or(Box::new(DummyCounter {}))))
                    }
                    Some(_) => secondary.push((chunk_id, counter)),
                }
            }

            secn_count.push(secondary);
        }

        // Group counters by chunk_id and counter type
        let mut secn_vec_counters =
            (0..secn_count[0].len()).map(|_| Vec::new()).collect::<Vec<_>>();

        secn_count.into_iter().for_each(|counter_slice| {
            counter_slice.into_iter().enumerate().for_each(|(i, (chunk_id, counter))| {
                secn_vec_counters[i].push((chunk_id, counter.unwrap_or(Box::new(DummyCounter {}))));
            });
        });

        (MinimalTraces::AsmEmuTrace(asm_runner_mt), main_count, secn_vec_counters)
    }

    fn run_emulator(&self, num_threads: usize, input_data_path: Option<PathBuf>) -> MinimalTraces {
        // Call emulate with these options
        let input_data = if input_data_path.is_some() {
            // Read inputs data from the provided inputs path
            let path = PathBuf::from(input_data_path.as_ref().unwrap().display().to_string());
            fs::read(path).expect("Could not read inputs file")
        } else {
            Vec::new()
        };

        // Settings for the emulator
        let emu_options = EmuOptions {
            chunk_size: Some(self.chunk_size),
            max_steps: Self::MAX_NUM_STEPS,
            ..EmuOptions::default()
        };

        let min_traces = ZiskEmulator::compute_minimal_traces(
            &self.zisk_rom,
            &input_data,
            &emu_options,
            num_threads,
        )
        .expect("Error during emulator execution");

        MinimalTraces::EmuTrace(min_traces)
    }

    /// Adds main state machine instances to the proof context and assigns global IDs.
    ///
    /// # Arguments
    /// * `pctx` - Proof context.
    /// * `main_planning` - Planning information for main state machines.
    fn assign_main_instances(&self, pctx: &ProofCtx<F>, main_planning: &mut [Plan]) {
        for plan in main_planning.iter_mut() {
            plan.set_global_id(pctx.add_instance_assign(
                plan.airgroup_id,
                plan.air_id,
                PreCalculate::None,
                1,
            ));
        }
    }

    /// Creates main state machine instance based on a main planning.
    ///
    /// # Arguments
    /// * `global_id` - Global ID of the main instance to be created.
    ///
    /// # Returns
    /// A main instance for the provided global ID.
    fn create_main_instance(&self, global_id: usize) -> MainInstance {
        let mut main_planning_guard = self.main_planning.write().unwrap();

        let plan_idx = main_planning_guard
            .iter()
            .position(|x| x.global_id.unwrap() == global_id)
            .expect("Main instance not found");

        let plan = main_planning_guard.remove(plan_idx);

        let global_id = plan.global_id.unwrap();
        let is_last_segment = *plan
            .meta
            .as_ref()
            .and_then(|m| m.downcast_ref::<bool>())
            .unwrap_or_else(|| panic!("create_main_instance: Invalid metadata format"));

        MainInstance::new(InstanceCtx::new(global_id, plan), is_last_segment)
    }

    /// Counts metrics for secondary state machines based on minimal traces.
    ///
    /// # Arguments
    /// * `min_traces` - Minimal traces obtained from the ROM execution.
    ///
    /// # Returns
    /// A tuple containing two vectors:
    /// * A vector of main state machine metrics grouped by chunk ID.
    /// * A vector of secondary state machine metrics grouped by chunk ID. The vector is nested,
    ///   with the outer vector representing the secondary state machines and the inner vector
    ///   containing the metrics for each chunk.
    fn count(&self, min_traces: &MinimalTraces) -> (DeviceMetricsList, NestedDeviceMetricsList) {
        let min_traces = match min_traces {
            MinimalTraces::EmuTrace(min_traces) => min_traces,
            MinimalTraces::AsmEmuTrace(asm_min_traces) => &asm_min_traces.vec_chunks,
            _ => unreachable!(),
        };

        let (main_metrics_slices, secn_metrics_slices): (Vec<_>, Vec<_>) = min_traces
            .par_iter()
            .map(|minimal_trace| {
                let mut data_bus = self.sm_bundle.build_data_bus_counters();

                ZiskEmulator::process_emu_trace::<F, _, _>(
                    &self.zisk_rom,
                    minimal_trace,
                    &mut data_bus,
                    self.chunk_size,
                );

                let (mut main_count, mut secn_count) = (Vec::new(), Vec::new());

                let databus_counters = data_bus.into_devices(true);
                let main_idx = self.sm_bundle.main_counter_idx();
                for (idx, counter) in databus_counters.into_iter().enumerate() {
                    match main_idx {
                        None => secn_count.push(counter),
                        Some(i) if idx == i => main_count.push(counter),
                        Some(_) => secn_count.push(counter),
                    }
                }
                (main_count, secn_count)
            })
            .unzip();

        // Group counters by chunk_id and counter type
        let mut secn_vec_counters =
            (0..secn_metrics_slices[0].len()).map(|_| Vec::new()).collect::<Vec<_>>();

        secn_metrics_slices.into_iter().enumerate().for_each(|(chunk_id, counter_slice)| {
            counter_slice.into_iter().enumerate().for_each(|(i, (_, counter))| {
                secn_vec_counters[i]
                    .push((ChunkId(chunk_id), counter.unwrap_or(Box::new(DummyCounter {}))));
            });
        });

        let main_vec_counters: Vec<_> = main_metrics_slices
            .into_iter()
            .enumerate()
            .flat_map(|(chunk_id, counters)| {
                counters.into_iter().map(move |(_, counter)| {
                    (ChunkId(chunk_id), counter.unwrap_or(Box::new(DummyCounter {})))
                })
            })
            .collect();

        (main_vec_counters, secn_vec_counters)
    }

    /// Adds secondary state machine instances to the proof context and assigns global IDs.
    ///
    /// # Arguments
    /// * `pctx` - Proof context.
    /// * `secn_planning` - Planning information for secondary state machines.
    fn assign_secn_instances(&self, pctx: &ProofCtx<F>, secn_planning: &mut [Vec<Plan>]) {
        for plans_by_sm in secn_planning.iter_mut() {
            for plan in plans_by_sm.iter_mut() {
                // If the node has rank 0 and the plan targets the ROM instance,
                // we need to add it to the proof context using a special method.
                // This method allows us to mark it as an instance to be computed by node 0.
                let global_id = if plan.airgroup_id == ZISK_AIRGROUP_ID
                    && plan.air_id == ROM_AIR_IDS[0]
                {
                    // If this is the ROM instance, we need to add it to the proof context
                    // with the rank 0.
                    pctx.add_instance_rank(plan.airgroup_id, plan.air_id, 0, PreCalculate::None, 1)
                } else {
                    match plan.instance_type {
                        InstanceType::Instance => {
                            pctx.add_instance(plan.airgroup_id, plan.air_id, plan.pre_calculate, 1)
                        }
                        InstanceType::Table => pctx.add_instance_all(plan.airgroup_id, plan.air_id),
                    }
                };

                plan.set_global_id(global_id);
            }
        }
    }

    /// Creates a secondary state machine instance based on the provided global ID.
    ///
    /// # Arguments
    /// * `global_id` - Global ID of the secondary state machine instance.
    ///
    /// # Returns
    /// A secondary state machine instance for the provided global ID.
    fn create_secn_instance(&self, global_id: usize) -> Box<dyn Instance<F>> {
        let mut secn_planning_guard = self.secn_planning.write().unwrap();

        let plan_idx = secn_planning_guard.iter().enumerate().find_map(|(outer_idx, plans)| {
            plans
                .iter()
                .position(|plan| plan.global_id.unwrap() == global_id)
                .map(|inner_idx| (outer_idx, inner_idx))
        });
        if plan_idx.is_none() {
            panic!("Secondary instance not found");
        }

        let plan_idx = plan_idx.unwrap();
        let plan = secn_planning_guard[plan_idx.0].remove(plan_idx.1);

        let global_id = plan.global_id.unwrap();

        let ictx = InstanceCtx::new(global_id, plan);
        self.sm_bundle.build_instance(plan_idx.0, ictx)
    }

    /// Expands and computes witnesses for a main instance.
    ///
    /// # Arguments
    /// * `pctx` - Proof context.
    /// * `main_instance` - Main instance to compute witness for
    fn witness_main_instance(
        &self,
        pctx: &ProofCtx<F>,
        main_instance: &MainInstance,
        trace_buffer: Vec<F>,
    ) {
        #[cfg(feature = "stats")]
        let witness_start_time = std::time::Instant::now();

        let min_traces_guard = self.min_traces.read().unwrap();
        let min_traces = &*min_traces_guard;

        let min_traces = match min_traces {
            MinimalTraces::EmuTrace(min_traces) => min_traces,
            MinimalTraces::AsmEmuTrace(asm_min_traces) => &asm_min_traces.vec_chunks,
            _ => unreachable!(),
        };

        let air_instance = MainSM::compute_witness(
            &self.zisk_rom,
            min_traces,
            self.chunk_size,
            main_instance,
            self.std.clone(),
            trace_buffer,
        );

        pctx.add_air_instance(air_instance, main_instance.ictx.global_id);

        #[cfg(feature = "stats")]
        {
            let witness_duration = witness_start_time.elapsed().as_micros() as u64;

            let (airgroup_id, air_id) = pctx.dctx_get_instance_info(main_instance.ictx.global_id);

            self.stats.lock().unwrap().push((
                airgroup_id,
                air_id,
                Stats {
                    collect_start_time: std::time::Instant::now(),
                    collect_duration: 0,
                    witness_start_time,
                    witness_duration,
                    num_chunks: 1,
                },
            ));
        }
    }

    /// computes witness for a secondary state machines instance.
    ///
    /// # Arguments
    /// * `pctx` - Proof context.
    /// * `sctx` - Setup context.
    /// * `global_id` - Global ID of the secondary state machine instance.
    /// * `secn_instance` - Secondary state machine instance to compute witness for
    #[allow(clippy::borrowed_box)]
    fn witness_secn_instance(
        &self,
        pctx: &ProofCtx<F>,
        sctx: &SetupCtx<F>,
        global_id: usize,
        secn_instance: &Box<dyn Instance<F>>,
        trace_buffer: Vec<F>,
    ) {
        let (mut _stats, collectors_by_instance) = self
            .collectors_by_instance
            .write()
            .unwrap()
            .remove(&global_id)
            .expect("Missing collectors for given global_id");
        #[cfg(feature = "stats")]
        let witness_start_time = std::time::Instant::now();

        if let Some(air_instance) =
            secn_instance.compute_witness(pctx, sctx, collectors_by_instance, trace_buffer)
        {
            pctx.add_air_instance(air_instance, global_id);
        }

        #[cfg(feature = "stats")]
        {
            let witness_duration = witness_start_time.elapsed().as_millis() as u64;
            let (airgroup_id, air_id) = pctx.dctx_get_instance_info(global_id);
            let mut stats = _stats.unwrap();
            stats.witness_start_time = witness_start_time;
            stats.witness_duration = witness_duration;
            self.stats.lock().unwrap().push((airgroup_id, air_id, stats));
        }
    }

    /// Expands for a secondary state machines instance.
    ///
    /// # Arguments
    /// * `pctx` - Proof context.
    /// * `sctx` - Setup context.
    /// * `global_id` - Global ID of the secondary state machine instance.
    /// * `secn_instance` - Secondary state machine instance to compute witness for
    #[allow(clippy::borrowed_box)]
    fn witness_collect_instances(&self, secn_instances: HashMap<usize, &Box<dyn Instance<F>>>) {
        #[cfg(feature = "stats")]
        let collect_start_time = std::time::Instant::now();

        let min_traces = self.min_traces.read().unwrap();

        let min_traces = match &*min_traces {
            MinimalTraces::EmuTrace(min_traces) => min_traces,
            MinimalTraces::AsmEmuTrace(asm_min_traces) => &asm_min_traces.vec_chunks,
            _ => unreachable!(),
        };

        // Group the instances by the chunk they need to process
        let chunks_to_execute = self.chunks_to_execute(min_traces, &secn_instances);

        // Create data buses for each chunk
        let mut data_buses =
            self.sm_bundle.build_data_bus_collectors(&secn_instances, chunks_to_execute);

        // Execute collect process for each chunk
        data_buses.par_iter_mut().enumerate().for_each(|(chunk_id, data_bus)| {
            if let Some(data_bus) = data_bus {
                ZiskEmulator::process_emu_traces::<F, _, _>(
                    &self.zisk_rom,
                    min_traces,
                    chunk_id,
                    data_bus,
                    self.chunk_size,
                );
            }
        });

        // Close the data buses and get for each instance its collectors
        let mut collectors_by_instance = self.close_data_bus_collectors(data_buses);

        #[cfg(feature = "stats")]
        let collect_duration = collect_start_time.elapsed().as_millis() as u64;

        for global_idx in secn_instances.keys() {
            let collector = collectors_by_instance.remove(global_idx).unwrap_or_default();

            #[cfg(feature = "stats")]
            let stats = Some(Stats {
                collect_start_time,
                collect_duration,
                witness_start_time: Instant::now(),
                witness_duration: 0,
                num_chunks: collector.len(),
            });

            #[cfg(not(feature = "stats"))]
            let stats = None;

            self.collectors_by_instance.write().unwrap().insert(*global_idx, (stats, collector));
        }
    }

    /// Computes and generates witness for secondary state machine instance of type `Table`.
    ///
    /// # Arguments
    /// * `pctx` - Proof context.
    /// * `sctx` - Setup context.
    /// * `global_id` - Global ID of the secondary state machine instance.
    /// * `table_instance` - Secondary state machine table instance to compute witness for
    #[allow(clippy::borrowed_box)]
    fn witness_table(
        &self,
        pctx: &ProofCtx<F>,
        sctx: &SetupCtx<F>,
        global_id: usize,
        table_instance: &Box<dyn Instance<F>>,
        trace_buffer: Vec<F>,
    ) {
        #[cfg(feature = "stats")]
        let witness_start_time = std::time::Instant::now();
        assert_eq!(table_instance.instance_type(), InstanceType::Table, "Instance is not a table");

        if let Some(air_instance) = table_instance.compute_witness(pctx, sctx, vec![], trace_buffer)
        {
            if pctx.dctx_is_my_instance(global_id) {
                pctx.add_air_instance(air_instance, global_id);
            }
        }

        #[cfg(feature = "stats")]
        {
            let witness_duration = witness_start_time.elapsed().as_micros() as u64;
            let (airgroup_id, air_id) = pctx.dctx_get_instance_info(global_id);

            self.stats.lock().unwrap().push((
                airgroup_id,
                air_id,
                Stats {
                    collect_start_time: Instant::now(),
                    collect_duration: 0,
                    witness_start_time,
                    witness_duration,
                    num_chunks: 0,
                },
            ));
        }
    }

    /// Computes all the chunks to be executed to generate the witness given an instance.
    ///
    /// # Arguments
    /// * `min_traces` - Minimal traces
    /// * `secn_instance` - Secondary state machine instance to group.
    ///
    /// # Returns
    /// A vector of booleans indicating which chunks to execute.
    #[allow(clippy::borrowed_box)]
    fn chunks_to_execute(
        &self,
        min_traces: &[EmuTrace],
        secn_instances: &HashMap<usize, &Box<dyn Instance<F>>>,
    ) -> Vec<Vec<usize>> {
        let mut chunks_to_execute = vec![Vec::new(); min_traces.len()];
        secn_instances.iter().for_each(|(global_idx, secn_instance)| {
            match secn_instance.check_point() {
                CheckPoint::None => {}
                CheckPoint::Single(chunk_id) => {
                    chunks_to_execute[chunk_id.as_usize()].push(*global_idx);
                }
                CheckPoint::Multiple(chunk_ids) => {
                    chunk_ids.iter().for_each(|&chunk_id| {
                        chunks_to_execute[chunk_id.as_usize()].push(*global_idx);
                    });
                }
            }
        });
        chunks_to_execute
    }

    /// Closes a data bus used for managing collectors and returns the first instance.
    ///
    /// # Arguments
    /// * `secn_instances` - A vector of secondary state machine instances.
    /// * `data_buses` - A vector of data buses with attached collectors.
    ///
    /// # Returns
    /// A vector of tuples containing the global ID, secondary state machine instance, and a vector
    /// of collectors for each instance.
    #[allow(clippy::type_complexity)]
    fn close_data_bus_collectors(
        &self,
        mut data_buses: DataBusCollectorCollection,
    ) -> HashMap<usize, Vec<(usize, Box<dyn BusDevice<u64>>)>> {
        let mut collectors_by_instance: HashMap<usize, Vec<(usize, Box<dyn BusDevice<u64>>)>> =
            HashMap::new();

        for (chunk_id, data_bus) in data_buses.iter_mut().enumerate() {
            if let Some(data_bus) = data_bus.take() {
                for (global_id, collector) in data_bus.into_devices(false) {
                    if let Some(global_id) = global_id {
                        collectors_by_instance
                            .entry(global_id)
                            .or_default()
                            .push((chunk_id, collector.unwrap()));
                    }
                }
            }
        }

        collectors_by_instance
    }
}

impl<F: PrimeField64, BD: SMBundle<F>> WitnessComponent<F> for ZiskExecutor<F, BD> {
    /// Executes the ZisK ROM program and calculate the plans for main and secondary state machines.
    ///
    /// # Arguments
    /// * `pctx` - Proof context.
    ///
    /// # Returns
    /// A vector of global IDs for the instances to compute witness for.
    fn execute(&self, pctx: Arc<ProofCtx<F>>, input_data_path: Option<PathBuf>) -> Vec<usize> {
        // Process the ROM to collect the Minimal Traces
        timer_start_info!(COMPUTE_MINIMAL_TRACE);

        assert_eq!(self.asm_runner_path.is_some(), self.asm_rom_path.is_some());

        let (min_traces, main_count, secn_count, asm_runner_mo) = if self.asm_runner_path.is_some()
        {
            // If we are executing in assembly mode
            self.execute_with_assembly(input_data_path)
        } else {
            // Otherwise, use the emulator
            let min_traces = self.execute_with_emulator(input_data_path);

            timer_start_info!(COUNT);
            let (main_count, secn_count) = self.count(&min_traces);
            timer_stop_and_log_info!(COUNT);

            (min_traces, main_count, secn_count, None)
        };
        timer_stop_and_log_info!(COMPUTE_MINIMAL_TRACE);

        // Plan the main and secondary instances using the counted metrics
        timer_start_info!(PLAN);
        let (mut main_planning, public_values) =
            MainPlanner::plan::<F>(&min_traces, main_count, self.chunk_size);

        let mut secn_planning = self.sm_bundle.plan_sec(secn_count);

        if let Some(asm_runner_mo) = asm_runner_mo {
            secn_planning[0].extend(asm_runner_mo.plans);
        }

        timer_stop_and_log_info!(PLAN);

        // Configure the instances
        self.sm_bundle.configure_instances(&pctx, &secn_planning);

        // Assign the instances
        self.assign_main_instances(&pctx, &mut main_planning);
        self.assign_secn_instances(&pctx, &mut secn_planning);

        // Get the global IDs of the instances to compute witness for
        let main_global_ids =
            main_planning.iter().map(|plan| plan.global_id.unwrap()).collect::<Vec<_>>();
        let secn_global_ids = secn_planning
            .iter()
            .map(|plans| plans.iter().map(|plan| plan.global_id.unwrap()).collect::<Vec<_>>())
            .collect::<Vec<_>>();
        let secn_global_ids_vec = secn_global_ids.iter().flatten().copied().collect::<Vec<_>>();

        // Add public values to the proof context
        let mut publics = ZiskPublicValues::from_vec_guard(pctx.get_publics());
        for (index, value) in public_values.iter() {
            publics.inputs[*index as usize] = F::from_u32(*value);
        }
        drop(publics);

        // Update internal state with the computed minimal traces and planning.
        *self.min_traces.write().unwrap() = min_traces;
        *self.main_planning.write().unwrap() = main_planning;
        *self.secn_planning.write().unwrap() = secn_planning;

        let mut main_instances = self.main_instances.write().unwrap();

        for global_id in &main_global_ids {
            main_instances
                .entry(*global_id)
                .or_insert_with(|| self.create_main_instance(*global_id));
        }

        let mut secn_instances = self.secn_instances.write().unwrap();
        for global_id in &secn_global_ids_vec {
            secn_instances
                .entry(*global_id)
                .or_insert_with(|| self.create_secn_instance(*global_id));
            secn_instances[global_id].reset();
            if secn_instances[global_id].instance_type() == InstanceType::Instance {
                let checkpoint = secn_instances[global_id].check_point();
                let chunks = match checkpoint {
                    CheckPoint::None => vec![],
                    CheckPoint::Single(chunk_id) => vec![chunk_id.as_usize()],
                    CheckPoint::Multiple(chunk_ids) => {
                        chunk_ids.into_iter().map(|id| id.as_usize()).collect()
                    }
                };
                pctx.dctx_set_chunks(*global_id, chunks);
            }
        }

        [main_global_ids, secn_global_ids_vec].concat()
    }

    /// Computes the witness for the main and secondary state machines.
    ///
    /// # Arguments
    /// * `stage` - The current stage id
    /// * `pctx` - Proof context.
    /// * `sctx` - Setup context.
    /// * `global_ids` - Global IDs of the instances to compute witness for.
    fn calculate_witness(
        &self,
        stage: u32,
        pctx: Arc<ProofCtx<F>>,
        sctx: Arc<SetupCtx<F>>,
        global_ids: &[usize],
        n_cores: usize,
        buffer_pool: &dyn BufferPool<F>,
    ) {
        if stage != 1 {
            return;
        }

        let pool = create_pool(n_cores);
        pool.install(|| {
            for &global_id in global_ids {
                let (_airgroup_id, air_id) = pctx.dctx_get_instance_info(global_id);

                if MAIN_AIR_IDS.contains(&air_id) {
                    let main_instance = &self.main_instances.read().unwrap()[&global_id];

                    self.witness_main_instance(&pctx, main_instance, buffer_pool.take_buffer());
                } else {
                    let secn_instance = &self.secn_instances.read().unwrap()[&global_id];

                    match secn_instance.instance_type() {
                        InstanceType::Instance => {
                            if !self.collectors_by_instance.read().unwrap().contains_key(&global_id)
                            {
                                let mut secn_instances = HashMap::new();
                                secn_instances.insert(global_id, secn_instance);
                                self.witness_collect_instances(secn_instances);
                            }
                            self.witness_secn_instance(
                                &pctx,
                                &sctx,
                                global_id,
                                secn_instance,
                                buffer_pool.take_buffer(),
                            );
                        }
                        InstanceType::Table => {
                            self.witness_table(&pctx, &sctx, global_id, secn_instance, Vec::new())
                        }
                    }
                }
            }
        });
    }

    fn pre_calculate_witness(
        &self,
        stage: u32,
        pctx: Arc<ProofCtx<F>>,
        _sctx: Arc<SetupCtx<F>>,
        global_ids: &[usize],
        n_cores: usize,
    ) {
        if stage != 1 {
            return;
        }

        let pool = create_pool(n_cores);
        pool.install(|| {
            let secn_instances_guard = self.secn_instances.read().unwrap();

            let mut secn_instances = HashMap::new();
            for &global_id in global_ids {
                let (_airgroup_id, air_id) = pctx.dctx_get_instance_info(global_id);

                if !MAIN_AIR_IDS.contains(&air_id) {
                    let secn_instance = &secn_instances_guard[&global_id];

                    if secn_instance.instance_type() == InstanceType::Instance
                        && !self.collectors_by_instance.read().unwrap().contains_key(&global_id)
                    {
                        secn_instances.insert(global_id, secn_instance);
                    }
                }
            }

            if !secn_instances.is_empty() {
                self.witness_collect_instances(secn_instances);
            }
        });
    }

    /// Debugs the main and secondary state machines.
    ///
    /// # Arguments
    /// * `pctx` - Proof context.
    /// * `sctx` - Setup context.
    /// * `global_ids` - Global IDs of the instances to debug.
    fn debug(&self, pctx: Arc<ProofCtx<F>>, sctx: Arc<SetupCtx<F>>, global_ids: &[usize]) {
        for &global_id in global_ids {
            let (_airgroup_id, air_id) = pctx.dctx_get_instance_info(global_id);

            if MAIN_AIR_IDS.contains(&air_id) {
                MainSM::debug(&pctx, &sctx);
            } else {
                let secn_instances = self.secn_instances.read().unwrap();
                let secn_instance = secn_instances.get(&global_id).expect("Instance not found");

                secn_instance.debug(&pctx, &sctx);
            }
        }
    }

    fn gen_custom_commits_fixed(
        &self,
        pctx: Arc<ProofCtx<F>>,
        sctx: Arc<SetupCtx<F>>,
        check: bool,
    ) -> Result<(), Box<dyn std::error::Error>> {
        let file_name = pctx.get_custom_commits_fixed_buffer("rom")?;

        let setup = sctx.get_setup(RomRomTrace::<usize>::AIRGROUP_ID, RomRomTrace::<usize>::AIR_ID);
        let blowup_factor =
            1 << (setup.stark_info.stark_struct.n_bits_ext - setup.stark_info.stark_struct.n_bits);

        gen_elf_hash(&self.rom_path, file_name.as_path(), blowup_factor, check)?;
        Ok(())
    }
}<|MERGE_RESOLUTION|>--- conflicted
+++ resolved
@@ -241,12 +241,7 @@
     fn execute_with_assembly(
         &self,
         input_data_path: Option<PathBuf>,
-<<<<<<< HEAD
     ) -> (MinimalTraces, DeviceMetricsList, NestedDeviceMetricsList, Option<AsmRunnerMO>) {
-=======
-    ) -> (MinimalTraces, DeviceMetricsList, NestedDeviceMetricsList, Option<Vec<Plan>>) {
-        // Run the assembly Memory Operations runner with the provided input data path
->>>>>>> 257e5f8d
         let input_data_path_cloned = input_data_path.clone();
         let (world_rank, local_rank, base_port) =
             (self.world_rank, self.local_rank, self.base_port);
