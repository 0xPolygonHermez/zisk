--- conflicted
+++ resolved
@@ -227,17 +227,10 @@
         &self,
         input_data_path: Option<PathBuf>,
     ) -> (MinimalTraces, DeviceMetricsList, NestedDeviceMetricsList, Option<Vec<Plan>>) {
-<<<<<<< HEAD
-        let input_data_cloned = input_data_path.clone();
-        let world_rank = self.world_rank;
-        let local_rank = self.local_rank;
-        let port = self.port;
-        let chunk_size = self.chunk_size;
-=======
         let input_data_path_cloned = input_data_path.clone();
         let (world_rank, local_rank, base_port) =
             (self.world_rank, self.local_rank, self.base_port);
->>>>>>> ae92bc34
+        let chunk_size = self.chunk_size;
         let handle_mo = std::thread::spawn(move || {
             AsmRunnerMO::run(
                 input_data_path_cloned.as_ref().unwrap(),
