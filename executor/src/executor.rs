--- conflicted
+++ resolved
@@ -6,7 +6,6 @@
 use p3_field::PrimeField;
 use proofman_common::ProofCtx;
 use witness::WitnessComponent;
-use zisk_pil::ZiskProofValues;
 
 use rayon::prelude::*;
 
@@ -193,25 +192,6 @@
         &self,
         pctx: &ProofCtx<F>,
         plans: Vec<Vec<Plan>>,
-<<<<<<< HEAD
-    ) -> Vec<(usize, Box<dyn BusDeviceInstance<F>>)> {
-        // TODO: REMOVE, ONLY FOR TEST *******
-        let mut proof_values = ZiskProofValues::from_vec_guard(pctx.get_proof_values());
-        proof_values.enable_input_data = F::one();
-        // TODO: REMOVE, ONLY FOR TEST ******* ^^^^
-
-        plans
-            .into_iter()
-            .enumerate()
-            .flat_map(|(i, plans_by_sm)| {
-                plans_by_sm.into_iter().filter_map(move |plan| {
-                    let (is_mine, global_idx) =
-                        pctx.dctx_add_instance(plan.airgroup_id, plan.air_id, 1);
-
-                    if is_mine || plan.instance_type == InstanceType::Table {
-                        let ictx = InstanceCtx::new(global_idx, plan);
-                        Some((global_idx, self.secondary_sm[i].build_inputs_collector(ictx)))
-=======
     ) -> (
         Vec<(usize, Box<dyn BusDeviceInstance<F>>)>, // Table instances
         Vec<(usize, Box<dyn BusDeviceInstance<F>>)>, // Non-table instances
@@ -228,7 +208,6 @@
                     let instance = (global_id, self.secondary_sm[i].build_inputs_collector(ictx));
                     if instance.1.instance_type() == InstanceType::Table {
                         table_instances.push(instance);
->>>>>>> 15fd170e
                     } else {
                         other_instances.push(instance);
                     }
@@ -249,34 +228,6 @@
     fn witness_instances(
         &self,
         pctx: &ProofCtx<F>,
-<<<<<<< HEAD
-        min_traces: Arc<Vec<EmuTrace>>,
-        sec_instances: Vec<(usize, Box<dyn BusDeviceInstance<F>>)>,
-    ) -> Vec<(usize, Box<dyn BusDeviceInstance<F>>)> {
-        sec_instances
-            .into_par_iter()
-            .map(|(global_idx, mut sec_instance)| {
-                if sec_instance.instance_type() == InstanceType::Instance {
-                    match sec_instance.check_point() {
-                        CheckPoint::None => {}
-                        CheckPoint::Single(chunk_id) => {
-                            sec_instance = self.process_checkpoint(
-                                &min_traces,
-                                sec_instance,
-                                &[chunk_id],
-                                false,
-                            );
-                        }
-                        CheckPoint::Multiple(chunk_ids) => {
-                            sec_instance = self.process_checkpoint(
-                                &min_traces,
-                                sec_instance,
-                                &chunk_ids,
-                                true,
-                            );
-                        }
-                    }
-=======
         min_traces: &[EmuTrace],
         main_instances: Vec<MainInstance>,
         secn_instances: Vec<(usize, Box<dyn BusDeviceInstance<F>>)>,
@@ -293,7 +244,6 @@
                 );
             })
         });
->>>>>>> 15fd170e
 
         let secn_iter = secn_instances.into_par_iter().map(|(global_id, mut secn_instance)| {
             Either::Right(move || {
@@ -301,11 +251,11 @@
                     CheckPoint::None => {}
                     CheckPoint::Single(chunk_id) => {
                         secn_instance =
-                            self.process_checkpoint(min_traces, secn_instance, &[chunk_id]);
+                            self.process_checkpoint(min_traces, secn_instance, &[chunk_id], false);
                     }
                     CheckPoint::Multiple(chunk_ids) => {
                         secn_instance =
-                            self.process_checkpoint(min_traces, secn_instance, &chunk_ids);
+                            self.process_checkpoint(min_traces, secn_instance, &chunk_ids, true);
                     }
                 }
 
