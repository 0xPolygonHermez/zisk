{
    "editor.inlineSuggest.enabled": true,
    "[rust]": {
        "editor.defaultFormatter": "rust-lang.rust-analyzer",
        "editor.formatOnSave": true,
        "editor.hover.enabled": true
    },
    "editor.rulers": [100],
    "rust-analyzer.linkedProjects": ["Cargo.toml"],
    "files.associations": {
        "*.ejs": "html",
<<<<<<< HEAD
        "new": "cpp",
        "ostream": "cpp"
=======
        "new": "cpp"
>>>>>>> ed192329
    }
    //"rust-analyzer.showUnlinkedFileNotification": false,
    // "rust-analyzer.showUnlinkedFileNotification": false,
    // "rust-analyzer.check.workspace": false,
    // "rust-analyzer.check.invocationStrategy": "once",
    // "rust-analyzer.cargo.buildScripts.invocationStrategy": "once",
}<|MERGE_RESOLUTION|>--- conflicted
+++ resolved
@@ -9,12 +9,7 @@
     "rust-analyzer.linkedProjects": ["Cargo.toml"],
     "files.associations": {
         "*.ejs": "html",
-<<<<<<< HEAD
-        "new": "cpp",
-        "ostream": "cpp"
-=======
         "new": "cpp"
->>>>>>> ed192329
     }
     //"rust-analyzer.showUnlinkedFileNotification": false,
     // "rust-analyzer.showUnlinkedFileNotification": false,
