--- conflicted
+++ resolved
@@ -17,13 +17,10 @@
 #define FCALL_ID_BN254_FP2_INV 7
 #define FCALL_ID_BN254_TWIST_ADD_LINE_COEFFS 8
 #define FCALL_ID_BN254_TWIST_DBL_LINE_COEFFS 9
-<<<<<<< HEAD
-#define FCALL_ID_SECP256K1_FN_DECOMPOSE 10
-=======
 #define FCALL_BLS12_381_FP_INV_ID 10
 #define FCALL_BLS12_381_FP_SQRT_ID 11
 #define FCALL_BLS12_381_FP2_INV_ID 12
->>>>>>> af5c05a9
+#define FCALL_ID_SECP256K1_FN_DECOMPOSE 13
 
 // Fcall context
 struct FcallContext
@@ -67,9 +64,9 @@
 int BN254TwistDblLineCoeffsCtx (
     struct FcallContext * ctx  // fcall context
 );
-<<<<<<< HEAD
 int Secp256k1FnDecomposeCtx (
-=======
+    struct FcallContext * ctx  // fcall context
+);
 int BLS12_381FpInvCtx (
     struct FcallContext * ctx  // fcall context
 );
@@ -77,7 +74,6 @@
     struct FcallContext * ctx  // fcall context
 );
 int BLS12_381ComplexInvCtx (
->>>>>>> af5c05a9
     struct FcallContext * ctx  // fcall context
 );
 
@@ -115,11 +111,10 @@
     const uint64_t * a, // 16 x 64 bits
           uint64_t * r  // 16 x 64 bits
 );
-<<<<<<< HEAD
 int Secp256k1FnDecompose (
     const uint64_t * a, // 8 x 64 bits
           uint64_t * r  // 24 x 64 bits
-=======
+);
 int BLS12_381FpInv (
     const uint64_t * a, // 6 x 64 bits
           uint64_t * r  // 6 x 64 bits
@@ -131,7 +126,6 @@
 int BLS12_381ComplexInv (
     const uint64_t * a, // 12 x 64 bits
           uint64_t * r  // 12 x 64 bits
->>>>>>> af5c05a9
 );
 
 #ifdef __cplusplus
