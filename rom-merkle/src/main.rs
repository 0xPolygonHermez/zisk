use clap::{Arg, Command};
use colored::Colorize;
use p3_goldilocks::Goldilocks;
use proofman_common::{get_custom_commit_trace, GlobalInfo, ProofType, SetupCtx};
<<<<<<< HEAD
=======
use proofman_util::create_buffer_fast;
>>>>>>> f0dcfeda
use sm_rom::RomSM;
use std::{path::Path, sync::Arc};
use sysinfo::System;
<<<<<<< HEAD
use zisk_pil::{ROM_AIR_IDS, ZISK_AIRGROUP_ID};
=======
use zisk_pil::RomRomTrace;
>>>>>>> f0dcfeda

fn main() {
    let matches = Command::new("ROM Handler")
        .version("1.0")
        .about("Compute the Merkle Root of a ROM file")
        .arg(
            Arg::new("rom").long("rom").value_name("FILE").help("The ROM file path").required(true),
        )
        .arg(
            Arg::new("proving_key")
                .long("proving-key")
                .value_name("FILE")
                .help("The proving key folder path")
                .required(true),
        )
        .arg(
            Arg::new("rom_buffer")
                .long("rom-buffer")
                .value_name("FILE")
                .help("The rom buffer path")
                .required(true),
        )
        .get_matches();

    // Get the value of the `rom` argument as a path
    let rom_path_str = matches.get_one::<String>("rom").expect("ROM path is required");
    let rom_path = Path::new(rom_path_str);
    let proving_key_path_str =
        matches.get_one::<String>("proving_key").expect("Proving key path is required");
    let proving_key_path = Path::new(proving_key_path_str);
    let rom_buffer_str =
        matches.get_one::<String>("rom_buffer").expect("Buffer file path is required");

    env_logger::builder()
        .format_timestamp(None)
        .format_level(true)
        .format_target(false)
        .filter_level(log::LevelFilter::Info)
        .init();

    println!();
    println!(
        "    {}{}",
        "Proofman by Polygon Labs v".bright_purple().bold(),
        env!("CARGO_PKG_VERSION").bright_purple().bold()
    );

    let system_name = System::name().unwrap_or_else(|| "<unknown>".to_owned());
    let system_kernel = System::kernel_version().unwrap_or_else(|| "<unknown>".to_owned());
    let system_version = System::long_os_version().unwrap_or_else(|| "<unknown>".to_owned());
    println!(
        "{} {} {} ({})",
        format!("{: >12}", "System").bright_green().bold(),
        system_name,
        system_kernel,
        system_version
    );
    let system_hostname = System::host_name().unwrap_or_else(|| "<unknown>".to_owned());
    println!("{} {}", format!("{: >12}", "Hostname").bright_green().bold(), system_hostname);
    println!();

    // Check if the path exists
    if !rom_path.exists() {
        log::error!("Error: The specified ROM file does not exist: {}", rom_path_str);
        std::process::exit(1);
    }

    // Check if the path is a file and not a directory
    if !rom_path.is_file() {
        log::error!("Error: The specified ROM path is not a file: {}", rom_path_str);
        std::process::exit(1);
    }

<<<<<<< HEAD
    let buffer_allocator: Arc<StarkBufferAllocator> =
        Arc::new(StarkBufferAllocator::new(proving_key_path.to_path_buf()));
    let global_info = GlobalInfo::new(proving_key_path);
    let sctx = Arc::new(SetupCtx::new(&global_info, &ProofType::Basic));

    let setup = sctx.get_setup(ZISK_AIRGROUP_ID, ROM_AIR_IDS[0]);

    match RomSM::<Goldilocks>::compute_trace_rom_buffer(
        rom_path.to_path_buf(),
        buffer_allocator,
        &sctx,
    ) {
        Ok((commit_id, buffer_rom)) => {
            get_custom_commit_trace(commit_id, 0, setup, buffer_rom, rom_buffer_str.as_str());
        }
        Err(e) => {
            log::error!("Error: {}", e);
            std::process::exit(1);
        }
    }
=======
    let global_info = GlobalInfo::new(proving_key_path);
    let sctx = Arc::new(SetupCtx::new(&global_info, &ProofType::Basic));

    let mut custom_rom_trace: RomRomTrace<Goldilocks> = RomRomTrace::new();
    let setup = sctx.get_setup(custom_rom_trace.airgroup_id(), custom_rom_trace.air_id);

    RomSM::compute_custom_trace_rom(rom_path.to_path_buf(), &mut custom_rom_trace);

    let n_ext = (1 << setup.stark_info.stark_struct.n_bits_ext) as usize;
    let n_cols = custom_rom_trace.num_rows();

    let buffer_ext = create_buffer_fast(n_ext * n_cols);

    get_custom_commit_trace(
        custom_rom_trace.commit_id.unwrap() as u64,
        0,
        setup,
        custom_rom_trace.get_buffer(),
        buffer_ext,
        rom_buffer_str.as_str(),
    );
>>>>>>> f0dcfeda
}<|MERGE_RESOLUTION|>--- conflicted
+++ resolved
@@ -2,18 +2,11 @@
 use colored::Colorize;
 use p3_goldilocks::Goldilocks;
 use proofman_common::{get_custom_commit_trace, GlobalInfo, ProofType, SetupCtx};
-<<<<<<< HEAD
-=======
 use proofman_util::create_buffer_fast;
->>>>>>> f0dcfeda
 use sm_rom::RomSM;
 use std::{path::Path, sync::Arc};
 use sysinfo::System;
-<<<<<<< HEAD
-use zisk_pil::{ROM_AIR_IDS, ZISK_AIRGROUP_ID};
-=======
 use zisk_pil::RomRomTrace;
->>>>>>> f0dcfeda
 
 fn main() {
     let matches = Command::new("ROM Handler")
@@ -87,28 +80,6 @@
         std::process::exit(1);
     }
 
-<<<<<<< HEAD
-    let buffer_allocator: Arc<StarkBufferAllocator> =
-        Arc::new(StarkBufferAllocator::new(proving_key_path.to_path_buf()));
-    let global_info = GlobalInfo::new(proving_key_path);
-    let sctx = Arc::new(SetupCtx::new(&global_info, &ProofType::Basic));
-
-    let setup = sctx.get_setup(ZISK_AIRGROUP_ID, ROM_AIR_IDS[0]);
-
-    match RomSM::<Goldilocks>::compute_trace_rom_buffer(
-        rom_path.to_path_buf(),
-        buffer_allocator,
-        &sctx,
-    ) {
-        Ok((commit_id, buffer_rom)) => {
-            get_custom_commit_trace(commit_id, 0, setup, buffer_rom, rom_buffer_str.as_str());
-        }
-        Err(e) => {
-            log::error!("Error: {}", e);
-            std::process::exit(1);
-        }
-    }
-=======
     let global_info = GlobalInfo::new(proving_key_path);
     let sctx = Arc::new(SetupCtx::new(&global_info, &ProofType::Basic));
 
@@ -130,5 +101,4 @@
         buffer_ext,
         rom_buffer_str.as_str(),
     );
->>>>>>> f0dcfeda
 }