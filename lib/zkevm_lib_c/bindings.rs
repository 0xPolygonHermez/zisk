// Rust FFI declaration for the C function `int zkevm_prover_c(char* config_filename)`
extern "C" {
<<<<<<< HEAD
=======

>>>>>>> e4859beb
    #[link_name = "\u{1}_Z10zkevm_mainPcPvPS0_S0_"]
    pub fn zkevm_main(
        configFile: *mut ::std::os::raw::c_char,
        pAddress: *mut ::std::os::raw::c_void,
<<<<<<< HEAD
        pSMRequests: *const *const ::std::os::raw::c_void,
        pSMRequestsOut: *mut ::std::os::raw::c_void,
    ) -> ::std::os::raw::c_int;
}
extern "C" {
    #[link_name = "\u{1}_Z16zkevm_binary_reqPvS_"]
    pub fn zkevm_binary_req(
        pSMRequests: *const ::std::os::raw::c_void,
        pAddress: *const ::std::os::raw::c_void,
    ) -> ::std::os::raw::c_int;
}
extern "C" {
    #[link_name = "\u{1}_Z24zkevm_delete_sm_requestsPPv"]
    pub fn zkevm_delete_sm_requests(pSMRequests: *const *const ::std::os::raw::c_void) -> ::std::os::raw::c_int;
}
extern "C" {
    #[link_name = "\u{1}_Z15zkevm_mem_alignPviS_"]
    pub fn zkevm_mem_align(
        inputs_: *const ::std::os::raw::c_void,
        ninputs: ::std::os::raw::c_int,
        pAddress: *const ::std::os::raw::c_void,
    ) -> ::std::os::raw::c_int;
}
extern "C" {
    #[link_name = "\u{1}_Z19zkevm_mem_align_reqPvS_"]
    pub fn zkevm_mem_align_req(
        pSMRequests: *const ::std::os::raw::c_void,
        pAddress: *const ::std::os::raw::c_void,
    ) -> ::std::os::raw::c_int;
}

extern "C" {
    #[link_name = "\u{1}_Z20zkevm_padding_sha256PviS_S_S_"]
    pub fn zkevm_padding_sha256(
        inputs_: *const ::std::os::raw::c_void,
        ninputs: ::std::os::raw::c_int,
        pAddress: *const ::std::os::raw::c_void,
        pSMRequests: *const ::std::os::raw::c_void,
        pSMRequestsOut: *const ::std::os::raw::c_void,
    ) -> ::std::os::raw::c_int;
}
extern "C" {
    #[link_name = "\u{1}_Z24zkevm_padding_sha256_reqPvS_"]
    pub fn zkevm_padding_sha256_req(
        pSMRequests: *const ::std::os::raw::c_void,
        pAddress: *const ::std::os::raw::c_void,
    ) -> ::std::os::raw::c_int;
}

extern "C" {
    #[link_name = "\u{1}_Z24zkevm_padding_sha256_bitPviS_S_S_"]
    pub fn zkevm_padding_sha256_bit(
        inputs_: *const ::std::os::raw::c_void,
        ninputs: ::std::os::raw::c_int,
        pAddress: *const ::std::os::raw::c_void,
        pSMRequests: *const ::std::os::raw::c_void,
        pSMRequestsOut: *const ::std::os::raw::c_void,
    ) -> ::std::os::raw::c_int;
}

extern "C" {
    #[link_name = "\u{1}_Z28zkevm_padding_sha256_bit_reqPvS_"]
    pub fn zkevm_padding_sha256_bit_req(
        pSMRequests: *const ::std::os::raw::c_void,
        pAddress: *const ::std::os::raw::c_void,
    ) -> ::std::os::raw::c_int;
}

extern "C" {
    #[link_name = "\u{1}_Z23zkevm_bits2field_sha256PviS_S_S_"]
    pub fn zkevm_bits2field_sha256(
        inputs_: *const ::std::os::raw::c_void,
        ninputs: ::std::os::raw::c_int,
        pAddress: *const ::std::os::raw::c_void,
        pSMRequests: *const ::std::os::raw::c_void,
        pSMRequestsOut: *const ::std::os::raw::c_void,
    ) -> ::std::os::raw::c_int;
}
extern "C" {
    #[link_name = "\u{1}_Z27zkevm_bits2field_sha256_reqPvS_"]
    pub fn zkevm_bits2field_sha256_req(
        pSMRequests: *const ::std::os::raw::c_void,
        pAddress: *const ::std::os::raw::c_void,
    ) -> ::std::os::raw::c_int;
}

extern "C" {
    #[link_name = "\u{1}_Z14zkevm_sha256_fPviS_"]
    pub fn zkevm_sha256_f(
        inputs_: *const ::std::os::raw::c_void,
        ninputs: ::std::os::raw::c_int,
        pAddress: *const ::std::os::raw::c_void,
    ) -> ::std::os::raw::c_int;
}
extern "C" {
    #[link_name = "\u{1}_Z18zkevm_sha256_f_reqPvS_"]
    pub fn zkevm_sha256_f_req(
        pSMRequests: *const ::std::os::raw::c_void,
        pAddress: *const ::std::os::raw::c_void,
    ) -> ::std::os::raw::c_int;
}

extern "C" {
    #[link_name = "\u{1}_Z16zkevm_padding_kkPviS_S_S_"]
    pub fn zkevm_padding_kk(
        inputs_: *const ::std::os::raw::c_void,
        ninputs: ::std::os::raw::c_int,
        pAddress: *const ::std::os::raw::c_void,
        pSMRequests: *const ::std::os::raw::c_void,
        pSMRequestsOut: *const ::std::os::raw::c_void,
    ) -> ::std::os::raw::c_int;
}

extern "C" {
    #[link_name = "\u{1}_Z20zkevm_padding_kk_reqPvS_"]
    pub fn zkevm_padding_kk_req(
        pSMRequests: *const ::std::os::raw::c_void,
        pAddress: *const ::std::os::raw::c_void,
    ) -> ::std::os::raw::c_int;
}
extern "C" {
    #[link_name = "\u{1}_Z20zkevm_padding_kk_bitPviS_S_S_"]
    pub fn zkevm_padding_kk_bit(
        inputs_: *const ::std::os::raw::c_void,
        ninputs: ::std::os::raw::c_int,
        pAddress: *const ::std::os::raw::c_void,
        pSMRequests: *const ::std::os::raw::c_void,
        pSMRequestsOut: *const ::std::os::raw::c_void,
    ) -> ::std::os::raw::c_int;
}

extern "C" {
    #[link_name = "\u{1}_Z24zkevm_padding_kk_bit_reqPvS_"]
    pub fn zkevm_padding_kk_bit_req(
        pSMRequests: *const ::std::os::raw::c_void,
        pAddress: *const ::std::os::raw::c_void,
    ) -> ::std::os::raw::c_int;
}
extern "C" {
    #[link_name = "\u{1}_Z19zkevm_bits2field_kkPviS_S_S_"]
    pub fn zkevm_bits2field_kk(
        inputs_: *const ::std::os::raw::c_void,
        ninputs: ::std::os::raw::c_int,
        pAddress: *const ::std::os::raw::c_void,
        pSMRequests: *const ::std::os::raw::c_void,
        pSMRequestsOut: *const ::std::os::raw::c_void,
    ) -> ::std::os::raw::c_int;
}
extern "C" {
    #[link_name = "\u{1}_Z23zkevm_bits2field_kk_reqPvS_"]
    pub fn zkevm_bits2field_kk_req(
        pSMRequests: *const ::std::os::raw::c_void,
        pAddress: *const ::std::os::raw::c_void,
    ) -> ::std::os::raw::c_int;
}
extern "C" {
    #[link_name = "\u{1}_Z17zkevm_storage_reqPvS_"]
    pub fn zkevm_storage_req(
        pSMRequests: *const ::std::os::raw::c_void,
        pAddress: *const ::std::os::raw::c_void,
    ) -> ::std::os::raw::c_int;
}
extern "C" {
    #[link_name = "\u{1}_Z20zkevm_padding_pg_reqPvS_"]
    pub fn zkevm_padding_pg_req(
        pSMRequests: *const ::std::os::raw::c_void,
        pAddress: *const ::std::os::raw::c_void,
    ) -> ::std::os::raw::c_int;
}
extern "C" {
    #[link_name = "\u{1}_Z19zkevm_climb_key_reqPvS_"]
    pub fn zkevm_climb_key_req(
        pSMRequests: *const ::std::os::raw::c_void,
        pAddress: *const ::std::os::raw::c_void,
    ) -> ::std::os::raw::c_int;
}
extern "C" {
    #[link_name = "\u{1}_Z20zkevm_poseidon_g_reqPvS_"]
    pub fn zkevm_poseidon_g_req(
        pSMRequests: *const ::std::os::raw::c_void,
        pAddress: *const ::std::os::raw::c_void,
    ) -> ::std::os::raw::c_int;
}
extern "C" {
    #[link_name = "\u{1}_Z12zkevm_memoryPviS_"]
    pub fn zkevm_memory(
        inputs_: *const ::std::os::raw::c_void,
        ninputs: ::std::os::raw::c_int,
        pAddress: *const ::std::os::raw::c_void,
    ) -> ::std::os::raw::c_int;
}
extern "C" {
    #[link_name = "\u{1}_Z16zkevm_memory_reqPvS_"]
    pub fn zkevm_memory_req(
        pSMRequests: *const ::std::os::raw::c_void,
        pAddress: *const ::std::os::raw::c_void,
    ) -> ::std::os::raw::c_int;
}

extern "C" {
    #[link_name = "\u{1}_Z11zkevm_arithPviS_"]
    pub fn zkevm_arith(
        inputs: *const ::std::os::raw::c_void,
        ninputs: ::std::os::raw::c_int,
        pAddress: *const ::std::os::raw::c_void,
    ) -> ::std::os::raw::c_int;
}
extern "C" {
    #[link_name = "\u{1}_Z15zkevm_arith_reqPvS_"]
    pub fn zkevm_arith_req(
        pSMRequests: *const ::std::os::raw::c_void,
        pAddress: *const ::std::os::raw::c_void,
    ) -> ::std::os::raw::c_int;
}

extern "C" {
    #[link_name = "\u{1}_Z14zkevm_keccak_fPviS_"]
    pub fn zkevm_keccak_f(
        inputs_: *const ::std::os::raw::c_void,
        ninputs: ::std::os::raw::c_int,
        pAddress: *const ::std::os::raw::c_void,
    ) -> ::std::os::raw::c_int;
}

extern "C" {
    #[link_name = "\u{1}_Z18zkevm_keccak_f_reqPvS_"]
    pub fn zkevm_keccak_f_req(
        pSMRequests: *const ::std::os::raw::c_void,
        pAddress: *const ::std::os::raw::c_void,
    ) -> ::std::os::raw::c_int;
}

#[allow(dead_code)]
extern "C" {
=======
        pSMRequests: *mut *mut ::std::os::raw::c_void,
        pSMRequestsOut: *mut ::std::os::raw::c_void,
    ) -> ::std::os::raw::c_int;
    
>>>>>>> e4859beb
    #[link_name = "\u{1}_Z10save_proofPvS_mS_PcS0_"]
    pub fn save_proof(
        pStarkInfo: *mut ::std::os::raw::c_void,
        pFriProof: *mut ::std::os::raw::c_void,
        numPublicInputs: ::std::os::raw::c_ulong,
        pPublicInputs: *mut ::std::os::raw::c_void,
        publicsOutputFile: *mut ::std::os::raw::c_char,
        filePrefix: *mut ::std::os::raw::c_char,
    );

    // Steps
    // ========================================================================================
    #[link_name = "\u{1}_Z15zkevm_steps_newv"]
    pub fn zkevm_steps_new() -> *mut c_void;

    #[link_name = "\u{1}_Z16zkevm_steps_freePv"]
    pub fn zkevm_steps_free(pZkevmSteps: *mut c_void);

    #[link_name = "\u{1}_Z14c12a_steps_newv"]
    pub fn c12a_steps_new() -> *mut c_void;

    #[link_name = "\u{1}_Z15c12a_steps_freePv"]
    pub fn c12a_steps_free(pC12aSteps: *mut c_void);

    #[link_name = "\u{1}_Z20recursive1_steps_newv"]
    pub fn recursive1_steps_new() -> *mut c_void;

    #[link_name = "\u{1}_Z21recursive1_steps_freePv"]
    pub fn recursive1_steps_free(pRecursive1Steps: *mut c_void);

    #[link_name = "\u{1}_Z20recursive2_steps_newv"]
    pub fn recursive2_steps_new() -> *mut c_void;

    #[link_name = "\u{1}_Z21recursive2_steps_freePv"]
    pub fn recursive2_steps_free(Recursive2Steps: *mut c_void);

    // FRIProof
    // ========================================================================================
    #[link_name = "\u{1}_Z13fri_proof_newPv"]
    pub fn fri_proof_new(pStarks: *mut c_void) -> *mut c_void;

    #[link_name = "\u{1}_Z18fri_proof_get_rootPvmm"]
    pub fn fri_proof_get_root(pFriProof: *mut c_void, root_index: u64, root_subindex: u64) -> *mut c_void;

    #[link_name = "\u{1}_Z23fri_proof_get_tree_rootPvmm"]
    pub fn fri_proof_get_tree_root(pFriProof: *mut c_void, tree_index: u64, root_index: u64) -> *mut c_void;

    #[link_name = "\u{1}_Z14fri_proof_freePv"]
    pub fn fri_proof_free(pFriProof: *mut c_void);

    // Config
    // ========================================================================================
    #[link_name = "\u{1}_Z10config_newPc"]
    pub fn config_new(filename: *mut ::std::os::raw::c_char) -> *mut c_void;

    #[link_name = "\u{1}_Z11config_freePv"]
    pub fn config_free(pConfig: *mut c_void);

    // Stark Info
    // ========================================================================================
    #[link_name = "\u{1}_Z13starkinfo_newPc"]
    pub fn starkinfo_new(filename: *mut ::std::os::raw::c_char) -> *mut ::std::os::raw::c_void;

    #[link_name = "\u{1}_Z13get_mapTotalNPv"]
    pub fn get_mapTotalN(pStarkInfo: *mut ::std::os::raw::c_void) -> u64;
    
    #[link_name = "\u{1}_Z14set_mapOffsetsPvS_"]
    pub fn set_mapOffsets(pStarkInfo: *mut c_void, pChelpers: *mut c_void);

    #[link_name = "\u{1}_Z14starkinfo_freePv"]
    pub fn starkinfo_free(pStarkInfo: *mut ::std::os::raw::c_void);

    // Starks
    // ========================================================================================
    #[link_name = "\u{1}_Z10starks_newPvPcbS0_S_S_S_"]
    pub fn starks_new(
        pConfig: *mut ::std::os::raw::c_void,
        constPols: *mut ::std::os::raw::c_char,
        mapConstPolsFile: bool,
        constantsTree: *mut ::std::os::raw::c_char,
        starkInfo: *mut ::std::os::raw::c_void,
        cHelpers: *mut ::std::os::raw::c_void,
        pAddress: *mut ::std::os::raw::c_void,
    ) -> *mut ::std::os::raw::c_void;

    #[link_name = "\u{1}_Z14get_stark_infoPv"]
    pub fn get_stark_info(pStarks: *mut c_void) -> *mut c_void;

    #[link_name = "\u{1}_Z11starks_freePv"]
    pub fn starks_free(pStarks: *mut c_void);

    #[link_name = "\u{1}_Z12chelpers_newPc"]
    pub fn chelpers_new(cHelpers: *mut ::std::os::raw::c_char) -> *mut ::std::os::raw::c_void;

    #[link_name = "\u{1}_Z13chelpers_freePv"]
    pub fn chelpers_free(pChelpers: *mut ::std::os::raw::c_void);

    #[link_name = "\u{1}_Z10init_hintsv"]
    pub fn init_hints();

    #[link_name = "\u{1}_Z16steps_params_newPvS_S_S_S_S_"]
    pub fn steps_params_new(
        pStarks: *mut ::std::os::raw::c_void,
        pChallenges: *mut ::std::os::raw::c_void,
        pSubproofValues: *mut ::std::os::raw::c_void,
        pEvals: *mut ::std::os::raw::c_void,
        pXDivXSubXi: *mut ::std::os::raw::c_void,
        pPublicInputs: *mut ::std::os::raw::c_void,
    ) -> *mut ::std::os::raw::c_void;

    #[link_name = "\u{1}_Z22get_steps_params_fieldPvPc"]
    pub fn get_steps_params_field(
        pStepsParams: *mut ::std::os::raw::c_void,
        name: *mut ::std::os::raw::c_char,
    ) -> *mut ::std::os::raw::c_void;

    #[link_name = "\u{1}_Z17steps_params_freePv"]
    pub fn steps_params_free(pStepsParams: *mut c_void);

    #[link_name = "\u{1}_Z20extend_and_merkelizePvmS_S_"]
    pub fn extend_and_merkelize(pStarks: *mut c_void, step: u64, pParams: *mut c_void, proof: *mut c_void);

    #[link_name = "\u{1}_Z16treesGL_get_rootPvmS_"]
    pub fn treesGL_get_root(pStarks: *mut ::std::os::raw::c_void, index: u64, root: *mut ::std::os::raw::c_void);

    #[link_name = "\u{1}_Z13compute_stagePvjmS_S_S_S_"]
    pub fn compute_stage(
        pStarks: *mut ::std::os::raw::c_void,
        elementType: u32,
        step: u64,
        pParams: *mut ::std::os::raw::c_void,
        pProof: *mut ::std::os::raw::c_void,
        pTranscript: *mut ::std::os::raw::c_void,
        pChelpersSteps: *mut ::std::os::raw::c_void,
    );

    #[link_name = "\u{1}_Z13compute_evalsPvS_S_"]
    pub fn compute_evals(pStarks: *mut c_void, pParams: *mut c_void, pProof: *mut c_void);

    #[link_name = "\u{1}_Z15compute_fri_polPvmS_S_"]
    pub fn compute_fri_pol(
        pStarks: *mut ::std::os::raw::c_void,
        step: u64,
        pParams: *mut ::std::os::raw::c_void,
        cHelpersSteps: *mut ::std::os::raw::c_void,
    ) -> *mut ::std::os::raw::c_void;

    #[link_name = "\u{1}_Z19compute_fri_foldingPvS_S_mS_"]
    pub fn compute_fri_folding(
        pStarks: *mut c_void,
        pProof: *mut c_void,
        pFriPol: *mut c_void,
        step: u64,
        challenge: *mut c_void,
    );

    #[link_name = "\u{1}_Z19compute_fri_queriesPvS_Pm"]
    pub fn compute_fri_queries(pStarks: *mut c_void, pProof: *mut c_void, friQueries: *mut u64);

    #[link_name = "\u{1}_Z18get_vector_pointerPvPc"]
    pub fn get_vector_pointer(pStarks: *mut c_void, name: *mut ::std::os::raw::c_char) -> *mut c_void;

    #[link_name = "\u{1}_Z13resize_vectorPvmb"]
    pub fn resize_vector(pVector: *mut ::std::os::raw::c_void, newSize: u64, value: bool);

    #[link_name = "\u{1}_Z21set_bool_vector_valuePvmb"]
    pub fn set_bool_vector_value(pVector: *mut c_void, index: u64, value: bool);

    #[link_name = "\u{1}_Z24clean_symbols_calculatedPv"]
    pub fn clean_symbols_calculated(pStarks: *mut ::std::os::raw::c_void);

    #[link_name = "\u{1}_Z21set_symbol_calculatedPvjm"]
    pub fn set_symbol_calculated(pStarks: *mut ::std::os::raw::c_void, operand: u32, id: u64);

    #[link_name = "\u{1}_Z14calculate_hashPvS_S_m"]
    pub fn calculate_hash(
        pStarks: *mut ::std::os::raw::c_void,
        pHhash: *mut ::std::os::raw::c_void,
        pBuffer: *mut ::std::os::raw::c_void,
        nElements: u64,
    );

    // CommitPolsStarks
    // ========================================================================================
    #[link_name = "\u{1}_Z22commit_pols_starks_newPvmm"]
    pub fn commit_pols_starks_new(pAddress: *mut c_void, degree: u64, nCommitedPols: u64) -> *mut c_void;

    #[link_name = "\u{1}_Z23commit_pols_starks_freePv"]
    pub fn commit_pols_starks_free(pCommitPolsStarks: *mut c_void);

    // Circom
    // ========================================================================================
    #[link_name = "\u{1}_Z24circom_get_commited_polsPvPcS0_S_mm"]
    pub fn circom_get_commited_pols(
        pCommitPolsStarks: *mut c_void,
        zkevmVerifier: *mut ::std::os::raw::c_char,
        execFile: *mut ::std::os::raw::c_char,
        zkin: *mut c_void,
        N: u64,
        nCols: u64,
    );

    #[link_name = "\u{1}_Z35circom_recursive1_get_commited_polsPvPcS0_S_mm"]
    pub fn circom_recursive1_get_commited_pols(
        pCommitPolsStarks: *mut c_void,
        zkevmVerifier: *mut ::std::os::raw::c_char,
        execFile: *mut ::std::os::raw::c_char,
        zkin: *mut c_void,
        N: u64,
        nCols: u64,
    );

    // zkin
    // ========================================================================================
    #[link_name = "\u{1}_Z8zkin_newPvS_mS_mS_"]
    pub fn zkin_new(
        pStarkInfo: *mut c_void,
        pFriProof: *mut c_void,
        numPublicInputs: ::std::os::raw::c_ulong,
        pPublicInputs: *mut c_void,
        numRootC: ::std::os::raw::c_ulong,
        pRootC: *mut c_void,
    ) -> *mut c_void;

    // Transcript
    // ========================================================================================
    #[link_name = "\u{1}_Z14transcript_newjmb"]
    pub fn transcript_new(elementType: u32, arity: u64, custom: bool) -> *mut ::std::os::raw::c_void;

    #[link_name = "\u{1}_Z14transcript_addPvS_m"]
    pub fn transcript_add(pTranscript: *mut c_void, pInput: *mut c_void, size: u64);

    #[link_name = "\u{1}_Z25transcript_add_polinomialPvS_"]
    pub fn transcript_add_polinomial(pTranscript: *mut c_void, pPolinomial: *mut c_void);

    #[link_name = "\u{1}_Z15transcript_freePvj"]
    pub fn transcript_free(pTranscript: *mut ::std::os::raw::c_void, element_type: u32);

    #[link_name = "\u{1}_Z13get_challengePvS_S_"]
    pub fn get_challenge(pStarks: *mut c_void, pTranscript: *mut c_void, pElement: *mut c_void);

    #[link_name = "\u{1}_Z16get_permutationsPvPmmm"]
    pub fn get_permutations(pTranscript: *mut c_void, res: *mut u64, n: u64, nBits: u64);

    // Polinomial
    // ========================================================================================
    #[link_name = "\u{1}_Z14polinomial_newmmPc"]
    pub fn polinomial_new(degree: u64, dim: u64, name: *mut ::std::os::raw::c_char) -> *mut c_void;

    #[link_name = "\u{1}_Z24polinomial_get_p_elementPvm"]
    pub fn polinomial_get_p_element(pPolinomial: *mut c_void, index: u64) -> *mut c_void;

    #[link_name = "\u{1}_Z15polinomial_freePv"]
    pub fn polinomial_free(pPolinomial: *mut c_void);
}<|MERGE_RESOLUTION|>--- conflicted
+++ resolved
@@ -1,14 +1,9 @@
 // Rust FFI declaration for the C function `int zkevm_prover_c(char* config_filename)`
 extern "C" {
-<<<<<<< HEAD
-=======
-
->>>>>>> e4859beb
     #[link_name = "\u{1}_Z10zkevm_mainPcPvPS0_S0_"]
     pub fn zkevm_main(
         configFile: *mut ::std::os::raw::c_char,
         pAddress: *mut ::std::os::raw::c_void,
-<<<<<<< HEAD
         pSMRequests: *const *const ::std::os::raw::c_void,
         pSMRequestsOut: *mut ::std::os::raw::c_void,
     ) -> ::std::os::raw::c_int;
@@ -243,12 +238,6 @@
 
 #[allow(dead_code)]
 extern "C" {
-=======
-        pSMRequests: *mut *mut ::std::os::raw::c_void,
-        pSMRequestsOut: *mut ::std::os::raw::c_void,
-    ) -> ::std::os::raw::c_int;
-    
->>>>>>> e4859beb
     #[link_name = "\u{1}_Z10save_proofPvS_mS_PcS0_"]
     pub fn save_proof(
         pStarkInfo: *mut ::std::os::raw::c_void,
