use core::panic;
use std::{
    collections::BTreeMap,
    fmt::Debug,
    sync::{Arc, Mutex},
};

use num_traits::ToPrimitive;
use p3_field::{Field, PrimeField};

use proofman::{WitnessComponent, WitnessManager};
use proofman_common::{AirInstance, ExecutionCtx, ProofCtx, SetupCtx};
use proofman_hints::{
    get_hint_field, get_hint_ids_by_name, set_hint_field, set_hint_field_val, HintFieldOptions,
<<<<<<< HEAD
    HintFieldOutput, HintFieldValue,
};

use crate::{Decider, StdMode};
=======
    HintFieldOutput,
};

use crate::Decider;

use rayon::prelude::*;

// const MODE_DEBUG: bool = false;
>>>>>>> 2c71d465

type SumAirsItem = (usize, usize, Vec<u64>, Vec<u64>, Vec<u64>, Vec<u64>);
pub struct StdSum<F: Copy> {
    mode: StdMode,
    sum_airs: Mutex<Vec<SumAirsItem>>, // (airgroup_id, air_id, gsum_hints, im_hints, debug_hints_data, debug_hints)
    bus_vals_left: Option<Mutex<BTreeMap<F, Vec<(usize, Vec<HintFieldOutput<F>>)>>>>, // opid -> (row, bus_val)
    bus_vals_right: Option<Mutex<BTreeMap<F, Vec<(usize, Vec<HintFieldOutput<F>>)>>>>, // opid -> (row, bus_val)
}

impl<F: Copy + Debug + Field> Decider<F> for StdSum<F> {
    fn decide(&self, sctx: Arc<SetupCtx>, pctx: Arc<ProofCtx<F>>) {
        // Scan the pilout for airs that have sum-related hints
        let air_groups = pctx.pilout.air_groups();
        let mut sum_airs_guard = self.sum_airs.lock().unwrap();
        air_groups.iter().for_each(|air_group| {
            let airs = air_group.airs();
            airs.iter().for_each(|air| {
                let airgroup_id = air.airgroup_id;
                let air_id = air.air_id;
                let setup = sctx.get_setup(airgroup_id, air_id).expect("REASON");
                let im_hints = get_hint_ids_by_name(setup.p_setup, "im_col");
                let gsum_hints = get_hint_ids_by_name(setup.p_setup, "gsum_col");
                let debug_hints_data = get_hint_ids_by_name(setup.p_setup, "gsum_member_data");
                let debug_hints = get_hint_ids_by_name(setup.p_setup, "gsum_member");
                if !gsum_hints.is_empty() {
                    // Save the air for latter witness computation
<<<<<<< HEAD
                    self.sum_airs.lock().unwrap().push((
                        airgroup_id,
                        air_id,
                        im_hints,
                        gsum_hints,
                        debug_hints_data,
                        debug_hints,
                    ));
=======
                    sum_airs_guard.push((airgroup_id, air_id, im_hints, gsum_hints));
>>>>>>> 2c71d465
                }
            });
        });
    }
}

impl<F: Copy + Debug + PrimeField> StdSum<F> {
    const MY_NAME: &'static str = "STD Sum ";

<<<<<<< HEAD
    pub fn new(mode: StdMode, wcm: &mut WitnessManager<F>) -> Arc<Self> {
=======
    pub fn new(wcm: Arc<WitnessManager<F>>) -> Arc<Self> {
>>>>>>> 2c71d465
        let std_sum = Arc::new(Self {
            mode,
            sum_airs: Mutex::new(Vec::new()),
            bus_vals_left: if mode == StdMode::Debug {
                Some(Mutex::new(BTreeMap::new()))
            } else {
                None
            },
            bus_vals_right: if mode == StdMode::Debug {
                Some(Mutex::new(BTreeMap::new()))
            } else {
                None
            },
        });

        wcm.register_component(std_sum.clone(), None, None);

        std_sum
    }

    fn debug(
        &self,
        pctx: &ProofCtx<F>,
        sctx: &SetupCtx,
        air_instance: &mut AirInstance<F>,
        num_rows: usize,
        debug_hints_data: Vec<u64>,
        debug_hints: Vec<u64>,
    ) {
        for (i, hint) in debug_hints_data.iter().enumerate() {
            let sumid = get_hint_field::<F>(
                sctx.setups.as_ref(),
                pctx.public_inputs.clone(),
                pctx.challenges.clone(),
                air_instance,
                *hint as usize,
                "sumid",
                HintFieldOptions::default(),
            );

            let proves = get_hint_field::<F>(
                sctx.setups.as_ref(),
                pctx.public_inputs.clone(),
                pctx.challenges.clone(),
                air_instance,
                *hint as usize,
                "proves",
                HintFieldOptions::default(),
            );
            let proves = if let HintFieldValue::Field(proves) = proves {
                if !proves.is_zero() && !proves.is_one() {
                    log::error!("Proves hint must be either 0 or 1");
                    panic!();
                }
                proves.is_one()
            } else {
                log::error!("Proves hint must be a field element");
                panic!();
            };

            let ncols = get_hint_field::<F>(
                sctx.setups.as_ref(),
                pctx.public_inputs.clone(),
                pctx.challenges.clone(),
                air_instance,
                *hint as usize,
                "ncols",
                HintFieldOptions::default(),
            );
            let ncols = if let HintFieldValue::Field(ncols) = ncols {
                ncols
                    .as_canonical_biguint()
                    .to_usize()
                    .expect("Cannot convert to usize")
            } else {
                log::error!("Proves hint must be a field element");
                panic!();
            };

            let mul = get_hint_field::<F>(
                sctx.setups.as_ref(),
                pctx.public_inputs.clone(),
                pctx.challenges.clone(),
                air_instance,
                *hint as usize,
                "selector",
                HintFieldOptions::default(),
            );

            let mut bus_vals = BTreeMap::new();
            for (j, hint) in debug_hints[i * ncols..(i + 1) * ncols].iter().enumerate() {
                let col = get_hint_field::<F>(
                    sctx.setups.as_ref(),
                    pctx.public_inputs.clone(),
                    pctx.challenges.clone(),
                    air_instance,
                    *hint as usize,
                    "reference",
                    HintFieldOptions::default(),
                );

                bus_vals.insert(j, col);
            }

            for j in 0..num_rows {
                let mul = if let HintFieldOutput::Field(mul) = mul.get(j) {
                    mul
                } else {
                    panic!("mul must be a field element");
                };
                let sumid = if let HintFieldOutput::Field(sumid) = sumid.get(j) {
                    sumid
                } else {
                    panic!("sumid must be a field element");
                };

                if mul.is_zero() {
                    continue;
                }

                let mul = mul
                    .as_canonical_biguint()
                    .to_usize()
                    .expect("Cannot convert to usize");
                for _ in 0..mul {
                    // TODO: The sumid strategy seems not to work
                    let bus_value = bus_vals.values().filter_map(|v| Some(v.get(j))).collect();
                    self.update_bus_vals(sumid, bus_value, j, proves);
                }
            }
        }
    }

    fn update_bus_vals(&self, opid: F, val: Vec<HintFieldOutput<F>>, row: usize, is_num: bool) {
        let mut bus_vals;
        let mut other_bus_vals;
        if is_num {
            bus_vals = self.bus_vals_left.as_ref().unwrap().lock().unwrap();
            other_bus_vals = self.bus_vals_right.as_ref().unwrap().lock().unwrap();
        } else {
            bus_vals = self.bus_vals_right.as_ref().unwrap().lock().unwrap();
            other_bus_vals = self.bus_vals_left.as_ref().unwrap().lock().unwrap();
        }

        let bus_vals_map = bus_vals.entry(opid).or_insert(Vec::new());

        if let Some(idx) = bus_vals_map.iter().position(|(_, v)| *v == val) {
            bus_vals_map.remove(idx);
        } else {
            other_bus_vals
                .entry(opid)
                .or_insert(Vec::new())
                .push((row, val));
        }

        if bus_vals_map.is_empty() {
            bus_vals.remove(&opid);
        }
    }
}

impl<F: PrimeField> WitnessComponent<F> for StdSum<F> {
    fn start_proof(&self, pctx: Arc<ProofCtx<F>>, _ectx: Arc<ExecutionCtx>, sctx: Arc<SetupCtx>) {
        self.decide(sctx, pctx);
    }

    fn calculate_witness(
        &self,
        stage: u32,
        _air_instance: Option<usize>,
        pctx: Arc<ProofCtx<F>>,
        _ectx: Arc<ExecutionCtx>,
        sctx: Arc<SetupCtx>,
    ) {
        if stage == 2 {
            let sum_airs = self.sum_airs.lock().unwrap();
<<<<<<< HEAD

            for (airgroup_id, air_id, im_hints, gsum_hints, debug_hints_data, debug_hints) in
                sum_airs.iter()
            {
                let air_instance_ids = pctx
                    .air_instance_repo
                    .find_air_instances(*airgroup_id, *air_id);

                for air_instance_id in air_instance_ids {
                    let air_instaces_vec =
                        &mut pctx.air_instance_repo.air_instances.write().unwrap();

                    let air_instance = &mut air_instaces_vec[air_instance_id];

                    // Get the air associated with the air_instance
                    let airgroup_id = air_instance.airgroup_id;
                    let air_id = air_instance.air_id;
                    let air = pctx.pilout.get_air(airgroup_id, air_id);
                    let air_name = air.name().unwrap_or("unknown");

                    log::info!(
                        "{}: Initiating witness computation for AIR '{}' at stage {}",
                        Self::MY_NAME,
                        air_name,
                        stage
                    );

                    let num_rows = air.num_rows();

                    if self.mode == StdMode::Debug {
                        self.debug(
                            pctx,
                            sctx,
                            air_instance,
                            num_rows,
                            debug_hints_data.clone(),
                            debug_hints.clone(),
                        );
                    }

                    // Populate the im columns
                    for hint in im_hints {
                        let mut im = get_hint_field::<F>(
                            sctx.setups.as_ref(),
                            pctx.public_inputs.clone(),
                            pctx.challenges.clone(),
=======
            sum_airs
                .iter()
                .for_each(|(airgroup_id, air_id, im_hints, gsum_hints)| {
                    let air_instances = pctx
                        .air_instance_repo
                        .find_air_instances(*airgroup_id, *air_id);
                    air_instances.iter().for_each(|air_instance_id| {
                        let air_instaces_vec =
                            &mut pctx.air_instance_repo.air_instances.write().unwrap();

                        let air_instance = &mut air_instaces_vec[*air_instance_id];

                        // Get the air associated with the air_instance
                        let airgroup_id = air_instance.airgroup_id;
                        let air_id = air_instance.air_id;
                        let air = pctx.pilout.get_air(airgroup_id, air_id);

                        log::info!(
                            "{}: ··· Witness computation for AIR '{}' at stage {}",
                            Self::MY_NAME,
                            air.name().unwrap_or("unknown"),
                            stage
                        );

                        let num_rows = air.num_rows();

                        // Populate the im columns
                        for hint in im_hints {
                            let mut im = get_hint_field::<F>(
                                &sctx,
                                &pctx.public_inputs,
                                &pctx.challenges,
                                air_instance,
                                *hint as usize,
                                "reference",
                                HintFieldOptions::dest(),
                            );
                            let num = get_hint_field::<F>(
                                &sctx,
                                &pctx.public_inputs,
                                &pctx.challenges,
                                air_instance,
                                *hint as usize,
                                "numerator",
                                HintFieldOptions::default(),
                            );
                            let den = get_hint_field::<F>(
                                &sctx,
                                &pctx.public_inputs,
                                &pctx.challenges,
                                air_instance,
                                *hint as usize,
                                "denominator",
                                HintFieldOptions::default(),
                            );

                            // Apply a map&reduce strategy to compute the division
                            // TODO! Explore how to do it in only one step
                            // Step 1: Compute the division in parallel
                            let results: Vec<HintFieldOutput<F>> = (0..num_rows)
                                .into_par_iter()
                                .map(|i| num.get(i) / den.get(i))
                                .collect(); // Collect results into a vector

                            // Step 2: Store the results in 'im'
                            for (i, &value) in results.iter().enumerate() {
                                im.set(i, value);
                            }

                            set_hint_field(&sctx, air_instance, *hint, "reference", &im);
                        }

                        // We know that at most one product hint exists
                        let gsum_hint = if gsum_hints.len() > 1 {
                            panic!(
                                "Multiple product hints found for AIR '{}'",
                                air.name().unwrap_or("unknown")
                            );
                        } else {
                            gsum_hints[0] as usize
                        };

                        // Use the hint to populate the gsum column
                        let mut gsum = get_hint_field::<F>(
                            &sctx,
                            &pctx.public_inputs,
                            &pctx.challenges,
>>>>>>> 2c71d465
                            air_instance,
                            *hint as usize,
                            "reference",
                            HintFieldOptions::dest(),
                        );
<<<<<<< HEAD
                        let num = get_hint_field::<F>(
                            sctx.setups.as_ref(),
                            pctx.public_inputs.clone(),
                            pctx.challenges.clone(),
=======
                        let expr = get_hint_field::<F>(
                            &sctx,
                            &pctx.public_inputs,
                            &pctx.challenges,
>>>>>>> 2c71d465
                            air_instance,
                            *hint as usize,
                            "numerator",
                            HintFieldOptions::default(),
                        );
                        let den = get_hint_field::<F>(
                            sctx.setups.as_ref(),
                            pctx.public_inputs.clone(),
                            pctx.challenges.clone(),
                            air_instance,
                            *hint as usize,
                            "denominator",
                            HintFieldOptions::default(),
                        );

                        for i in 0..num_rows {
                            // TODO: We should perform the following division in batch using div_lib
                            im.set(i, num.get(i) / den.get(i));
                        }
                        set_hint_field(sctx.setups.as_ref(), air_instance, *hint, "reference", &im);
                    }

<<<<<<< HEAD
                    // We know that at most one product hint exists
                    let gsum_hint = if gsum_hints.len() > 1 {
                        panic!(
                            "Multiple product hints found for AIR '{}'",
                            air.name().unwrap_or("unknown")
                        );
                    } else {
                        gsum_hints[0] as usize
                    };

                    // Use the hint to populate the gsum column
                    let mut gsum = get_hint_field::<F>(
                        sctx.setups.as_ref(),
                        pctx.public_inputs.clone(),
                        pctx.challenges.clone(),
                        air_instance,
                        gsum_hint,
                        "reference",
                        HintFieldOptions::dest(),
                    );
                    let expr = get_hint_field::<F>(
                        sctx.setups.as_ref(),
                        pctx.public_inputs.clone(),
                        pctx.challenges.clone(),
                        air_instance,
                        gsum_hint,
                        "expression",
                        HintFieldOptions::default(),
                    );

                    gsum.set(0, expr.get(0));
                    for i in 1..num_rows {
                        // TODO: We should perform the following division in batch using div_lib
                        gsum.set(i, gsum.get(i - 1) + expr.get(i));
                    }

                    // set the computed gsum column and its associated airgroup_val
                    set_hint_field(
                        sctx.setups.as_ref(),
                        air_instance,
                        gsum_hint as u64,
                        "reference",
                        &gsum,
                    );
                    set_hint_field_val(
                        sctx,
                        air_instance,
                        gsum_hint as u64,
                        "result",
                        gsum.get(num_rows - 1),
                    );

                    log::info!(
                        "{}: Completed witness computation for AIR '{}' at stage {}",
                        Self::MY_NAME,
                        air.name().unwrap_or("unknown"),
                        stage
                    );
                }
            }
=======
                        // set the computed gsum column and its associated airgroup_val
                        set_hint_field(&sctx, air_instance, gsum_hint as u64, "reference", &gsum);
                        set_hint_field_val(
                            &sctx,
                            air_instance,
                            gsum_hint as u64,
                            "result",
                            gsum.get(num_rows - 1),
                        );
                    });
                });
>>>>>>> 2c71d465
        }
    }

    fn end_proof(&self) {
        if self.mode == StdMode::Debug {
            let max_values_to_print = 5;

            let bus_vals_left = self.bus_vals_left.as_ref().unwrap().lock().unwrap();
            let bus_vals_right = self.bus_vals_right.as_ref().unwrap().lock().unwrap();
            if !bus_vals_left.is_empty() || !bus_vals_right.is_empty() {
                log::error!("{}: Some bus values do not match.", Self::MY_NAME);

                println!("\t ► Unmatching bus values thrown as 'prove':");
                for (opid, vals) in bus_vals_left.iter() {
                    println!("\t  ⁃ Opid {}: {} values", opid, vals.len());
                    let left_to_print = print_rows(
                        vals.iter().map(|(row, val)| (*row, val)),
                        max_values_to_print,
                    );
                    if left_to_print == 0 {
                        println!("\t      ...");
                    } else {
                        break;
                    }
                    print_rows(
                        vals.iter().rev().map(|(row, val)| (*row, val)),
                        max_values_to_print,
                    );
                    println!();
                }

                println!("\t ► Unmatching bus values thrown as 'assume':");
                for (opid, vals) in bus_vals_right.iter() {
                    println!("\t  ⁃ Opid {}: {} values", opid, vals.len());
                    let left_to_print = print_rows(
                        vals.iter().map(|(row, val)| (*row, val)),
                        max_values_to_print,
                    );
                    if left_to_print == 0 {
                        println!("\t      ...");
                    } else {
                        break;
                    }
                    print_rows(
                        vals.iter().rev().map(|(row, val)| (*row, val)),
                        max_values_to_print,
                    );
                    println!();
                }
            }
        }

        fn print_rows<'a, I, F>(vals: I, max_values_to_print: usize) -> usize
        where
            I: Iterator<Item = (usize, &'a Vec<HintFieldOutput<F>>)>,
            F: Field,
        {
            let mut n = max_values_to_print;
            for (row, val) in vals {
                println!("\t    • Row {}: {:?}", row, val);

                n -= 1;
                if n == 0 {
                    break;
                }
            }

            n
        }
    }
}<|MERGE_RESOLUTION|>--- conflicted
+++ resolved
@@ -12,21 +12,10 @@
 use proofman_common::{AirInstance, ExecutionCtx, ProofCtx, SetupCtx};
 use proofman_hints::{
     get_hint_field, get_hint_ids_by_name, set_hint_field, set_hint_field_val, HintFieldOptions,
-<<<<<<< HEAD
     HintFieldOutput, HintFieldValue,
 };
 
 use crate::{Decider, StdMode};
-=======
-    HintFieldOutput,
-};
-
-use crate::Decider;
-
-use rayon::prelude::*;
-
-// const MODE_DEBUG: bool = false;
->>>>>>> 2c71d465
 
 type SumAirsItem = (usize, usize, Vec<u64>, Vec<u64>, Vec<u64>, Vec<u64>);
 pub struct StdSum<F: Copy> {
@@ -53,7 +42,6 @@
                 let debug_hints = get_hint_ids_by_name(setup.p_setup, "gsum_member");
                 if !gsum_hints.is_empty() {
                     // Save the air for latter witness computation
-<<<<<<< HEAD
                     self.sum_airs.lock().unwrap().push((
                         airgroup_id,
                         air_id,
@@ -62,9 +50,6 @@
                         debug_hints_data,
                         debug_hints,
                     ));
-=======
-                    sum_airs_guard.push((airgroup_id, air_id, im_hints, gsum_hints));
->>>>>>> 2c71d465
                 }
             });
         });
@@ -74,11 +59,7 @@
 impl<F: Copy + Debug + PrimeField> StdSum<F> {
     const MY_NAME: &'static str = "STD Sum ";
 
-<<<<<<< HEAD
     pub fn new(mode: StdMode, wcm: &mut WitnessManager<F>) -> Arc<Self> {
-=======
-    pub fn new(wcm: Arc<WitnessManager<F>>) -> Arc<Self> {
->>>>>>> 2c71d465
         let std_sum = Arc::new(Self {
             mode,
             sum_airs: Mutex::new(Vec::new()),
@@ -255,7 +236,6 @@
     ) {
         if stage == 2 {
             let sum_airs = self.sum_airs.lock().unwrap();
-<<<<<<< HEAD
 
             for (airgroup_id, air_id, im_hints, gsum_hints, debug_hints_data, debug_hints) in
                 sum_airs.iter()
@@ -302,111 +282,15 @@
                             sctx.setups.as_ref(),
                             pctx.public_inputs.clone(),
                             pctx.challenges.clone(),
-=======
-            sum_airs
-                .iter()
-                .for_each(|(airgroup_id, air_id, im_hints, gsum_hints)| {
-                    let air_instances = pctx
-                        .air_instance_repo
-                        .find_air_instances(*airgroup_id, *air_id);
-                    air_instances.iter().for_each(|air_instance_id| {
-                        let air_instaces_vec =
-                            &mut pctx.air_instance_repo.air_instances.write().unwrap();
-
-                        let air_instance = &mut air_instaces_vec[*air_instance_id];
-
-                        // Get the air associated with the air_instance
-                        let airgroup_id = air_instance.airgroup_id;
-                        let air_id = air_instance.air_id;
-                        let air = pctx.pilout.get_air(airgroup_id, air_id);
-
-                        log::info!(
-                            "{}: ··· Witness computation for AIR '{}' at stage {}",
-                            Self::MY_NAME,
-                            air.name().unwrap_or("unknown"),
-                            stage
-                        );
-
-                        let num_rows = air.num_rows();
-
-                        // Populate the im columns
-                        for hint in im_hints {
-                            let mut im = get_hint_field::<F>(
-                                &sctx,
-                                &pctx.public_inputs,
-                                &pctx.challenges,
-                                air_instance,
-                                *hint as usize,
-                                "reference",
-                                HintFieldOptions::dest(),
-                            );
-                            let num = get_hint_field::<F>(
-                                &sctx,
-                                &pctx.public_inputs,
-                                &pctx.challenges,
-                                air_instance,
-                                *hint as usize,
-                                "numerator",
-                                HintFieldOptions::default(),
-                            );
-                            let den = get_hint_field::<F>(
-                                &sctx,
-                                &pctx.public_inputs,
-                                &pctx.challenges,
-                                air_instance,
-                                *hint as usize,
-                                "denominator",
-                                HintFieldOptions::default(),
-                            );
-
-                            // Apply a map&reduce strategy to compute the division
-                            // TODO! Explore how to do it in only one step
-                            // Step 1: Compute the division in parallel
-                            let results: Vec<HintFieldOutput<F>> = (0..num_rows)
-                                .into_par_iter()
-                                .map(|i| num.get(i) / den.get(i))
-                                .collect(); // Collect results into a vector
-
-                            // Step 2: Store the results in 'im'
-                            for (i, &value) in results.iter().enumerate() {
-                                im.set(i, value);
-                            }
-
-                            set_hint_field(&sctx, air_instance, *hint, "reference", &im);
-                        }
-
-                        // We know that at most one product hint exists
-                        let gsum_hint = if gsum_hints.len() > 1 {
-                            panic!(
-                                "Multiple product hints found for AIR '{}'",
-                                air.name().unwrap_or("unknown")
-                            );
-                        } else {
-                            gsum_hints[0] as usize
-                        };
-
-                        // Use the hint to populate the gsum column
-                        let mut gsum = get_hint_field::<F>(
-                            &sctx,
-                            &pctx.public_inputs,
-                            &pctx.challenges,
->>>>>>> 2c71d465
                             air_instance,
                             *hint as usize,
                             "reference",
                             HintFieldOptions::dest(),
                         );
-<<<<<<< HEAD
                         let num = get_hint_field::<F>(
                             sctx.setups.as_ref(),
                             pctx.public_inputs.clone(),
                             pctx.challenges.clone(),
-=======
-                        let expr = get_hint_field::<F>(
-                            &sctx,
-                            &pctx.public_inputs,
-                            &pctx.challenges,
->>>>>>> 2c71d465
                             air_instance,
                             *hint as usize,
                             "numerator",
@@ -429,7 +313,6 @@
                         set_hint_field(sctx.setups.as_ref(), air_instance, *hint, "reference", &im);
                     }
 
-<<<<<<< HEAD
                     // We know that at most one product hint exists
                     let gsum_hint = if gsum_hints.len() > 1 {
                         panic!(
@@ -490,19 +373,6 @@
                     );
                 }
             }
-=======
-                        // set the computed gsum column and its associated airgroup_val
-                        set_hint_field(&sctx, air_instance, gsum_hint as u64, "reference", &gsum);
-                        set_hint_field_val(
-                            &sctx,
-                            air_instance,
-                            gsum_hint as u64,
-                            "result",
-                            gsum.get(num_rows - 1),
-                        );
-                    });
-                });
->>>>>>> 2c71d465
         }
     }
 
