use core::panic;
use std::{
    fmt::Debug,
    sync::{Arc, Mutex},
};

use num_bigint::BigInt;
use p3_field::PrimeField;

use proofman::{WitnessComponent, WitnessManager};
use proofman_common::{ExecutionCtx, ProofCtx, SetupCtx};
use proofman_hints::{
    get_hint_field_constant, get_hint_ids_by_name, HintFieldOptions, HintFieldValue,
};
use rayon::Scope;

use crate::{Decider, Range, SpecifiedRanges, StdMode, U16Air, U8Air};

const BYTE: u8 = 255;
const TWOBYTES: u16 = 65535;

const STD_RANGE_CHECK_VARIANTS: usize = 3;

#[derive(Debug, Eq, Hash, PartialEq, Clone)]
pub enum RangeCheckAir {
    U8Air,
    U16Air,
    SpecifiedRanges,
}

#[derive(Clone, Debug, PartialEq, Eq, Hash)]
enum StdRangeCheckType {
    Valid(RangeCheckAir),
    U8AirDouble,
    U16AirDouble,
}

#[derive(Clone, Debug)]
struct StdRangeItem<F: PrimeField> {
    rc_type: StdRangeCheckType,
    range: Range<F>,
}

// TODO: Remove Arc
pub struct StdRangeCheck<F: PrimeField> {
    mode: StdMode,
    ranges: Mutex<Vec<StdRangeItem<F>>>,
    u8air: Option<Arc<U8Air<F>>>,
    u16air: Option<Arc<U16Air<F>>>,
    specified_ranges: Option<Arc<SpecifiedRanges<F>>>,
}

pub struct RCAirData {
    pub air_name: RangeCheckAir,
    pub airgroup_id: usize,
    pub air_id: usize,
}

impl<F: PrimeField> Decider<F> for StdRangeCheck<F> {
    fn decide(&self, sctx: Arc<SetupCtx>, pctx: Arc<ProofCtx<F>>) {
        // Scan the pilout for airs that have rc-related hints
        let air_groups = pctx.pilout.air_groups();

        air_groups.iter().for_each(|air_group| {
            let airs = air_group.airs();
            airs.iter().for_each(|air| {
                let airgroup_id = air.airgroup_id;
                let air_id = air.air_id;
                let setup = sctx.get_setup(airgroup_id, air_id).expect("REASON");

                // Obtain info from the range hints
                let rc_hints = get_hint_ids_by_name(setup.p_setup, "range_def");
                for hint in rc_hints {
                    // Register the range
                    self.register_range(sctx.clone(), airgroup_id, air_id, hint);
                }
            });
        });
    }
}

impl<F: PrimeField> StdRangeCheck<F> {
    const _MY_NAME: &'static str = "STD Range Check";

<<<<<<< HEAD
    pub fn new(
        mode: StdMode,
        wcm: &mut WitnessManager<F>,
        air_data: Option<Vec<RCAirData>>,
    ) -> Arc<Self> {
=======
    pub fn new(wcm: Arc<WitnessManager<F>>, air_data: Option<Vec<RCAirData>>) -> Arc<Self> {
>>>>>>> 2c71d465
        let mut u8air = None;
        let mut u16air = None;
        let mut specified_ranges = None;
        // Check the air data and register the range check airs if they exist
        if let Some(air_data) = air_data.as_ref() {
            if air_data.len() > STD_RANGE_CHECK_VARIANTS {
                log::error!(
                    "The air_data provided has incorrect lenght: expected at most {}, found {}",
                    STD_RANGE_CHECK_VARIANTS,
                    air_data.len()
                );
                panic!();
            }

            for air in air_data {
                let air_name = &air.air_name;
                let airgroup_id = air.airgroup_id;
                let air_id = air.air_id;

                match air_name {
                    RangeCheckAir::U8Air => {
                        u8air = Some(U8Air::new(wcm.clone(), airgroup_id, air_id));
                    }
                    RangeCheckAir::U16Air => {
                        u16air = Some(U16Air::new(wcm.clone(), airgroup_id, air_id));
                    }
                    RangeCheckAir::SpecifiedRanges => {
                        specified_ranges =
                            Some(SpecifiedRanges::new(wcm.clone(), airgroup_id, air_id));
                    }
                }
            }
        }

        let std_range_check = Arc::new(Self {
            mode,
            ranges: Mutex::new(Vec::new()),
            u8air,
            u16air,
            specified_ranges,
        });

        wcm.register_component(std_range_check.clone(), None, None);

        std_range_check
    }

    pub fn register_range(
        &self,
        sctx: Arc<SetupCtx>,
        airgroup_id: usize,
        air_id: usize,
        hint: u64,
    ) {
        let predefined = get_hint_field_constant::<F>(
            &sctx,
            airgroup_id,
            air_id,
            hint as usize,
            "predefined",
            HintFieldOptions::default(),
        );
        let min = get_hint_field_constant::<F>(
            &sctx,
            airgroup_id,
            air_id,
            hint as usize,
            "min",
            HintFieldOptions::default(),
        );
        let min_neg = get_hint_field_constant::<F>(
            &sctx,
            airgroup_id,
            air_id,
            hint as usize,
            "min_neg",
            HintFieldOptions::default(),
        );
        let max = get_hint_field_constant::<F>(
            &sctx,
            airgroup_id,
            air_id,
            hint as usize,
            "max",
            HintFieldOptions::default(),
        );
        let max_neg = get_hint_field_constant::<F>(
            &sctx,
            airgroup_id,
            air_id,
            hint as usize,
            "max_neg",
            HintFieldOptions::default(),
        );

        let HintFieldValue::Field(predefined) = predefined else {
            log::error!("Predefined hint must be a field element");
            panic!();
        };
        let HintFieldValue::Field(min) = min else {
            log::error!("Min hint must be a field element");
            panic!();
        };
        let HintFieldValue::Field(min_neg) = min_neg else {
            log::error!("Min_neg hint must be a field element");
            panic!();
        };
        let HintFieldValue::Field(max) = max else {
            log::error!("Max hint must be a field element");
            panic!();
        };
        let HintFieldValue::Field(max_neg) = max_neg else {
            log::error!("Max_neg hint must be a field element");
            panic!();
        };

        let predefined = {
            if !predefined.is_zero() && !predefined.is_one() {
                log::error!("Predefined hint must be either 0 or 1");
                panic!();
            }
            predefined.is_one()
        };
        let min_neg = {
            if !min_neg.is_zero() && !min_neg.is_one() {
                log::error!("Predefined hint must be either 0 or 1");
                panic!();
            }
            min_neg.is_one()
        };
        let max_neg = {
            if !max_neg.is_zero() && !max_neg.is_one() {
                log::error!("Predefined hint must be either 0 or 1");
                panic!();
            }
            max_neg.is_one()
        };

        let range = Range(min, max, min_neg, max_neg);

        // If the range is already defined, skip
        let mut ranges = self.ranges.lock().unwrap();
        if ranges.iter().any(|r| r.range == range) {
            return;
        }

        // Otherwise, register the range
        let zero = F::zero();
        let byte = F::from_canonical_u8(BYTE);
        let twobytes = F::from_canonical_u16(TWOBYTES);
        // Associate to each unique range a range check type
        let r#type = if predefined && range.contained_in(&(0.into(), TWOBYTES.into())) {
            match range {
                Range(min, max, ..) if min == zero && max == byte => {
                    StdRangeCheckType::Valid(RangeCheckAir::U8Air)
                }
                Range(min, max, ..) if min == zero && max == twobytes => {
                    StdRangeCheckType::Valid(RangeCheckAir::U16Air)
                }
                Range(_, max, ..) if max <= byte => StdRangeCheckType::U8AirDouble,
                Range(_, max, ..) if max <= twobytes => StdRangeCheckType::U16AirDouble,
                _ => panic!("Invalid predefined range"),
            }
        } else {
            StdRangeCheckType::Valid(RangeCheckAir::SpecifiedRanges)
        };

        // Update ranges
        ranges.push(StdRangeItem {
            rc_type: r#type,
            range,
        });
    }

    pub fn assign_values(&self, value: F, min: BigInt, max: BigInt) {
        // If the range was not computed in the setup phase, error
        let ranges = self.ranges.lock().unwrap();
        let range_item = ranges
            .iter()
            .find(|r| r.range == (min.clone(), max.clone()));

        if range_item.is_none() {
            log::error!("Range not found: [min,max] = [{},{}]", min, max);
            panic!();
        }

        let range_item = range_item.unwrap();
        let range = range_item.range;

        if self.mode == StdMode::Debug && !range.contains(value) {
            log::error!(
                "Value {} is not in the range [min,max] = {:?}",
                value,
                range,
            );
            panic!();
        }

        match range_item.rc_type {
            StdRangeCheckType::Valid(RangeCheckAir::U8Air) => {
                self.u8air.as_ref().unwrap().update_inputs(value);
            }
            StdRangeCheckType::Valid(RangeCheckAir::U16Air) => {
                self.u16air.as_ref().unwrap().update_inputs(value);
            }
            StdRangeCheckType::U8AirDouble => {
                self.u8air.as_ref().unwrap().update_inputs(value - range.0);
                self.u8air.as_ref().unwrap().update_inputs(range.1 - value);
            }
            StdRangeCheckType::U16AirDouble => {
                self.u16air.as_ref().unwrap().update_inputs(value - range.0);
                self.u16air.as_ref().unwrap().update_inputs(range.1 - value);
            }
            StdRangeCheckType::Valid(RangeCheckAir::SpecifiedRanges) => {
                self.specified_ranges
                    .as_ref()
                    .unwrap()
                    .update_inputs(value, range);
            }
        }
    }

    pub fn drain_inputs(&self, _pctx: Arc<ProofCtx<F>>, _scope: Option<&Scope>) {
        if let Some(u8air) = self.u8air.as_ref() {
            u8air.drain_inputs();
        }
        if let Some(u16air) = self.u16air.as_ref() {
            u16air.drain_inputs();
        }
        if let Some(specified_ranges) = self.specified_ranges.as_ref() {
            specified_ranges.drain_inputs();
        }
    }
}

impl<F: PrimeField> WitnessComponent<F> for StdRangeCheck<F> {
    fn start_proof(&self, pctx: Arc<ProofCtx<F>>, _ectx: Arc<ExecutionCtx>, sctx: Arc<SetupCtx>) {
        self.decide(sctx, pctx);
    }

    fn calculate_witness(
        &self,
        _stage: u32,
        _air_instance: Option<usize>,
        _pctx: Arc<ProofCtx<F>>,
        _ectx: Arc<ExecutionCtx>,
        _sctx: Arc<SetupCtx>,
    ) {
        // Nothing to do
    }
}<|MERGE_RESOLUTION|>--- conflicted
+++ resolved
@@ -82,15 +82,11 @@
 impl<F: PrimeField> StdRangeCheck<F> {
     const _MY_NAME: &'static str = "STD Range Check";
 
-<<<<<<< HEAD
     pub fn new(
         mode: StdMode,
         wcm: &mut WitnessManager<F>,
         air_data: Option<Vec<RCAirData>>,
     ) -> Arc<Self> {
-=======
-    pub fn new(wcm: Arc<WitnessManager<F>>, air_data: Option<Vec<RCAirData>>) -> Arc<Self> {
->>>>>>> 2c71d465
         let mut u8air = None;
         let mut u16air = None;
         let mut specified_ranges = None;
