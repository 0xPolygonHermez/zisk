--- conflicted
+++ resolved
@@ -119,15 +119,9 @@
             // TODO: Verify global constraints!
 
             if !valid_constraints {
-<<<<<<< HEAD
-                println!("{}", "Not all constraints were verified.".to_string().bright_red().bold());
-            } else {
-                println!("{}", "All constraints were successfully verified.".to_string().bright_green().bold());
-=======
                 log::debug!("{}", "Not all constraints were verified.".bright_red().bold());
             } else {
                 log::debug!("{}", "All constraints were successfully verified.".bright_green().bold());
->>>>>>> 2a83da52
             }
 
             return Ok(vec![]);
@@ -227,12 +221,6 @@
         valid_constraints
     }
 
-<<<<<<< HEAD
-    pub fn commit_stage(stage: u32, provers: &mut [Box<dyn Prover<F>>], pctx: &mut ProofCtx<F>, debug_mode: bool) {
-        if debug_mode {
-            return;
-        }
-=======
     pub fn calculate_stage(stage: u32, provers: &mut [Box<dyn Prover<F>>], pctx: &mut ProofCtx<F>) {
         info!("{}: Calculating stage {}", Self::MY_NAME, stage);
         for (idx, prover) in provers.iter_mut().enumerate() {
@@ -240,7 +228,6 @@
             prover.calculate_stage(stage, pctx);
         }
     }
->>>>>>> 2a83da52
 
     pub fn commit_stage(stage: u32, provers: &mut [Box<dyn Prover<F>>]) {
         info!("{}: Committing stage {}", Self::MY_NAME, stage);
